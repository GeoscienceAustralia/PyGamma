--- conflicted
+++ resolved
@@ -13,11 +13,7 @@
 
 README = (HERE / "README.md").read_text()
 
-<<<<<<< HEAD
-with open('requirements.txt') as requirement_file:
-=======
 with (HERE / 'requirements.txt').open() as requirement_file:
->>>>>>> e84e8e01
     requirements = [r.strip() for r in requirement_file.readlines()]
 
 setup_requirements = ["pytest-runner"]
