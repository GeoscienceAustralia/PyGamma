--- conflicted
+++ resolved
@@ -49,27 +49,7 @@
             "create-task-files=insar.scripts.grid_processing:create_task_files_cli",
         ],
     },
-<<<<<<< HEAD
-    install_requires=[
-        "attrs>=17.4.0",
-        "Click~=7.0",
-        "GDAL>=2.4",
-        "geopandas>=0.4.1",
-        "luigi>=2.8.3",
-        "matplotlib>=3.0.3",
-        "numpy>=1.8",
-        "pandas>=0.24.2",
-        "pyyaml>=3.11",
-        "rasterio>1,!=1.0.3.post1,!=1.0.3",  # issue with /vsizip/ reader
-        "structlog~=21.1.0",
-        "shapely>=1.5.13",
-        "spatialist==0.4",
-        "eodatasets3>=0.18.0",
-        "simplekml>=1.3.3" "",
-    ],
-=======
     install_requires=requirements,
->>>>>>> 00c1690c
     license="Apache Software License 2.0",
     long_description=README,
     long_description_content_type="text/markdown",
