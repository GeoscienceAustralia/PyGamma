## GAMMA-INSAR

A tool to process Sentinel-1 SLC to Analysis Ready Data (ARD) using GAMMA SOFTWARE. The ARD products are georeferenced backscatter and interferograms.

Using `gamma_insar` currentlty requires a GitHub account (& GA access permissions as it's not yet open source), as we do not currently deploy
releases any other way than via github.

#### Operating System tested

* Linux
  * CentOS Linux release 8.3.2011 (NCI's Gadi environment)
  * Ubuntu 18.04 flavours (unit tests only)
  * [osgeo/gdal docker images](https://hub.docker.com/r/osgeo/gdal) (unit tests only)
* macOS (unit tests only)
  * macOS v11.x (GDAL 3.2.2 from homebrew)

#### Supported Satellites and Sensors

* Sentinel-1A/B

## Installation

`gamma_insar` assumes some pre-existing native dependencies are installed on the system prior to installation:
 * [Python](https://www.python.org/) (3.6+)
 * [sqlite3](https://www.sqlite.org/index.html) w/ [spatialite](https://www.gaia-gis.it/fossil/libspatialite/index) extension
 * [GAMMA](http://www/gamma-rs.ch)
 * [GDAL](https://gdal.org/) (2.4+ and 3.0+ have been tested)
   * Note: version required is dictated by GAMMA release
 * [PROJ](https://proj.org/) (for GAMMA/GDAL)
 * [FFTW](https://www.fftw.org/) (for GAMMA)

In addition to the above native dependencies, gamma_insar has various python dependencies listed in `requirements.txt` - the
exact python package versions required is tied to the GAMMA version being used (and `requirements.txt` is as loosely
as possible frozen to the versions supported by the GAMMA version used in GA's production NCI environment).

## Installation on arbitrary platforms

In platform agnostic terms, gamma_insar should work in any environment in which
it's dependencies (both native + python) are installed and found in the `PATH`/`PYTHONPATH`/`LD_LIBRARY_PATH` (or relevant platform specific analgoues).

`gamma_insar` provides a Dockerfile (based on OSGEO/DAL ubuntu images) a a simple method for bringing up a compatible environment on
any platform which supports Docker.

`gamma_insar` also has various scripts (found under `configs/`) in which Python virtual environments are used to setup compatible environments on
platforms where native dependencies already exist (such as the NCI environment), which may be used as a reference
for those wanting to create similar venvs on other platforms.

## Installation on NCI

Using `gamma_insar` on NCI of course requires a user account (to access the NCI) & membership of several NCI groups. Use [Mancini](https://my.nci.org.au/) to request membership access to the following groups:

```
v10: DEA Operations and code repositories
<<<<<<< HEAD
up71:
=======
up71: Storage resources for GA ARD development
>>>>>>> 15558f12
dg9: InSAR research
u46: DEA Development and Science (GA internal)
fj7: Sentinel Data
```

For an introduction into NCI, their [wiki covers quite a lot](https://opus.nci.org.au/display/Help/0.+Welcome+to+Gadi).

After getting NCI access, you will need a release of the `gamma_insar` code somewhere on NCI to install, such as by cloning this github repo as follows:

```BASH
# Our examples install into your home dir, change if required.
cd ~

# Note: This gets the latest development version, you might want to get a stable release instead, eg: v0.9.0
git clone -b pygamma_workflow git@github.com:GeoscienceAustralia/gamma_insar.git
```

We use Python virtual environments on gadi (using DEA modules for native dependencies) to manage installations of `gamma_insar`.  Scripts for
creation and entering these environments are provided in `configs/createNCIenv.sh` and `configs/activateNCI.env` respectively.

Once logged into `gadi`, use the following command to create a new installation (assumes `~/gamma_insar` from above):

```BASH
bash ~/gamma_insar/configs/createNCIenv.sh ~/gamma_insar_install
```

The install step can take some time to download and install all the dependencies. If the command does not complete cleanly (e.g. cannot find a dir of modules), check your group memberships.

`configs/createNCIenv.sh` installs several dependencies into your venv directory, **including** a copy of the `gamma_insar` code from your release/repo. Any changes to files in your git repo **do not** automatically appear in the installation environment.

To "activate" the installation environment installed above (bringing all of the `gamma_insar` modules/scripts and it's dependencies into the environment) simply run:

```BASH
# Note: assumes you used paths from examples above
source ~/gamma_insar/configs/activateNCI.env ~/gamma_insar_install
```

All commands hence forth will be able to see the installation and it's dependencies, and all `python` and `pip` commands will also refer to the virtual environment of the `gamma_insar` installation.


Any time you want to update the `gamma_insar` code of an "active" installation environment (see above), simply run:

```BASH
cd ~/gamma_insar  # Or where ever your gamma_insar release/repo is
python setup.py install
```

This takes typically less than 30 seconds and will install the latest code from your `gamma_insar` release/repo into your installation environment (overriding the old version that was installed).


## GAMMA-INSAR Unit Testing

<<<<<<< HEAD
Running unit tests for `gamma_insar` is is as simple as running `pytest` from the project directory on a supported platform (docker options below).  The test suite was written with the assumption that GAMMA is *unavailable*, but all other dependencies are required - this is suitable for testing on a wider range of systems (such as developers machines & CI testing environments which likely won't have GAMMA licenses).
=======
Running unit tests for `gamma_insar` is as simple as running `pytest` from the project directory on a supported platform (docker options below).  The test suite was written with the assumption that GAMMA is *unavailable*, but all other dependencies are required - this is suitable for testing on a wider range of systems (such as developers machines & CI testing environments which likely won't have GAMMA licenses).
>>>>>>> 15558f12

As a result of this design decision, the *unit* tests only test the logic of the workflow - not the correctness of the processed data.

To run unit tests:
```BASH
cd ~/gamma_insar
source configs/activateNCI.env ~/gamma_insar_install
pytest --disable-warnings -q  # should be error free
```

Code coverage can be checked with pytest-cov. Note that running `coverage.py` alone with this repo **does not accurately record coverage results!** The `pytest-cov` tool is required to measure coverage correctly.

To measure code test coverage:

```BASH
# run tests & display coverage report at the terminal
pytest -q --disable-warnings --cov=insar

# run tests & generate an interactive HTML report
pytest -q --disable-warnings --cov-report=html --cov=insar
```

The report is saved to `coverage_html_report` in the project dir.

The unit tests may also be run on platforms which are unsupported, or do not have the dependencies installed - via docker (assuming the target platform can run docker images), please refer to the comments at the top of the `Dockerfile` for instructions on building the image and running `pytest` in that image.

### The InSAR Workflow

Several preliminary steps are required before the main processing workflow can be executed, these steps produce a database of data acquisitions that 'can' be processed - which is queried by the workflow to determine what data to process for a proided ESRI shapefile (to geometrically bound the area of interest) and date-range.

These steps are:
1) [Extract metadata](#Metadata-YAML-extraction) from the source data (eg: Sentinel-1 SLC zip files) and store
   that information into yaml files. This needs to be done for a time
   period any time data has been added/removed/changed.

2) [Generate a sqlite database](#Database-Creation) from all the yamls created in (1).
   This db file is used by the workflow to quickly query/filter scene information for processing.

3) [Produce a set of shapefiles](#shapefile-creation) that cover the areas of interest for processing.

4) [Process data products](#Data-processing) (eg: backscatter and/or interferograms)

5) [Package data products](#Product-packaging) for ODC indexing

### Usage
#### Metadata YAML extraction

This example extracts the SLC acquisition details into YAML files for a single month.  It takes 1-2 hours for ~5 years of Sentinel-1 acquisitions.

```BASH
slc-archive slc-ingestion \
    --save-yaml \
    --yaml-dir <dir-to-save-generated-yamls> \
    --year <year-to-process> \
    --month <month-to-process> \
    --slc-dir /g/data/fj7/Copernicus/Sentinel-1/C-SAR/SLC \  # change if required
    --database-name <filename-to-save-sqlite-db-to> \
    --log-pathname <filename-to-save-log-to>
```

#### Database Creation
This example creates an sqlite database (.db) file from SLC metadata stored in the yaml files:

```BASH
slc-archive slc-ingest-yaml \
        --database-name <output-sqlite-database-filename> \
        --yaml-dir <base-dir-containing-yaml-files> \
        --log-pathname <output-json-log-filename>
```
Note: the run time can be quite long depending on how many yaml files there are.

#### Data processing

The data proccessing workflow queries the DB with a date range and shapefile to determine the source data that meets those parameters, and processes them into derived products (such as backscatter or interferograms).

Most settings are set in the provided `--proc-file`, however some may be overriden via parameters (see: `gamma_insar --help` for details).

This example processes a temporal stack from Sentinel-1 source data (both VV and VH) producing backscatter + interferograms (the default) - for the date range 2016-01-01 - 2017-01-01:

```BASH
gamma_insar ARD \
    --proc-file config.proc \
    --shape-file shape_file.shp \
    --start-date 2016-01-01 \
    --end-date 2017-01-01 \
    --polarization '["VV", "VH"]' \
    --workdir /path/to/job_logs_and_state \
    --outdir /path/to/final_output_data \
    --workers 4 \
    --local-scheduler
```

An example proc file is available in `tests/data/20151127/gamma.proc`

#### Product packaging

This example shows the packaging of a backscatter for a specific Sentinel-1 track/frame:

```BASH
package \
    --track T133D --frame F35S \
    --input-dir /path/to/workflow_output_data \
    --pkgdir /path/to/track_frame_pkg_output
```

### Running on the NCI

Running the InSAR workflow on NCI is no different to any other platform, however NCI is a distributed processing cluster and as such commands should be run in processing jobs via their job scheduler (PBS).

Scripts are provided for easily kicking off data processing and packaging on NCI, automatically handling job script creation and PBS scheduling for the user.

For all other commands, the general template for a PBS job script is:

```BASH
#!/bin/bash
#PBS -P <compute-project: u46/v10/etc>
#PBS -q normal
#PBS -l walltime=12:00:00,mem=4GB,ncpus=1
#PBS -l wd
#PBS -l storage=gdata/v10+gdata/dg9+gdata/fj7+gdata/up71
#PBS -me
#PBS -M <your-email@some.domain>

source ~/gamma_insar/configs/activateNCI.env ~/gamma_insar_install

# Run your gamma_insar command here...
```

which is then submitted with `qsub job_script.sh`

#### NCI data processing

For submitting data processing jobs to NCI, a helper script is provided which follows the same semantics/arguments of `gamma_insar ARD` but handles the job/PBS details:

```BASH
pbs-insar \
    # --env is sourced at the start of the PBS script, thus this
    # selects the gamma_insar installation to use for processing.
    --env ~/gamma_insar_install/NCI.env \
    --job-name example_job \
    --project example_proj \
    --proc-file config.proc --shape-file frame.shp \
    --start-date 2016-01-01 --end-date 2017-01-01 \
    --polarization VV --polarization VH \
    --workdir /path/to/job_logs_and_state \
    --outdir /path/to/final_output_data \
    --ncpus 48 --memory 192 --queue normal --hours 48 --workers 4 \
    --jobfs 400 \
    --storage v10 --storage dg9 --storage up71 \
    --storage fj7 --storage dz56 \
    --email your.email@domain.com
```

### Unit testing on NCI

The Gadi system at NCI is a supported platform, and as such running unit tests is no different - simply enter/activate your installation (see [Installation on NCI](#Installation-on-NCI)) via `configs/activateNCI.env` and run `pytest` from the project directory.


### Shapefile creation

Shapefiles should typically match data acquisition patterns for the sensor data being processed, this is because mismatches in available data across acquisitions can cause complex problems in `gamma_insar` due to requirements imposed by the coregistration & the interferogram tree linking algorithm.

Due to how coregistration & interferogram trees work - only dates that share identical "sets geographic regions" in the source data (eg: bursts in Sentinel-1) may be correlated, and thus any acquisition that does **not** share the most expansive set of data (eg: is missing a burst) will be excluded.

The reason for this largely comes down to the fact that both coregistration and interferograms are in their nature an operation between two distinct scenes, and thus if data in scene A does not exist in scene B there is nothing to coregister with nor produce an interferogram from...

For this reason it is strongly recommended that shapefiles are produced in such a way that all scenes will consistently have the same set of data.

Note: A prototype grid based shapefile generation scheme exists in `insar/scripts/grid_processing.py` however this is not used/maintained, and is just an example of what one option could be (the method used on NCI by GA will be documented and made available in the near future)<|MERGE_RESOLUTION|>--- conflicted
+++ resolved
@@ -51,11 +51,7 @@
 
 ```
 v10: DEA Operations and code repositories
-<<<<<<< HEAD
-up71:
-=======
 up71: Storage resources for GA ARD development
->>>>>>> 15558f12
 dg9: InSAR research
 u46: DEA Development and Science (GA internal)
 fj7: Sentinel Data
@@ -108,11 +104,7 @@
 
 ## GAMMA-INSAR Unit Testing
 
-<<<<<<< HEAD
-Running unit tests for `gamma_insar` is is as simple as running `pytest` from the project directory on a supported platform (docker options below).  The test suite was written with the assumption that GAMMA is *unavailable*, but all other dependencies are required - this is suitable for testing on a wider range of systems (such as developers machines & CI testing environments which likely won't have GAMMA licenses).
-=======
 Running unit tests for `gamma_insar` is as simple as running `pytest` from the project directory on a supported platform (docker options below).  The test suite was written with the assumption that GAMMA is *unavailable*, but all other dependencies are required - this is suitable for testing on a wider range of systems (such as developers machines & CI testing environments which likely won't have GAMMA licenses).
->>>>>>> 15558f12
 
 As a result of this design decision, the *unit* tests only test the logic of the workflow - not the correctness of the processed data.
 
