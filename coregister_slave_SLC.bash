--- conflicted
+++ resolved
@@ -13,13 +13,11 @@
     echo "*                      file or for ifms: from proc file)                      *"
     echo "*         <beam>       beam number (eg, F2)                                   *"
     echo "*                                                                             *"
-<<<<<<< HEAD
     echo "* author: Sarah Lawrie @ GA       06/05/2015, v1.0                            *"
-    echo "*         Matt Garthwaite         20/05/2015, v1.1                            *"
+    echo "*         Sarah Lawrie @ GA       22/05/2015, v1.1                            *"
+    echo "*               added functionality for wide swath beam processing            *"
+    echo "*         Matt Garthwaite         29/05/2015, v1.2                            *"
     echo "*               added iterable loop to achieve required offset accuracy       *"
-=======
-    echo "* author: Sarah Lawrie @ GA       22/05/2015, v1.0                            *"
->>>>>>> 5193effc
     echo "*******************************************************************************"
     echo -e "Usage: coregister_slave_SLC.bash [proc_file] [slave] [rlks] [alks] <beam>"
     }
@@ -45,19 +43,17 @@
 polar=`grep Polarisation= $proc_file | cut -d "=" -f 2`
 subset=`grep Subsetting= $proc_file | cut -d "=" -f 2`
 subset_done=`grep Subsetting_done= $proc_file | cut -d "=" -f 2`
-<<<<<<< HEAD
+## MLI registration params
+offset_measure=`grep slv_offset_measure= $proc_file | cut -d "=" -f 2`
+slv_win=`grep slv_win= $proc_file | cut -d "=" -f 2`
+slv_snr=`grep slv_snr= $proc_file | cut -d "=" -f 2`
+## SLC registration params
 snr=`grep coreg_snr_thresh= $proc_file | cut -d "=" -f 2`
 npoly=`grep coreg_model_params= $proc_file | cut -d "=" -f 2`
 win=`grep coreg_window_size= $proc_file | cut -d "=" -f 2`
 nwin=`grep coreg_num_windows= $proc_file | cut -d "=" -f 2`
 ovr=`grep coreg_oversampling= $proc_file | cut -d "=" -f 2`
 niter=`grep coreg_num_iterations= $proc_file | cut -d "=" -f 2`
-=======
-offset_measure=`grep slv_offset_measure= $proc_file | cut -d "=" -f 2`
-slv_win=`grep slv_win= $proc_file | cut -d "=" -f 2`
-slv_snr=`grep slv_snr= $proc_file | cut -d "=" -f 2`
-
->>>>>>> 5193effc
 
 ## Identify project directory based on platform
 if [ $platform == NCI ]; then
@@ -85,7 +81,6 @@
     cat temp_log >> error.log
     #cat output.log (option to add output results to NCI .o file if required)
 }
-
 
 ## Load GAMMA based on platform
 if [ $platform == NCI ]; then
@@ -128,32 +123,9 @@
 rmli=$slave_dir/r$slave_mli_name.mli 
 rmli_par=$rmli.par
 
-<<<<<<< HEAD
 lt=$slave_dir/$master-$slave_mli_name.lt
 off=$slave_dir/$master-$slave_mli_name.off
-=======
-tslc=$slave_dir/t$slave_slc_name.slc 
-tslc_par=$tslc.par
-tmli=$slave_dir/t$slave_mli_name.mli 
-tmli_par=$tmli.par
-
-lt=$slave_dir/$master_mli_name-$slave_mli_name.lt
-off1=$slave_dir/$master_mli_name-$slave_mli_name"_1.off"
-off2=$slave_dir/$master_mli_name-$slave_mli_name"_2.off"
-#off3=$slave_dir/$master_mli_name-$slave_mli_name"_3.off"
-#off=$slave_dir/$master_mli_name-$slave_mli_name.off
-lt0=$slave_dir/$master_mli_name-$slave_mli_name.lt0
-diff_par=$slave_dir/$master_mli_name-$slave_mli_name_"diff.par"
-offs0=$slave_dir/$master_mli_name-$slave_mli_name.offs0
-snr0=$slave_dir/$master_mli_name-$slave_mli_name.snr0
-coffs0=$slave_dir/$master_mli_name-$slave_mli_name.coffs0
-offs1=$slave_dir/$master_mli_name-$slave_mli_name.offs1
-snr1=$slave_dir/$master_mli_name-$slave_mli_name.snr1
-offsets1=$slave_dir/$master_mli_name-$slave_mli_name.offsets1
-offs2=$slave_dir/$master_mli_name-$slave_mli_name.offs2
-snr2=$slave_dir/$master_mli_name-$slave_mli_name.snr2
-offsets2=$slave_dir/$master_mli_name-$slave_mli_name.offsets2
->>>>>>> 5193effc
+diff_par=$slave_dir/$master-$slave_mli_name_"diff.par"
 
 ## Set up coregistration results file
 #check_file=$slave_dir/slave_coregistration_results"_"$rlks"_rlks_"$alks"_alks.txt"
@@ -183,34 +155,15 @@
 ## files located in DEM directory
 rdc_dem=$dem_dir/$master_mli_name"_rdc.dem"
 
-<<<<<<< HEAD
 ## Generate initial lookup table between master and slave MLI considering terrain heights from DEM coregistered to master
 GM rdc_trans $master_mli_par $rdc_dem $slave_mli_par lt0
-=======
-##Generate initial lookup table between master and slave MLI considering terrain heights from DEM coregistered to master
-GM rdc_trans $master_mli_par $rdc_dem $slave_mli_par $lt0
->>>>>>> 5193effc
 
 slave_mli_width=`awk 'NR==11 {print $2}' $slave_mli_par`
 master_mli_width=`awk 'NR==11 {print $2}' $master_mli_par`
 slave_mli_length=`awk 'NR==12 {print $2}' $slave_mli_par`
 
-<<<<<<< HEAD
 GM geocode lt0 $master_mli $master_mli_width $rmli $slave_mli_width $slave_mli_length 2 0
 
-GM create_diff_par $slave_mli_par $slave_mli_par diff.par 1 0
-
-## Measure offset between slave MLI and resampled slave MLI
-GM init_offsetm $rmli $slave_mli diff.par 1 1
-
-GM offset_pwrm $rmli $slave_mli diff.par offs0 snr0 - - - 2
-
-## Fit the offset only
-GM offset_fitm offs0 snr0 diff.par coffs0 - 7.0 1
-=======
-GM geocode $lt0 $master_mli $master_mli_width $tmli $slave_mli_width $slave_mli_length 2 0
-
-## Measure offset and estimate offset polynomials between slave MLI and resampled slave MLI
 returns=$slave_dir/returns
 echo "" > $returns 
 echo "" >> $returns 
@@ -218,18 +171,20 @@
 echo $slv_win >> $returns 
 echo $slv_snr >> $returns 
 
+
 GM create_diff_par $slave_mli_par $slave_mli_par $diff_par 1 < $returns
 rm -f $returns
 
-GM init_offsetm $tmli $slave_mli $diff_par 1 1 - - - - $slv_snr - 1
-
-GM offset_pwrm $tmli $slave_mli $diff_par $offs0 $snr0 - - - 2
-
-GM offset_fitm $offs0 $snr0 $diff_par $coffs0 - - 4
->>>>>>> 5193effc
+## Measure offset between slave MLI and resampled slave MLI
+GM init_offsetm $rmli $slave_mli diff.par 1 1 - - - - $slv_snr - 1
+
+GM offset_pwrm $rmli $slave_mli $diff_par offs0 snr0 - - - 2
+
+## Fit the offset only
+GM offset_fitm offs0 snr0 diff.par coffs0 - $slv_snr 1
 
 ## Refinement of initial geocoding look up table
-GM gc_map_fine $lt0 $master_mli_width $diff_par $lt
+GM gc_map_fine lt0 $master_mli_width $diff_par $lt
 
 ## Resample slave SLC into geometry of master SLC using lookup table
 GM SLC_interp_lt $slave_slc $master_slc_par $slave_slc_par $lt $master_mli_par $slave_mli_par - $rslc $rslc_par
@@ -244,18 +199,10 @@
     rm -f offs snr offsets coffsets
     echo "Starting Iteration "$i
 
-<<<<<<< HEAD
 ## Measure offsets for refinement of lookup table using initially resampled slave SLC
     GM create_offset $master_slc_par $rslc_par $ioff 1 $rlks $alks 0
 
     GM offset_pwr $master_slc $rslc $master_slc_par $rslc_par $ioff offs snr $win $win offsets $ovr $nwin $nwin $snr
-=======
-GM offset_pwr $master_slc $tslc $master_slc_par $tslc_par $off1 $offs1 $snr1 - - $offsets1 2 
-
-GM offset_fit $offs1 $snr1 $off1 - $coffsets1
-
-#-------------------------
->>>>>>> 5193effc
 
 ## Fit polynomial model to offsets
     GM offset_fit offs snr $ioff - coffsets $snr $npoly 0
@@ -280,7 +227,6 @@
 ## Perform resampling of slave SLC using lookup table and offset model
     GM SLC_interp_lt $slave_slc $master_slc_par $slave_slc_par $lt $master_mli_par $slave_mli_par $off $rslc $rslc_par
 
-<<<<<<< HEAD
     if [ $test1 -lt 2 -a $test2 -lt 2 ]; then
 	break
     fi
@@ -292,38 +238,15 @@
 GM multi_look $rslc $rslc_par $rmli $rmli_par $rlks $alks
 
 rm -f offs0 snr0 coffs0 offs snr coffs coffsets lt0
-
-## Extract final model fit values to check coregistration
-echo $master > temp1_$rlks
-echo $slave > temp2_$rlks
-grep "final" temp2 > temp3_$rlks
-awk '{print $8}' temp3_$rlks > temp4_$rlks
-awk '{print $10}' temp3_$rlks > temp5_$rlks
-paste temp1_$rlks temp2_$rlks temp4_$rlks temp5_$rlks >> $check_file
-rm -f temp*
-=======
-GM offset_pwr $master_slc $rslc $master_slc_par $rslc_par $off2 $offs2 $snr2 - - $offsets2 2 
-
-GM offset_fit $offs2 $snr2 $off2 - $coffsets2
-
-#grep "final model fit std. dev." output.log > temp1
-#tail -1 temp1 > temp2
-#grep "final range offset poly. coeff.:" output.log > temp3
-#tail -1 temp3 > temp4
-#grep "final azimuth offset poly. coeff.:" output.log > temp5
-#tail -1 temp5 > temp6
-
-rm -f $offs $snr0 $coffs $coffsets $off1 $off2 $tslc $tslc_par $tmli $lt0
 
 ## Extract final model fit values to check coregistration
 #echo $master > temp1_$rlks
 #echo $slave > temp2_$rlks
-#grep "final model fit std. dev." temp2 > temp3_$rlks
+#grep "final" temp2 > temp3_$rlks
 #awk '{print $8}' temp3_$rlks > temp4_$rlks
 #awk '{print $10}' temp3_$rlks > temp5_$rlks
 #paste temp1_$rlks temp2_$rlks temp4_$rlks temp5_$rlks >> $check_file
 #rm -f temp*
->>>>>>> 5193effc
 
 
 # script end 
@@ -334,7 +257,7 @@
     cat error.log 1>&2
     rm temp_log
 else
-   rm temp_log
+    rm temp_log
 fi
 
 ## Rename log files if beam exists
