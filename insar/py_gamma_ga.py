"""
Geoscience Australia module to temporarily replace or substitute py_gamma.py.

Gamma's py_gamma module has a race condition which affects the data returned
when calling executables. This module replaces the py_gamma's threaded approach
with a serial interface to avoid race conditions & ensure the data is returned.
"""

import os
import socket
import functools
import subprocess
import warnings

import structlog
import insar.constant as const

# use guard block to distinguish between platforms with(out) Gamma
try:
    import py_gamma as py_gamma_broken
except ImportError as iex:
    hostname = socket.gethostname()

    if hostname.startswith("gadi"):
        # something odd here if can't find py_gamma path on NCI
        raise iex

    # ugly hack
    class DummyPyGamma:
        ParFile = None

    py_gamma_broken = DummyPyGamma()


_LOG = structlog.get_logger("insar")


class GammaInterfaceException(Exception):
    """Generic exception class for the alternate Gamma interface."""

    pass


# customise the py_gamma calling interface to automate repetitive tasks
def auto_logging_decorator(func, exception_type, logger):
    """
    Decorate & expand 'func' with default logging & error handling for Ifg processing.

    The automatic adding of logging & error handling simplifies Gamma calls considerably, in addition
    to reducing a large amount of code duplication.

    :param func: function to decorate (e.g. py_gamma_ga.subprocess_wrapper)
    :param exception_type: type of exception to throw e.g. IOError
    :param logger: object to call logging methods on (error(), info() etc)
    :return: a decorated function
    """

    def error_handler(cmd, *args, **kwargs):
        if const.COUT not in kwargs:
            kwargs[const.COUT] = []
        if const.CERR not in kwargs:
            kwargs[const.CERR] = []

        stat = func(cmd, *args, **kwargs)
        cout = kwargs[const.COUT]
        cerr = kwargs[const.CERR]

        if stat:
            msg = f"Failed to execute gamma command: {cmd}"
            logger.error(msg, args=args, **kwargs)  # NB: cout/cerr already in kwargs
            raise exception_type(msg)
        else:
            msg = f"Successfully execute gamma command: {cmd}"
            logger.info(msg, args=args, **kwargs)

        return stat, cout, cerr

    return error_handler


# potentially installed gamma packages
_GAMMA_PACKAGES = ("DISP", "DIFF", "IPTA", "ISP", "LAT", "MSP", "GEO")

GAMMA_INSTALL_DIR = None
GAMMA_INSTALLED_PACKAGES = None
GAMMA_INSTALLED_EXES = {}

COUT = "cout"
CERR = "cerr"


def find_gamma_installed_packages(install_dir):
    """Search install_dir for Gamma pkgs. Return list of packages."""
    res = tuple(n for n in _GAMMA_PACKAGES if n in os.listdir(install_dir))

    if res is None or len(res) == 0:
        msg = "No Gamma packages found in {}"
        raise GammaInterfaceException(msg.format(install_dir))

    return res


def find_gamma_installed_exes(install_dir, packages):
    """
    Search package dirs for Gamma exes.

    :param install_dir: base dir str of the Gamma install
    :param packages: sequence of strings of Gamma packages ("ISP", "DIFF" etc)
    :returns: mapping {k=exe_name: v=exe_relative_path}.
    """
    ignored_exes = ["ASAR_XCA"]  # duplicate program, for unrelated Envisat data

    # bin directory is the main directory of executables.
    dirs = [os.path.join(install_dir, p, "bin") for p in packages]
<<<<<<< HEAD
=======
    # but scripts directory also has scripts that are run as if they're
    # gamma commands as well, thus we also need to search this dir.
>>>>>>> 9cc768f0
    dirs += [os.path.join(install_dir, p, "scripts") for p in packages]

    exes = {}
    for d in dirs:
        for dirpath, _, filenames in os.walk(d):
            for f in filenames:
                fullpath = os.path.join(dirpath, f)

                if os.access(fullpath, os.R_OK):  # only add executables
                    if f in exes and f not in ignored_exes:
                        msg = "{} duplicate in Gamma exe lookup under {}. Skipped!"
                        warnings.warn(msg.format(f, exes[f]))
                    else:
                        exes[f] = fullpath

    return exes


def subprocess_wrapper(cmd, *args, **kwargs):
    """Shim to map GammaInterface methods to subprocess.run() calls for running Gamma EXEs."""
    cmd_list = [cmd]
    cmd_list.extend("-" if a is None else str(a) for a in args)

    p = subprocess.run(
        cmd_list, stdout=subprocess.PIPE, stderr=subprocess.PIPE, universal_newlines=True
    )

    _LOG.info("calling Gamma", cmd=cmd, cmd_list=cmd_list)

    if COUT in kwargs:
        kwargs[COUT].extend(p.stdout.split("\n"))

    if CERR in kwargs:
        if p.stderr is not None:
            kwargs[CERR].extend(p.stderr.split("\n"))

    return p.returncode


class GammaInterface:
    """
    Alternate interface class/shim to temporarily(?) replace the official py_gamma.py module.

    The GAMMA supplied py_gamma.py module is fairly new (as of July/Aug 2020) & has problems which
    this module is designed to work around.
    """

    # map through to the original
    ParFile = py_gamma_broken.ParFile

    def __init__(self, install_dir=None, gamma_exes=None, subprocess_func=None):
        """
        Create an GammaInterface shim class.
        :param install_dir: base install dir str of Gamma. If None is specified, the install dir must
                            be configured elsewhere for the dynamic
        :param gamma_exes: Mapping of {k=exe_name: v=exe_relative_path}
        :param subprocess_func: function to call Gamma exes, with signature (gamma_cmd_name, *args, **kwargs)
                                see subprocess_wrapper() in this module for an example.
        """
        # k=program, v=exe path relative to install dir
        self._gamma_exes = gamma_exes if gamma_exes else GAMMA_INSTALLED_EXES
        self.install_dir = install_dir if install_dir else GAMMA_INSTALL_DIR
        self.subprocess_func = (
            subprocess_wrapper if subprocess_func is None else subprocess_func
        )

        _LOG.info("GAMMA install location", install_dir=install_dir)

    def __getattr__(self, name):
        """Dynamically lookup Gamma programs as methods to avoid hardcoding."""
        if self.install_dir is None:
            msg = (
                "GammaInterface shim install_dir not set. Check for the GAMMA_INSTALL_DIR environ var, "
                "or ensure the setup code manually sets the install dir."
            )
            raise GammaInterfaceException(msg)

        if name not in self._gamma_exes:
            msg = (
                "Unrecognised attribute '{}'. Check the calling function name, or for unimplemented"
                "attributes.\nKnown GAMMA exes for this shim are:\n{}"
            )
            raise AttributeError(msg.format(name, self._gamma_exes))

        cmd = os.path.join(self.install_dir, self._gamma_exes[name])
        return functools.partial(self.subprocess_func, cmd)


try:
    GAMMA_INSTALL_DIR = os.environ["GAMMA_INSTALL_DIR"]
except KeyError:
    # skip this under the assumption users will manually configure the shim
    pass

if GAMMA_INSTALL_DIR:
    GAMMA_INSTALLED_PACKAGES = find_gamma_installed_packages(GAMMA_INSTALL_DIR)
    GAMMA_INSTALLED_EXES = find_gamma_installed_exes(
        GAMMA_INSTALL_DIR, GAMMA_INSTALLED_PACKAGES
    )
    pg = GammaInterface(GAMMA_INSTALL_DIR, GAMMA_INSTALLED_EXES)

    # HACK: InSAR packaging workflow requires pg.__file__, fake it so the GammaInterface shim looks
    # like the actual py_gamma module. Hopefully this shouldn't break anything.
    pg.__file__ = os.path.join(GAMMA_INSTALL_DIR, "py_gamma.py")
else:
    # assume user will configure manually
    warnings.warn("GAMMA_INSTALL_DIR not set, user needs to configure this in code...")
    pg = GammaInterface()<|MERGE_RESOLUTION|>--- conflicted
+++ resolved
@@ -112,11 +112,8 @@
 
     # bin directory is the main directory of executables.
     dirs = [os.path.join(install_dir, p, "bin") for p in packages]
-<<<<<<< HEAD
-=======
     # but scripts directory also has scripts that are run as if they're
     # gamma commands as well, thus we also need to search this dir.
->>>>>>> 9cc768f0
     dirs += [os.path.join(install_dir, p, "scripts") for p in packages]
 
     exes = {}
