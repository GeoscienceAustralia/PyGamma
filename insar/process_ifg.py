import io
import pathlib
import subprocess
import shutil
from typing import Union, Tuple, Optional
from PIL import Image
import numpy as np

import structlog
from insar.project import ProcConfig, IfgFileNames, DEMFileNames
from insar.coreg_utils import read_land_center_coords
import insar.constant as const

from insar.py_gamma_ga import GammaInterface, auto_logging_decorator, subprocess_wrapper
from insar.subprocess_utils import working_directory

_LOG = structlog.get_logger("insar")


class ProcessIfgException(Exception):
    pass


def append_suffix(
    path: Union[pathlib.Path, str],
    suffix: str,
) -> pathlib.Path:
    """
    A simple filename append function that doesn't assume `.` based file extensions,
    to replace pathlib.Path.with_suffix in cases we use `_` based file suffixes
    """
    return path.parent / (path.name + suffix)

class TempFileConfig:
    """
    Defines temp file names for process ifg.

    Keeps file naming concerns separate to the processing details.
    """

    __slots__ = [
        "ifg_flat10_unw",
        "ifg_flat1_unw",
        "ifg_flat_diff_int_unw",
        "unwrapped_filtered_ifg",
        "geocode_unwrapped_ifg",
        "geocode_flat_ifg",
        "geocode_filt_ifg",
        "geocode_flat_coherence_file",
        "geocode_filt_coherence_file",
    ]

    def __init__(self, ic: IfgFileNames):
        # set temp file paths for flattening step
        self.ifg_flat10_unw = append_suffix(ic.ifg_flat10, "_int_unw")
        self.ifg_flat1_unw = append_suffix(ic.ifg_flat1, "_int_unw")
        self.ifg_flat_diff_int_unw = append_suffix(ic.ifg_flat, "_int1_unw")

        # unw thinning step
        self.unwrapped_filtered_ifg = pathlib.Path("unwrapped_filtered_ifg.tmp")

        # temp files from geocoding step
        self.geocode_unwrapped_ifg = pathlib.Path("geocode_unw_ifg.tmp")
        self.geocode_flat_ifg = pathlib.Path("geocode_flat_ifg.tmp")
        self.geocode_filt_ifg = pathlib.Path("geocode_filt_ifg.tmp")
        self.geocode_flat_coherence_file = pathlib.Path("geocode_flat_coherence_file.tmp.bmp")
        self.geocode_filt_coherence_file = pathlib.Path("geocode_filt_coherence_file.tmp.bmp")


# Customise Gamma shim to automatically handle basic error checking and logging
pg = GammaInterface(
    subprocess_func=auto_logging_decorator(subprocess_wrapper, ProcessIfgException, _LOG)
)


def run_workflow(
    pc: ProcConfig,
    ic: IfgFileNames,
    dc: DEMFileNames,
    tc: TempFileConfig,
    ifg_width: int,
    enable_refinement: bool = False
):
    # Re-bind thread local context to IFG processing state
    structlog.threadlocal.clear_threadlocal()
    master_date, slave_date = ic.ifg_dir.name.split('-')
    structlog.threadlocal.bind_threadlocal(
        task="IFG processing",
        ifg_dir=ic.ifg_dir,
        master_date=master_date,
        slave_date=slave_date
    )

    _LOG.info("Running IFG workflow", ifg_width=int(ifg_width))

    if not ic.ifg_dir.exists():
        ic.ifg_dir.mkdir(parents=True)

    with working_directory(ic.ifg_dir):
        validate_ifg_input_files(ic)

        # Extract land center coordinates
        land_center = read_land_center_coords(pg, ic.r_slave_mli_par, ic.shapefile)

        if land_center is not None:
            _LOG.info(
                "Land center for IFG slave",
                mli=ic.r_slave_mli,
                shapefile=ic.shapefile,
                land_center=land_center
            )

        # future version might want to allow selection of steps (skipped for simplicity Oct 2020)
        calc_int(pc, ic)
        ifg_file = initial_flattened_ifg(pc, ic, dc)

        # Note: These are not needed for Sentinel-1 processing
        if enable_refinement:
            ifg_file = refined_flattened_ifg(pc, ic, dc, ifg_file)
            ifg_file = precise_flattened_ifg(pc, ic, dc, tc, ifg_file, ifg_width, land_center)
        else:
            shutil.copy(ic.ifg_base_init, ic.ifg_base)

        calc_bperp_coh_filt(pc, ic, ifg_file, ic.ifg_base, ifg_width)
        calc_unw(pc, ic, tc, ifg_width, land_center)  # this calls unw thinning
        do_geocode(pc, ic, dc, tc, ifg_width)


def validate_ifg_input_files(ic: IfgFileNames):
    msg = "Cannot locate input files. Run SLC coregistration steps for each acquisition."
    missing_files = []

    if not ic.r_master_slc.exists():
        missing_files.append(ic.r_master_slc)

    if not ic.r_master_mli.exists():
        missing_files.append(ic.r_master_mli)

    if not ic.r_slave_slc.exists():
        missing_files.append(ic.r_slave_slc)

    if not ic.r_slave_mli.exists():
        missing_files.append(ic.r_slave_mli)

    # Raise exception with additional info on missing_files
    if missing_files:
        ex = ProcessIfgException(msg)
        ex.missing_files = missing_files
        raise ex


def get_ifg_width(r_master_mli_par: io.IOBase):
    """
    Return range/sample width from dem diff file.
    :param r_master_mli_par: open file-like obj
    :return: width as integer
    """
    for line in r_master_mli_par.readlines():
        if const.MatchStrings.SLC_RANGE_SAMPLES.value in line:
            _, value = line.split()
            return int(value)

    msg = 'Cannot locate "{}" value in resampled master MLI'
    raise ProcessIfgException(msg.format(const.MatchStrings.SLC_RANGE_SAMPLES.value))


def calc_int(pc: ProcConfig, ic: IfgFileNames):
    """
    Perform InSAR INT processing step.
    :param pc: ProcConfig settings obj
    :param ic: IfgFileNames settings obj
    """

    # Calculate and refine offset between interferometric SLC pair
    if not ic.ifg_off.exists():
        pg.create_offset(
            ic.r_master_slc_par,
            ic.r_slave_slc_par,
            ic.ifg_off,
            const.OFFSET_ESTIMATION_INTENSITY_CROSS_CORRELATION,
            pc.range_looks,
            pc.azimuth_looks,
            const.NON_INTERACTIVE,
        )

        pg.offset_pwr(
            ic.r_master_slc,  # single-look complex image 1 (reference)
            ic.r_slave_slc,  # single-look complex image 2
            ic.r_master_slc_par,  # SLC-1 ISP image parameter file
            ic.r_slave_slc_par,  # SLC-2 ISP image parameter file
            ic.ifg_off,  # ISP offset/interferogram parameter file
            ic.ifg_offs,  # (output) offset estimates in range and azimuth (fcomplex)
            ic.ifg_ccp,  # (output) cross-correlation of each patch (0.0->1.0) (float)
            const.RANGE_PATCH_SIZE,
            const.AZIMUTH_PATCH_SIZE,
            const.NOT_PROVIDED,  # (output) range and azimuth offsets and cross-correlation data
            const.OFFSET_PWR_OVERSAMPLING_FACTOR, # n_ovr (SLC oversampling factor)
            const.NUM_OFFSET_ESTIMATES_RANGE,
            const.NUM_OFFSET_ESTIMATES_AZIMUTH,
            const.CROSS_CORRELATION_THRESHOLD,
        )

        pg.offset_fit(
            ic.ifg_offs,
            ic.ifg_ccp,
            ic.ifg_off,  # TODO: should ifg_off be renamed ifg_off_par in settings? MG: good idea, it is a 'par' file
            ic.ifg_coffs,
            ic.ifg_coffsets,
        )

    # Create differential interferogram parameter file
    pg.create_diff_par(
        ic.ifg_off,
        const.NOT_PROVIDED,
        ic.ifg_diff_par,
        const.DIFF_PAR_OFFSET,
        const.NON_INTERACTIVE,
    )


def initial_flattened_ifg(
    pc: ProcConfig, ic: IfgFileNames, dc: DEMFileNames
):
    """
    Generate initial flattened interferogram by:
        i) calculating initial baseline model using orbit state vectors;
        ii) simulate phase due to orbital geometry and topography;
        iii) form the initial flattened interferogram.
    :param pc: ProcConfig obj
    :param ic: IfgFileNames obj
    :param dc: DEMFileNames obj
    :returns: The path to the ifg produced
    """

    # calculate initial baseline of interferogram using the annotated orbital state vectors
    # the baseline is the spatial distance between the two satellite positions at the time of
    # acquisition of first and second images.
    pg.base_orbit(
        ic.r_master_slc_par, ic.r_slave_slc_par, ic.ifg_base_init,
    )

    # Simulate phase from the DEM & linear baseline model
    # linear baseline model may be inadequate for longer scenes, in which case use phase_sim_orb
    pg.phase_sim_orb(
        ic.r_master_slc_par,
        ic.r_slave_slc_par,
        ic.ifg_off,
        dc.rdc_dem,
        ic.ifg_sim_unw0,
        ic.r_master_slc_par,
        const.NOT_PROVIDED,
        const.NOT_PROVIDED,
        const.INT_MODE_REPEAT_PASS,
        const.PHASE_OFFSET_MODE_SUBTRACT_PHASE,
    )

    # Calculate initial flattened interferogram (baselines from orbit)
    # Multi-look complex interferogram generation from co-registered SLC data and a simulated
    # interferogram derived from a DEM.
    pg.SLC_diff_intf(
        ic.r_master_slc,
        ic.r_slave_slc,
        ic.r_master_slc_par,
        ic.r_slave_slc_par,
        ic.ifg_off,
        ic.ifg_sim_unw0,
        ic.ifg_flat0,
        pc.range_looks,
        pc.azimuth_looks,
        const.RANGE_SPECTRAL_SHIFT_FLAG_APPLY_FILTER,
        const.AZIMUTH_COMMON_BAND_NO_FILTER,
        const.DEFAULT_MINIMUM_RANGE_BANDWIDTH_FRACTION,
        const.SLC_1_RANGE_PHASE_MODE_REF_FUNCTION_CENTRE,
        const.SLC_2_RANGE_PHASE_MODE_REF_FUNCTION_CENTRE,
    )

    return ic.ifg_flat0


def refined_flattened_ifg(
    pc: ProcConfig,
    ic: IfgFileNames,
    dc: DEMFileNames,
    ifg_file: pathlib.Path
):
    """
    Generate refined flattened interferogram by:
        i) refining the initial baseline model by analysing the fringe rate in initial flattened interferogram;
        ii) simulate phase due to refined baseline and topography;
        iii) form a refined flattened interferogram.
    :param pc: ProcConfig obj
    :param ic: IfgFileNames obj
    :param dc: DEMFileNames obj
    :returns: The path to the ifg produced
    """
    # Estimate residual baseline from the fringe rate of differential interferogram (using FFT)
    pg.base_init(
        ic.r_master_slc_par,
        const.NOT_PROVIDED,
        ic.ifg_off,
        ifg_file,
        ic.ifg_base_res,
        const.BASE_INIT_METHOD_4,
    )

    # Add residual baseline estimate to initial estimate
    pg.base_add(
        ic.ifg_base_init, ic.ifg_base_res, ic.ifg_base, const.BASE_ADD_MODE_ADD,
    )

    # Simulate the phase from the DEM and refined baseline model
    pg.phase_sim(
        ic.r_master_slc_par,
        ic.ifg_off,
        ic.ifg_base,
        dc.rdc_dem,
        ic.ifg_sim_unw1,
        const.PH_FLAG_SIMULATED_UNFLATTENED_INTERFEROGRAM,
        const.B_FLAG_INIT_BASELINE,
        const.NOT_PROVIDED,
        const.NOT_PROVIDED,
        const.INT_MODE_REPEAT_PASS,
        const.NOT_PROVIDED,
        const.PH_MODE_ABSOLUTE_PHASE,
    )

    # Calculate second refined flattened interferogram (baselines refined using fringe rate)
    pg.SLC_diff_intf(
        ic.r_master_slc,
        ic.r_slave_slc,
        ic.r_master_slc_par,
        ic.r_slave_slc_par,
        ic.ifg_off,
        ic.ifg_sim_unw1,
        ic.ifg_flat1,
        pc.range_looks,
        pc.azimuth_looks,
        const.RANGE_SPECTRAL_SHIFT_FLAG_APPLY_FILTER,
        const.AZIMUTH_COMMON_BAND_NO_FILTER,
        const.DEFAULT_MINIMUM_RANGE_BANDWIDTH_FRACTION,
        const.SLC_1_RANGE_PHASE_MODE_REF_FUNCTION_CENTRE,
        const.SLC_2_RANGE_PHASE_MODE_REF_FUNCTION_CENTRE,
    )

    return ic.ifg_flat1


# NB: this function is a bit long and ugly due to the volume of chained calls for the workflow
def precise_flattened_ifg(
    pc: ProcConfig,
    ic: IfgFileNames,
    dc: DEMFileNames,
    tc: TempFileConfig,
    ifg_file: pathlib.Path,
    ifg_width: int,
    land_center: Optional[Tuple[int, int]] = None
):
    """
    Generate precise flattened interferogram by:
        i) identify ground control points (GCP's) in regions of high coherence;
        ii) extract unwrapped phase at the GCP's;
        iii) calculate precision baseline from GCP phase data;
        iv) simulate phase due to precision baseline and topography;
        v) form the precise flattened interferogram.
    :param pc: ProcConfig obj
    :param ic: IfgFileNames obj
    :param dc: DEMFileNames obj
    :param tc: TempFileConfig obj
    :param ifg_width:
    :returns: The path to the ifg produced
    """
    # multi-look the flattened interferogram 10 times
    pg.multi_cpx(
        ifg_file,
        ic.ifg_off,
        ic.ifg_flat10,
        ic.ifg_off10,
        const.NUM_RANGE_LOOKS,
        const.NUM_AZIMUTH_LOOKS,
        const.NOT_PROVIDED,  # line offset
        const.DISPLAY_TO_EOF,
    )

    width10 = get_width10(ic.ifg_off10)

    # Generate coherence image
    pg.cc_wave(
        ic.ifg_flat10,
        const.NOT_PROVIDED,
        const.NOT_PROVIDED,
        ic.ifg_flat_coh10,
        width10,
        const.BX,
        const.BY,
        const.ESTIMATION_WINDOW_TRIANGULAR,
    )

    # Generate validity mask with high coherence threshold for unwrapping
    pg.rascc_mask(
        ic.ifg_flat_coh10,
        const.NOT_PROVIDED,
        width10,
        const.NOT_PROVIDED,  # start_cc
        const.NOT_PROVIDED,  # start_pwr
        const.DISPLAY_TO_EOF,
        const.NOT_PROVIDED,  # pixavr
        const.NOT_PROVIDED,  # pixavaz
        const.MASKING_COHERENCE_THRESHOLD,
        const.NOT_PROVIDED,  # pwr_thresh
        const.NOT_PROVIDED,  # cc_min
        const.MASKING_COHERENCE_THRESHOLD,  # cc_max
        const.NOT_PROVIDED,  # scale
        const.NOT_PROVIDED,  # exp
        const.NOT_PROVIDED,  # left_right_flipping
        ic.ifg_flat_coh10_mask,
    )

    # Perform unwrapping
    r_init = const.NOT_PROVIDED
    az_init = const.NOT_PROVIDED

    if land_center is not None:
        # divided by multilook, as that's what ifg_flat10 is
        r_init = int(land_center[0] / const.NUM_RANGE_LOOKS + 0.5)
        az_init = int(land_center[1] / const.NUM_AZIMUTH_LOOKS + 0.5)

    pg.mcf(
        ic.ifg_flat10,
        ic.ifg_flat_coh10,
        ic.ifg_flat_coh10_mask,
        tc.ifg_flat10_unw,
        width10,
        const.TRIANGULATION_MODE_DELAUNAY,
        const.NOT_PROVIDED,
        const.NOT_PROVIDED,
        const.NOT_PROVIDED,
        const.NOT_PROVIDED,
        const.NUM_RANGE_PATCHES,
        const.NUM_AZIMUTH_PATCHES,
        const.NOT_PROVIDED,
        r_init,
        az_init,
    )

    # Oversample unwrapped interferogram to original resolution
    pg.multi_real(
        tc.ifg_flat10_unw,
        ic.ifg_off10,
        tc.ifg_flat1_unw,
        ic.ifg_off,
        const.RANGE_LOOKS_MAGNIFICATION,
        const.AZIMUTH_LOOKS_MAGNIFICATION,
        const.NOT_PROVIDED,  # line offset
        const.DISPLAY_TO_EOF,
    )

    # Add full-res unwrapped phase to simulated phase
    pg.sub_phase(
        tc.ifg_flat1_unw,
        ic.ifg_sim_unw1,
        ic.ifg_diff_par,
        tc.ifg_flat_diff_int_unw,
        const.DTYPE_FLOAT,
        const.SUB_PHASE_ADD_PHASE_MODE,
    )

    # calculate coherence of original flattened interferogram
    pg.cc_wave(
        ifg_file,
        const.NOT_PROVIDED,
        const.NOT_PROVIDED,
        ic.ifg_flat_coh0,
        ifg_width,
        pc.ifg_coherence_window,
        pc.ifg_coherence_window,
        const.ESTIMATION_WINDOW_TRIANGULAR,
    )

    # generate validity mask for GCP selection
    pg.rascc_mask(
        ic.ifg_flat_coh0,
        const.NOT_PROVIDED,
        ifg_width,
        const.NOT_PROVIDED,  # start_cc
        const.NOT_PROVIDED,  # start_pwr
        const.DISPLAY_TO_EOF,
        const.NOT_PROVIDED,  # num pixels to average in range
        const.NOT_PROVIDED,  # num pixels to average in azimuth
        const.MASKING_COHERENCE_THRESHOLD,  # NB: reuse threshold from other pg.rascc_mask() call
        const.NOT_PROVIDED,  # pwr_threshold
        const.NOT_PROVIDED,  # cc_min
        const.NOT_PROVIDED,  # cc_max
        const.NOT_PROVIDED,  # scale
        const.NOT_PROVIDED,  # exp
        const.NOT_PROVIDED,  # left_right_flipping flag
        ic.ifg_flat_coh0_mask,
    )

    # select GCPs from high coherence areas
    pg.extract_gcp(
        dc.rdc_dem,
        ic.ifg_off,
        ic.ifg_gcp,
        const.NUM_GCP_POINTS_RANGE,
        const.NUM_GCP_POINTS_AZIMUTH,
        ic.ifg_flat_coh0_mask,
    )

    # extract phase at GCPs
    pg.gcp_phase(
        tc.ifg_flat_diff_int_unw,
        ic.ifg_off,
        ic.ifg_gcp,
        ic.ifg_gcp_ph,
        const.GCP_PHASE_WINDOW_SIZE,
    )

    # Calculate precision baseline from GCP phase data
    pg.base_ls(
        ic.r_master_slc_par,
        ic.ifg_off,
        ic.ifg_gcp_ph,
        ic.ifg_base,
        const.NOT_PROVIDED,  # ph_flag
        const.NOT_PROVIDED,  # bc_flag
        const.NOT_PROVIDED,  # bn_flag
        const.NOT_PROVIDED,  # bcdot_flag
        const.BASE_LS_ESTIMATE_FROM_DATA,  # bndot_flag
        const.NOT_PROVIDED,  # bperp_min
    )

    # Simulate the phase from the DEM and precision baseline model.
    pg.phase_sim(
        ic.r_master_slc_par,
        ic.ifg_off,
        ic.ifg_base,
        dc.rdc_dem,
        ic.ifg_sim_unw,
        const.NOT_PROVIDED,  # ph_flag
        const.B_FLAG_PRECISION_BASELINE,
    )

    # subtract simulated phase ('ifg_flat1' was originally 'ifg', but this file is no longer created)
    pg.sub_phase(
        ifg_file,
        ic.ifg_sim_unw,
        ic.ifg_diff_par,
        ic.ifg_flat,
        const.DTYPE_FCOMPLEX,
        const.SUB_PHASE_SUBTRACT_MODE,
    )

    # Calculate final flattened interferogram with common band filtering (diff ifg generation from
    # co-registered SLCs and a simulated interferogram)
    pg.SLC_diff_intf(
        ic.r_master_slc,
        ic.r_slave_slc,
        ic.r_master_slc_par,
        ic.r_slave_slc_par,
        ic.ifg_off,
        ic.ifg_sim_unw,
        ic.ifg_flat,
        pc.range_looks,
        pc.azimuth_looks,
        const.NOT_PROVIDED,  # sps_flag
        const.AZIMUTH_COMMON_BAND_NO_FILTER,
        const.NOT_PROVIDED,  # rbw_min
        const.NOT_PROVIDED,  # rp1 flag
        const.NOT_PROVIDED,  # rp2 flag
    )

    return ic.ifg_flat


def get_width10(ifg_off10_path: pathlib.Path):
    """
    Return range/sample width from ifg_off10
    :param ifg_off10_path: Path type obj
    :return: width as integer
    """
    with ifg_off10_path.open() as f:
        for line in f.readlines():
            if const.MatchStrings.IFG_RANGE_SAMPLES.value in line:
                _, value = line.split()
                return int(value)

    msg = 'Cannot locate "{}" value in ifg offsets10 file'
    raise ProcessIfgException(msg.format(const.MatchStrings.IFG_RANGE_SAMPLES.value))


def calc_bperp_coh_filt(
    pc: ProcConfig,
    ic: IfgFileNames,
    ifg_file: pathlib.Path,
    ifg_baseline: pathlib.Path,
    ifg_width: int):
    """
    Calculate:
        i) perpendicular baselines from baseline model;
        ii) interferometric coherence of the flattened interferogram;
        iii) filtered interferogram.
    :param pc: ProcConfig obj
    :param ic: IfgFileNames obj
    :param ifg_file: The path to the input ifg to process
    :param ifg_baseline: The path to the input baseline file
    :param ifg_width:
    :return:
    """

    # Three flattened interferogram functions:
    # A = initial; B = refined; C = precise
    #
    # Running combinations could be:
    # i)   A only
    # ii)  A + B
    # iii) A + B + C
    #
    # ifg_file should point to the appropriate output depending on what combination was run
    if not ifg_file.exists():
        msg = f"cannot locate interferogram: {ifg_file}"
        _LOG.error(msg, missing_file=ifg_file)
        raise ProcessIfgException(msg)

    # Calculate perpendicular baselines
    _, cout, _ = pg.base_perp(ifg_baseline, ic.r_master_slc_par, ic.ifg_off)

    # copy content to bperp file instead of rerunning EXE (like the old Bash code)
    try:
        with ic.ifg_bperp.open("w") as f:
            f.writelines(cout)
    except IOError as ex:
        msg = "Failed to write ifg_bperp"
        _LOG.error(msg, exception=str(ex))
        raise ex

    # calculate coherence of flattened interferogram
    # MG: WE SHOULD THINK CAREFULLY ABOUT THE WINDOW AND WEIGHTING PARAMETERS, PERHAPS BY PERFORMING COHERENCE OPTIMISATION
    pg.cc_wave(
        ifg_file,  # normalised complex interferogram
        ic.r_master_mli,  # multi-look intensity image of the first scene (float)
        ic.r_slave_mli,  # multi-look intensity image of the second scene (float)
        ic.ifg_flat_coh,  # interferometric correlation coefficient (float)
        ifg_width,  # number of samples/line
        pc.ifg_coherence_window,  # estimation window size in columns
        pc.ifg_coherence_window,  # estimation window size in lines
        const.ESTIMATION_WINDOW_TRIANGULAR,  # estimation window "shape/style"
    )

    # Smooth the flattened interferogram using a Goldstein-Werner filter
    pg.adf(
        ifg_file,
        ic.ifg_filt,
        ic.ifg_filt_coh,
        ifg_width,
        pc.ifg_exponent,
        pc.ifg_filtering_window,
        const.NOT_PROVIDED,  # cc_win
        const.NOT_PROVIDED,  # step
        const.NOT_PROVIDED,  # loff
        const.NOT_PROVIDED,  # nlines
        const.NOT_PROVIDED,  # minimum fraction of points required to be non-zero in the filter window (default=0.700)
    )


def calc_unw(
    pc: ProcConfig,
    ic: IfgFileNames,
    tc: TempFileConfig,
    ifg_width: int,
    land_center: Optional[Tuple[int, int]] = None
):
    """
    TODO: docs, does unw == unwrapped/unwrapping?
    :param pc: ProcConfig obj
    :param ic: IfgFileNames obj
    :param tc: TempFileConfig obj
    :param ifg_width:
    """

    if not ic.ifg_filt.exists():
        msg = "cannot locate (*.filt) filtered interferogram: {}. Was FILT executed?".format(
            ic.ifg_filt
        )
        _LOG.error(msg, missing_file=ic.ifg_filt)
        raise ProcessIfgException(msg)

    pg.rascc_mask(
        ic.ifg_filt_coh,  # <cc> coherence image (float)
        const.NOT_PROVIDED,  # <pwr> intensity image (float)
        ifg_width,  # number of samples/row
        const.RASCC_MASK_DEFAULT_COHERENCE_STARTING_LINE,
        const.RASCC_MASK_DEFAULT_INTENSITY_STARTING_LINE,
        const.RASCC_TO_EOF,  # [nlines] number of lines to display
        const.N_PIXELS_DEFAULT_RANGE_AVERAGE,  # number of pixels to average in range
        const.N_PIXELS_DEFAULT_AZIMUTH_AVERAGE,  # number of pixels to average in azimuth
        pc.ifg_coherence_threshold,  # masking threshold
        const.RASCC_DEFAULT_INTENSITY_THRESHOLD,  # intensity threshold
        const.NOT_PROVIDED,  # [cc_min] minimum coherence value for color display
        const.NOT_PROVIDED,  # [cc_max] maximum coherence value for color display
        const.NOT_PROVIDED,  # [scale] intensity image display scale factor
        const.NOT_PROVIDED,  # [exp] intensity display exponent
        const.LEFT_RIGHT_FLIPPING_NORMAL,  # [LR] left/right flipping flag
        ic.ifg_mask,  # [rasf] (output) validity mask
    )

    if (
        const.RASCC_MIN_THINNING_THRESHOLD
        <= int(pc.multi_look)
        <= const.RASCC_THINNING_THRESHOLD
    ):
        unwrapped_tmp = calc_unw_thinning(pc, ic, tc, ifg_width, land_center=land_center)
    else:
        msg = (
            "Processing for unwrapping the full interferogram without masking not implemented. "
            "GA's InSAR team use multilooks=2 for Sentinel-1 ARD product generation."
        )
        raise NotImplementedError(msg)

    if pc.ifg_unw_mask.lower() == const.YES:
        # Mask unwrapped interferogram for low coherence areas below threshold
        pg.mask_data(
            unwrapped_tmp,  # input file
            ifg_width,
            ic.ifg_unw,  # output file
            ic.ifg_mask,
            const.DTYPE_FLOAT,
        )
        remove_files(unwrapped_tmp)
    else:
        unwrapped_tmp.rename(ic.ifg_unw)


def calc_unw_thinning(
    pc: ProcConfig,
    ic: IfgFileNames,
    tc: TempFileConfig,
    ifg_width: int,
    num_sampling_reduction_runs: int = 3,
    land_center: Optional[Tuple[int, int]] = None
):
    """
    TODO docs
    :param pc: ProcConfig obj
    :param ic: IfgFileNames obj
    :param tc: TempFileConfig obj
    :param ifg_width:
    :param num_sampling_reduction_runs:
    :return: Path of unwrapped ifg (tmp file)
    """
    # Use rascc_mask_thinning to weed the validity mask for large scenes. this can unwrap a sparser
    # network which can be interpolated and used as a model for unwrapping the full interferogram
    thresh_1st = float(pc.ifg_coherence_threshold) + const.RASCC_THRESHOLD_INCREMENT
    thresh_max = thresh_1st + const.RASCC_THRESHOLD_INCREMENT

    pg.rascc_mask_thinning(
        ic.ifg_mask,  # validity mask
        ic.ifg_filt_coh,  # file for adaptive sampling reduction, e.g. coherence (float)
        ifg_width,
        ic.ifg_mask_thin,  # (output) validity mask with reduced sampling
        num_sampling_reduction_runs,
        pc.ifg_coherence_threshold,
        thresh_1st,
        thresh_max,
    )

    # Phase unwrapping using Minimum Cost Flow (MCF) and triangulation
    pg.mcf(
<<<<<<< HEAD
        ic.ifg_filt,  # interf: interferogram
        ic.ifg_filt_coh,  # wgt: weight factors file (float)
        ic.ifg_mask_thin,  # mask: validity mask file
        ic.ifg_unw_thin,  # unw: (output) unwrapped phase image (*_unw) (float)
        ifg_width,  # width: number of samples per row
        const.TRIANGULATION_MODE_DELAUNAY, # tri_mode: triangulation mode, 0: filled triangular mesh 1: Delaunay
        const.NOT_PROVIDED,  # roff: offset to starting range of section to unwrap (default: 0)
        const.NOT_PROVIDED,  # loff: offset to starting line of section to unwrap (default: 0)
        const.NOT_PROVIDED,  # nr: number of range samples of section to unwrap (default(-): width-roff)
        const.NOT_PROVIDED,  # nlines: number of lines of section to unwrap (default(-): total number of lines -loff)
        pc.ifg_patches_range,  # npat_r: number of patches (tiles) in range
        pc.ifg_patches_azimuth,  # npat_az: number of patches (tiles) in azimuth
        const.NOT_PROVIDED,  # ovrlap: overlap between patches in pixels (>= 7, default(-): 512)
        land_center[0] if land_center else pc.ifg_ref_point_range,  # r_init: phase reference range offset (default(-): roff)
        land_center[1] if land_center else pc.ifg_ref_point_azimuth,  # az_init: phase reference azimuth offset (default(-): loff)
        const.INIT_FLAG_SET_PHASE_0_AT_INITIAL, # init_flag: flag to set phase at reference point (default 0: use initial point phase value)
=======
        ic.ifg_filt,  # interferogram
        ic.ifg_filt_coh,  # weight factors file (float)
        ic.ifg_mask_thin,  # validity mask file
        ic.ifg_unw_thin,  # (output) unwrapped phase image (*_unw) (float)
        ifg_width,  # number of samples per row
        const.TRIANGULATION_MODE_DELAUNAY,
        const.NOT_PROVIDED,  # range offset
        const.NOT_PROVIDED,  # line offset
        const.NOT_PROVIDED,  # num of range samples
        const.NOT_PROVIDED,  # nlines
        pc.ifg_patches_range,  # number of patches (tiles?) in range
        pc.ifg_patches_azimuth,  # num of lines of section to unwrap
        pc.ifg_patches_overlap_px,  # overlap between patches in pixels
        land_center[0] if land_center else pc.ifg_ref_point_range,  # phase reference range offset
        land_center[1] if land_center else pc.ifg_ref_point_azimuth,  # phase reference azimuth offset
        const.INIT_FLAG_SET_PHASE_0_AT_INITIAL,
>>>>>>> 24cee672
    )

    # Interpolate sparse unwrapped points to give unwrapping model
    # Weighted interpolation of gaps in 2D data using adaptive interpolation
    pg.interp_ad(
        ic.ifg_unw_thin,
        ic.ifg_unw_model,
        ifg_width,
        const.MAX_INTERP_WINDOW_RADIUS,  # maximum interpolation window radius
        const.NPOINTS_MIN_FOR_INTERP,  # minimum number of points used for interpolation
        const.NPOINT_MAX_FOR_INTERP,  # maximum number of points used for interpolation
        const.WEIGHTING_MODE_2,
    )

    # Use model to unwrap filtered interferogram
    pg.unw_model(
        ic.ifg_filt,  # complex interferogram
        ic.ifg_unw_model,  # approximate unwrapped phase model (float)
        tc.unwrapped_filtered_ifg,  # output file
        ifg_width,
        pc.ifg_ref_point_range,  # xinit
        pc.ifg_ref_point_azimuth,  # # yinit
        const.REF_POINT_PHASE,  # reference point phase (radians)
    )

    return tc.unwrapped_filtered_ifg


def do_geocode(
    pc: ProcConfig,
    ic: IfgFileNames,
    dc: DEMFileNames,
    tc: TempFileConfig,
    ifg_width: int,
    dtype_out: int = const.DTYPE_GEOTIFF_FLOAT,
):
    """
    TODO
    :param pc: ProcConfig obj
    :param ic: IfgFileNames obj
    :param dc: DEMFileNames obj
    :param tc: TempFileConfig obj
    :param ifg_width:
    :param dtype_out:
    """
    # TODO: figure out how to fix the "buried" I/O here
    width_in = get_width_in(dc.dem_diff.open())

    # sanity check the widths match from separate data sources
    if width_in != ifg_width:
        raise ProcessIfgException("width_in != ifg_width. Check for a processing error")

    width_out = get_width_out(dc.geo_dem_par.open())

    if ic.ifg_unw.exists():
        geocode_unwrapped_ifg(ic, dc, tc, width_in, width_out)

    if ic.ifg_flat.exists():
        geocode_flattened_ifg(ic, dc, tc, width_in, width_out)

    if ic.ifg_filt.exists():
        geocode_filtered_ifg(ic, dc, tc, width_in, width_out)

    if ic.ifg_flat_coh.exists():
        geocode_flat_coherence_file(ic, dc, tc, width_in, width_out)

    if ic.ifg_filt_coh.exists():
        geocode_filtered_coherence_file(ic, dc, tc, width_in, width_out)

    # Geotiff geocoded outputs
    if pc.ifg_geotiff.lower() == const.YES:
        # unw
        if ic.ifg_unw.exists():
            pg.data2geotiff(
                dc.geo_dem_par,
                ic.ifg_unw_geocode_out,
                dtype_out,
                ic.ifg_unw_geocode_out_tiff,
            )

        # flat ifg
        if ic.ifg_flat.exists():
            pg.data2geotiff(
                dc.geo_dem_par,
                ic.ifg_flat_geocode_out,
                dtype_out,
                ic.ifg_flat_geocode_out_tiff,
            )

        # filt ifg
        if ic.ifg_filt.exists():
            pg.data2geotiff(
                dc.geo_dem_par,
                ic.ifg_filt_geocode_out,
                dtype_out,
                ic.ifg_filt_geocode_out_tiff,
            )

        # flat coh
        if ic.ifg_flat_coh.exists():
            pg.data2geotiff(
                dc.geo_dem_par,
                ic.ifg_flat_coh_geocode_out,
                dtype_out,
                ic.ifg_flat_coh_geocode_out_tiff,
            )

        # filt coh
        if ic.ifg_filt_coh.exists():
            pg.data2geotiff(
                dc.geo_dem_par,
                ic.ifg_filt_coh_geocode_out,
                dtype_out,
                ic.ifg_filt_coh_geocode_out_tiff,
            )

    # TF: also remove all binaries and .ras files to save disc space
    #     keep flat.int since this is currently used as input for stamps processing
    # FIXME: move paths to dedicated mgmt class
    current = pathlib.Path(".")
    all_paths = [tuple(current.glob(pattern)) for pattern in const.TEMP_FILE_GLOBS]

    for path in all_paths:
        remove_files(*path)


def get_width_in(dem_diff: io.IOBase):
    """
    Return range/sample width from dem diff file.

    Obtains width from independent source to get_ifg_width(), allowing errors to be identified if
    there are problems with a particular processing step.

    :param dem_diff: open file-like obj
    :return: width as integer
    """
    for line in dem_diff.readlines():
        if const.RANGE_SAMPLE_1 in line:
            _, value = line.split()
            return int(value)

    msg = 'Cannot locate "{}" value in DEM diff file'.format(const.RANGE_SAMPLE_1)
    raise ProcessIfgException(msg)


def get_width_out(dem_geo_par: io.IOBase):
    """
    Return range field from geo_dem_par file
    :param dem_geo_par: open file like obj
    :return: width as integer
    """
    for line in dem_geo_par.readlines():
        if const.DEM_GEO_WIDTH in line:
            _, value = line.split()
            return int(value)

    msg = 'Cannot locate "{}" value in DEM geo param file'.format(const.DEM_GEO_WIDTH)
    raise ProcessIfgException(msg)


def geocode_unwrapped_ifg(
    ic: IfgFileNames, dc: DEMFileNames, tc: TempFileConfig, width_in: int, width_out: int
):
    """
    TODO docs
    :param ic: IfgFileNames obj
    :param dc: DEMFileNames obj
    :param tc: TempFileConfig obj
    :param width_in:
    :param width_out:
    """
    # Use bicubic spline interpolation for geocoded unwrapped interferogram
    pg.geocode_back(
        ic.ifg_unw, width_in, dc.dem_lt_fine, tc.geocode_unwrapped_ifg, width_out
    )
    pg.mask_data(tc.geocode_unwrapped_ifg, width_out, ic.ifg_unw_geocode_out, dc.seamask)

    # make quick-look png image
    rasrmg_wrapper(ic.ifg_unw_geocode_out, width_out, ic.ifg_unw_geocode_2pi_bmp, pixavr=5, pixavaz=5, ph_scale=1.0)
    rasrmg_wrapper(ic.ifg_unw_geocode_out, width_out, ic.ifg_unw_geocode_6pi_bmp, pixavr=5, pixavaz=5, ph_scale=0.33333)
    convert(ic.ifg_unw_geocode_2pi_bmp)
    convert(ic.ifg_unw_geocode_6pi_bmp)
    kml_map(ic.ifg_unw_geocode_2pi_png, dc.geo_dem_par)
    remove_files(ic.ifg_unw_geocode_2pi_bmp, ic.ifg_unw_geocode_6pi_bmp, tc.geocode_unwrapped_ifg)


def geocode_flattened_ifg(
    ic: IfgFileNames, dc: DEMFileNames, tc: TempFileConfig, width_in: int, width_out: int,
):
    """
    TODO docs
    :param ic: IfgFileNames obj
    :param dc: DEMFileNames obj
    :param tc: TempFileConfig obj
    :param width_in:
    :param width_out:
    """
    # # Use bicubic spline interpolation for geocoded flattened interferogram
    # convert to float and extract phase
    pg.cpx_to_real(
        ic.ifg_flat, ic.ifg_flat_float, width_in, const.CPX_TO_REAL_OUTPUT_TYPE_PHASE
    )
    pg.geocode_back(
        ic.ifg_flat_float, width_in, dc.dem_lt_fine, tc.geocode_flat_ifg, width_out
    )

    # apply sea mask to phase data
    pg.mask_data(tc.geocode_flat_ifg, width_out, ic.ifg_flat_geocode_out, dc.seamask)

    # make quick-look png image
    rasrmg_wrapper(ic.ifg_flat_geocode_out, width_out, ic.ifg_flat_geocode_bmp, pixavr=5, pixavaz=5)
    convert(ic.ifg_flat_geocode_bmp)
    kml_map(ic.ifg_flat_geocode_png, dc.geo_dem_par)
    remove_files(ic.ifg_flat_geocode_bmp, tc.geocode_flat_ifg, ic.ifg_flat_float)


def geocode_filtered_ifg(
    ic: IfgFileNames, dc: DEMFileNames, tc: TempFileConfig, width_in: int, width_out: int
):
    """
    TODO docs
    :param ic: IfgFileNames obj
    :param dc: DEMFileNames obj
    :param tc: TempFileConfig obj
    :param width_in:
    :param width_out:
    :return:
    """
    pg.cpx_to_real(
        ic.ifg_filt, ic.ifg_filt_float, width_in, const.CPX_TO_REAL_OUTPUT_TYPE_PHASE
    )
    pg.geocode_back(
        ic.ifg_filt_float, width_in, dc.dem_lt_fine, tc.geocode_filt_ifg, width_out
    )

    # apply sea mask to phase data
    pg.mask_data(tc.geocode_filt_ifg, width_out, ic.ifg_filt_geocode_out, dc.seamask)

    # make quick-look png image
    rasrmg_wrapper(ic.ifg_filt_geocode_out, width_out, ic.ifg_filt_geocode_bmp)
    convert(ic.ifg_filt_geocode_bmp)
    kml_map(ic.ifg_filt_geocode_png, dc.geo_dem_par)
    remove_files(ic.ifg_filt_geocode_bmp, tc.geocode_filt_ifg, ic.ifg_filt_float)


def geocode_flat_coherence_file(
    ic: IfgFileNames, dc: DEMFileNames, tc: TempFileConfig, width_in: int, width_out: int,
):
    """
    TODO docs
    :param ic: IfgFileNames obj
    :param dc: DEMFileNames obj
    :param tc: TempFileConfig obj
    :param width_in:
    :param width_out:
    """
    pg.geocode_back(
        ic.ifg_flat_coh, width_in, dc.dem_lt_fine, ic.ifg_flat_coh_geocode_out, width_out
    )

    # make quick-look png image
    rascc_wrapper(ic.ifg_flat_coh_geocode_out, width_out, tc.geocode_flat_coherence_file, pixavr=5, pixavaz=5)
    pg.ras2ras(
        tc.geocode_flat_coherence_file,
        ic.ifg_flat_coh_geocode_bmp,
        const.RAS2RAS_GREY_COLOUR_MAP,
    )
    convert(ic.ifg_flat_coh_geocode_bmp)
    kml_map(ic.ifg_flat_coh_geocode_png, dc.geo_dem_par)
    remove_files(ic.ifg_flat_coh_geocode_bmp, tc.geocode_flat_coherence_file)


def geocode_filtered_coherence_file(
    ic: IfgFileNames, dc: DEMFileNames, tc: TempFileConfig, width_in: int, width_out: int,
):
    """
    TODO: docs
    :param ic: IfgFileNames obj
    :param dc: DEMFileNames obj
    :param tc: TempFileConfig obj
    :param width_in:
    :param width_out:
    """
    pg.geocode_back(
        ic.ifg_filt_coh, width_in, dc.dem_lt_fine, ic.ifg_filt_coh_geocode_out, width_out
    )

    # make quick-look png image
    rascc_wrapper(ic.ifg_filt_coh_geocode_out, width_out, tc.geocode_filt_coherence_file)
    pg.ras2ras(
        tc.geocode_filt_coherence_file,
        ic.ifg_filt_coh_geocode_bmp,
        const.RAS2RAS_GREY_COLOUR_MAP,
    )
    convert(ic.ifg_filt_coh_geocode_bmp)
    kml_map(ic.ifg_filt_coh_geocode_png, dc.geo_dem_par)
    remove_files(ic.ifg_filt_coh_geocode_bmp, tc.geocode_filt_coherence_file)


def rasrmg_wrapper(
    input_file: Union[pathlib.Path, str],
    width_out: int,
    output_file: Union[pathlib.Path, str],
    pwr=const.NOT_PROVIDED,
    start_pwr=const.DEFAULT_STARTING_LINE,
    start_unw=const.DEFAULT_STARTING_LINE,
    nlines=const.DISPLAY_TO_EOF,
    pixavr=const.RAS_PIXEL_AVERAGE_RANGE,
    pixavaz=const.RAS_PIXEL_AVERAGE_AZIMUTH,
    ph_scale=const.RAS_PH_SCALE,
    scale=const.RAS_SCALE,
    exp=const.RAS_EXP,
    ph_offset=const.RAS_PH_OFFSET,
    leftright=const.LEFT_RIGHT_FLIPPING_NORMAL,
):
    """
    Helper function to default rasrmg args to Geoscience Australia InSAR defaults.

    Generate 8-bit raster graphics image from unwrapped phase & intensity data
    TODO: skips some variables in docs (cc, start_cc & cc_min)

    :param input_file: unwrapped phase data
    :param width_out: samples per row of unwrapped phase and intensity files
    :param output_file:
    :param pwr: intensity data (float, enter - for none)
    :param start_pwr:starting line of unwrapped phase file ('-' for default: 1)
    :param start_unw: starting line of intensity file ('-' for default: 1)
    :param nlines: number of lines to display (- or 0 for default: to end of file)
    :param pixavr: number of pixels to average in range
    :param pixavaz: number of pixels to average in azimuth
    :param ph_scale: phase display scale factor (enter - for default: 0.33333)
    :param scale: pwr display scale factor (- for default: 1.0)
    :param exp: pwr display exponent (- for default: default: 0.35)
    :param ph_offset: phase offset in radians subtracted from unw ( - is default: 0.0)
    :param leftright: left/right mirror image (- is default, 1: normal (default), -1: mirror image)
    :return:
    """

    # docs from gadi "/g/data/dg9/SOFTWARE/dg9-apps/GAMMA/GAMMA_SOFTWARE-20191203/DISP/bin/rasrmg -h"
    # as they do not exist as HTML in the GAMMA install
    pg.rasrmg(
        input_file,
        pwr,
        width_out,
        start_unw,
        start_pwr,
        nlines,
        pixavr,
        pixavaz,
        ph_scale,
        scale,
        exp,
        ph_offset,
        leftright,
        output_file,
    )


def rascc_wrapper(
    input_file: Union[pathlib.Path, str],
    width_out: int,
    output_file: Union[pathlib.Path, str],
    pwr=const.NOT_PROVIDED,
    start_cc=const.DEFAULT_STARTING_LINE,
    start_pwr=const.DEFAULT_STARTING_LINE,
    nlines=const.DISPLAY_TO_EOF,
    pixavr=const.RAS_PIXEL_AVERAGE_RANGE,
    pixavaz=const.RAS_PIXEL_AVERAGE_AZIMUTH,
    cmin=const.RASCC_MIN_CORRELATION,
    cmax=const.RASCC_MAX_CORRELATION,
    scale=const.RAS_SCALE,
    exp=const.RAS_EXP,
    leftright=const.LEFT_RIGHT_FLIPPING_NORMAL,
):
    """
    Helper function to default rascc args to Geoscience Australia InSAR defaults.

    Generate 8-bit raster graphics image of correlation coefficient + intensity data

    :param input_file:
    :param width_out:
    :param output_file:
    :param pwr:
    :param start_cc:
    :param start_pwr:
    :param nlines:
    :param pixavr:
    :param pixavaz:
    :param cmin:
    :param cmax:
    :param scale:
    :param exp:
    :param leftright:
    :return:
    """
    # docs from gadi "/g/data/dg9/SOFTWARE/dg9-apps/GAMMA/GAMMA_SOFTWARE-20191203/DISP/bin/rascc -h"
    # as they do not exist as HTML in the GAMMA install
    pg.rascc(
        input_file,
        pwr,
        width_out,
        start_cc,
        start_pwr,
        nlines,
        pixavr,
        pixavaz,
        cmin,
        cmax,
        scale,
        exp,
        leftright,
        output_file,
    )


def convert(input_file: Union[pathlib.Path, str]):
    """
    Converts a BMP image to PNG.
    :param input_file: The path to the bmp image to convert
    """

    # Convert the bitmap to a PNG w/ black pixels made transparent
    img = Image.open(input_file)
    img = np.array(img.convert('RGBA'))
    img[(img[:, :, :3] == (0, 0, 0)).all(axis=-1)] = (0, 0, 0, 0)
    Image.fromarray(img).save(append_suffix(pathlib.Path(input_file.stem), ".png"))


def kml_map(
    input_file: pathlib.Path, dem_par: Union[pathlib.Path, str], output_file=None
):
    """
    Generates KML format XML with link to an image using geometry from a dem_par.
    :param input_file:
    :param dem_par:
    :param output_file:
    :return:
    """
    if output_file is None:
        output_file = append_suffix(input_file, ".kml")

    pg.kml_map(input_file, dem_par, output_file)


def remove_files(*args):
    """
    Attempts to remove the given files, logging any failures
    :param args: pathlib.Path like objects
    """
    for path in args:
        try:
            if path:
                path.unlink()
        except FileNotFoundError:
            _LOG.error("Could not delete {}".format(path))

        # TODO: add more exception handlers?<|MERGE_RESOLUTION|>--- conflicted
+++ resolved
@@ -765,7 +765,6 @@
 
     # Phase unwrapping using Minimum Cost Flow (MCF) and triangulation
     pg.mcf(
-<<<<<<< HEAD
         ic.ifg_filt,  # interf: interferogram
         ic.ifg_filt_coh,  # wgt: weight factors file (float)
         ic.ifg_mask_thin,  # mask: validity mask file
@@ -778,28 +777,10 @@
         const.NOT_PROVIDED,  # nlines: number of lines of section to unwrap (default(-): total number of lines -loff)
         pc.ifg_patches_range,  # npat_r: number of patches (tiles) in range
         pc.ifg_patches_azimuth,  # npat_az: number of patches (tiles) in azimuth
-        const.NOT_PROVIDED,  # ovrlap: overlap between patches in pixels (>= 7, default(-): 512)
+        pc.ifg_patches_overlap_px,  # ovrlap: overlap between patches in pixels (>= 7, default(-): 512)
         land_center[0] if land_center else pc.ifg_ref_point_range,  # r_init: phase reference range offset (default(-): roff)
         land_center[1] if land_center else pc.ifg_ref_point_azimuth,  # az_init: phase reference azimuth offset (default(-): loff)
         const.INIT_FLAG_SET_PHASE_0_AT_INITIAL, # init_flag: flag to set phase at reference point (default 0: use initial point phase value)
-=======
-        ic.ifg_filt,  # interferogram
-        ic.ifg_filt_coh,  # weight factors file (float)
-        ic.ifg_mask_thin,  # validity mask file
-        ic.ifg_unw_thin,  # (output) unwrapped phase image (*_unw) (float)
-        ifg_width,  # number of samples per row
-        const.TRIANGULATION_MODE_DELAUNAY,
-        const.NOT_PROVIDED,  # range offset
-        const.NOT_PROVIDED,  # line offset
-        const.NOT_PROVIDED,  # num of range samples
-        const.NOT_PROVIDED,  # nlines
-        pc.ifg_patches_range,  # number of patches (tiles?) in range
-        pc.ifg_patches_azimuth,  # num of lines of section to unwrap
-        pc.ifg_patches_overlap_px,  # overlap between patches in pixels
-        land_center[0] if land_center else pc.ifg_ref_point_range,  # phase reference range offset
-        land_center[1] if land_center else pc.ifg_ref_point_azimuth,  # phase reference azimuth offset
-        const.INIT_FLAG_SET_PHASE_0_AT_INITIAL,
->>>>>>> 24cee672
     )
 
     # Interpolate sparse unwrapped points to give unwrapping model
