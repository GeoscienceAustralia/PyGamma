--- conflicted
+++ resolved
@@ -789,11 +789,7 @@
             if not orbit_source_file:
                 msg = f"No orbit files found for {start_datetime}"
                 _LOG.warning(msg, slc_scene=self.scene)
-<<<<<<< HEAD
-                return
-=======
                 return base_dir
->>>>>>> 8bdb8225
 
             orbit_destination_file = pjoin(base_dir, os.path.basename(orbit_source_file))
 
