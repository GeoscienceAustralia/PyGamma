--- conflicted
+++ resolved
@@ -128,16 +128,6 @@
         # FIXME: Should this be implemented?  (GH issue #244) (hard-coded currently)
         "ifg_offset_win",
         "ifg_baseline_refinement",
-<<<<<<< HEAD
-=======
-        # derived member vars
-        "proj_dir",
-        "results_dir",
-        "dem_noff1",
-        "dem_noff2",
-        "ifg_rpos",
-        "ifg_azpos",
->>>>>>> 9c39ff58
         "num_linked_append_dates"
     ]
 
@@ -165,23 +155,8 @@
             assert(isinstance(self.land_center[0], numbers.Number))
             assert(isinstance(self.land_center[1], numbers.Number))
 
-<<<<<<< HEAD
         # FIXME: Should be a setting
         self.gamma_dem_dir = "GAMMA_DEM"
-=======
-        # prepare derived settings variables
-
-        # FIXME: proj_dir isn't used, nci_path isn't really NCI specific (and also unused), etc...
-        # ^- there's quite a few .proc settings we can remove! A good linter will pick up on
-        # these longer term when CI comes up..?
-        self.proj_dir = pathlib.Path(self.nci_path) / self.project / self.sensor / "GAMMA"
-        self.gamma_dem_dir = "GAMMA_DEM"
-        self.results_dir = "results"
-
-        self.dem_noff1, self.dem_noff2 = self.dem_offset.split(" ")
-        self.ifg_rpos = self.dem_rpos
-        self.ifg_azpos = self.dem_azpos
->>>>>>> 9c39ff58
 
 
     @classmethod
@@ -346,404 +321,4 @@
     if str(value).lower() in on_values:
         return True
 
-<<<<<<< HEAD
-    raise ValueError(f"Unsupported boolean settings flag: {value}")
-
-
-class DEMPrimaryNames:
-    __slots__ = [
-        "dem_primary_dir",
-        "dem_primary_slc_name",
-        "dem_primary_slc",
-        "dem_primary_slc_par",
-        "dem_primary_mli_name",
-        "dem_primary_mli",
-        "dem_primary_mli_par",
-        "dem_primary_gamma0",
-        "dem_primary_gamma0_bmp",
-        "dem_primary_gamma0_geo",
-        "dem_primary_gamma0_geo_bmp",
-        "dem_primary_gamma0_geo_geo",
-        "r_dem_primary_slc_name",
-        "r_dem_primary_slc",
-        "r_dem_primary_slc_par",
-        "r_dem_primary_mli_name",
-        "r_dem_primary_mli",
-        "r_dem_primary_mli_par",
-        "r_dem_primary_mli_bmp",
-    ]
-
-    def __init__(self, proc=None, out_dir = None):
-        if proc:
-            if not out_dir:
-                out_dir = proc.proj_dir / proc.track
-
-            out_dir = pathlib.Path(out_dir)
-
-            self.dem_primary_dir = out_dir / proc.slc_dir / proc.ref_primary_scene
-
-            suffix = proc.ref_primary_scene + "_" + proc.polarisation
-            self.dem_primary_slc_name = self.dem_primary_dir / suffix
-
-            self.dem_primary_slc = self.dem_primary_dir / (suffix + ".slc")
-            self.dem_primary_slc_par = self.dem_primary_dir / (
-                suffix + ".slc.par"
-            )
-
-            suffix_lks = (
-                proc.ref_primary_scene
-                + "_"
-                + proc.polarisation
-                + "_"
-                + proc.range_looks
-                + "rlks"
-            )
-            self.dem_primary_mli_name = self.dem_primary_dir / suffix_lks
-
-            self.dem_primary_mli = self.dem_primary_dir / (
-                suffix_lks + ".mli"
-            )
-            self.dem_primary_mli_par = self.dem_primary_dir / (
-                suffix_lks + ".mli.par"
-            )
-            self.dem_primary_gamma0 = self.dem_primary_dir / (
-                suffix_lks + ".gamma0"
-            )
-            self.dem_primary_gamma0_bmp = self.dem_primary_dir / (
-                suffix_lks + ".gamma0.bmp"
-            )
-
-            self.dem_primary_gamma0_geo = self.dem_primary_dir / (
-                suffix_lks + "_geo.gamma0"
-            )
-            self.dem_primary_gamma0_geo_bmp = self.dem_primary_dir / (
-                suffix_lks + "_geo.gamma0.bmp"
-            )
-            self.dem_primary_gamma0_geo_geo = self.dem_primary_dir / (
-                suffix_lks + "_geo.gamma0.tif"
-            )
-
-            suffix_slc = "r{}_{}".format(proc.ref_primary_scene, proc.polarisation)
-            self.r_dem_primary_slc_name = self.dem_primary_dir / suffix_slc
-
-            self.r_dem_primary_slc = self.dem_primary_dir / (
-                suffix_slc + ".slc"
-            )
-            self.r_dem_primary_slc_par = self.dem_primary_dir / (
-                suffix_slc + ".slc.par"
-            )
-
-            suffix_mli = "r{}_{}_{}rlks".format(
-                proc.ref_primary_scene, proc.polarisation, proc.range_looks
-            )
-            self.r_dem_primary_mli_name = self.dem_primary_dir / suffix_mli
-
-            self.r_dem_primary_mli = self.dem_primary_dir / (
-                suffix_mli + ".mli"
-            )
-            self.r_dem_primary_mli_par = self.dem_primary_dir / (
-                suffix_mli + ".mli.par"
-            )
-            self.r_dem_primary_mli_bmp = self.dem_primary_dir / (
-                suffix_mli + ".mli.bmp"
-            )
-
-
-class DEMFileNames:
-    __slots__ = [
-        "dem",
-        "dem_par",
-        "dem_primary_name",
-        "dem_diff",
-        "rdc_dem",
-        "geo_dem",
-        "geo_dem_par",
-        "seamask",
-        "dem_lt_rough",
-        "dem_lt_fine",
-        "dem_geo_sim_sar",
-        "dem_rdc_sim_sar",
-        "dem_loc_inc",
-        "dem_rdc_inc",
-        "dem_lsmap",
-        "ellip_pix_sigma0",
-        "dem_pix_gam",
-        "dem_pix_gam_bmp",
-        "dem_off",
-        "dem_offs",
-        "dem_ccp",
-        "dem_offsets",
-        "dem_coffs",
-        "dem_coffsets",
-        "dem_lv_theta",
-        "dem_lv_phi",
-        "ext_image_flt",
-        "ext_image_init_sar",
-        "ext_image_sar",
-        "dem_check_file",
-        "lat_lon_pix",
-    ]
-
-    def __init__(self, proc, out_dir = None):
-        if not out_dir:
-            out_dir = proc.proj_dir / proc.track
-
-        out_dir = pathlib.Path(out_dir)
-
-        self.dem = (out_dir / proc.gamma_dem_dir / proc.stack_id).with_suffix(".dem")
-        self.dem_par = self.dem.with_suffix(".dem.par")
-        self.dem_primary_name = "{}_{}_{}rlks".format(
-            proc.ref_primary_scene, proc.polarisation, proc.range_looks
-        )
-        self.dem_primary_name = out_dir / proc.dem_dir / self.dem_primary_name
-        dmn = self.dem_primary_name
-
-        self.dem_diff = dmn.parent / ("diff_" + dmn.name + ".par")
-
-        self.rdc_dem = dmn.parent / (dmn.name + "_rdc.dem")
-        self.geo_dem = dmn.parent / (dmn.name + "_geo.dem")
-        self.geo_dem_par = self.geo_dem.with_suffix(".dem.par")
-        self.seamask = dmn.parent / (dmn.name + "_geo_seamask.tif")
-        self.dem_lt_rough = dmn.parent / (dmn.name + "_rough_geo_to_rdc.lt")
-        self.dem_lt_fine = dmn.parent / (dmn.name + "_geo_to_rdc.lt")
-        self.dem_geo_sim_sar = dmn.parent / (dmn.name + "_geo.sim")
-        self.dem_rdc_sim_sar = dmn.parent / (dmn.name + "_rdc.sim")
-        self.dem_loc_inc = dmn.parent / (dmn.name + "_geo.linc")
-        self.dem_rdc_inc = dmn.parent / (dmn.name + "_rdc.linc")
-        self.dem_lsmap = dmn.parent / (dmn.name + "_geo.lsmap")
-        self.ellip_pix_sigma0 = dmn.parent / (dmn.name + "_ellip_pix_sigma0")
-        self.dem_pix_gam = dmn.parent / (dmn.name + "_rdc_pix_gamma0")
-        self.dem_pix_gam_bmp = self.dem_pix_gam.with_suffix(".bmp")
-        self.dem_off = dmn.with_suffix(".off")
-        self.dem_offs = dmn.with_suffix(".offs")
-        self.dem_ccp = dmn.with_suffix(".ccp")
-        self.dem_offsets = dmn.with_suffix(".offsets")
-        self.dem_coffs = dmn.with_suffix(".coffs")
-        self.dem_coffsets = dmn.with_suffix(".coffsets")
-        self.dem_lv_theta = dmn.parent / (dmn.name + "_geo.lv_theta")
-        self.dem_lv_phi = dmn.parent / (dmn.name + "_geo.lv_phi")
-        self.ext_image_flt = dmn.parent / (dmn.name + "_ext_img_sar.flt")
-        self.ext_image_init_sar = dmn.parent / (dmn.name + "_ext_img_init.sar")
-        self.ext_image_sar = dmn.parent / (dmn.name + "_ext_img.sar")
-
-
-class IfgFileNames:
-    __slots__ = [
-        "ifg_dir",
-        "primary_dir",
-        "secondary_dir",
-        "r_primary_slc_name",
-        "r_primary_slc",
-        "r_primary_slc_par",
-        "r_primary_mli_name",
-        "r_primary_mli",
-        "r_primary_mli_par",
-        "r_secondary_slc_name",
-        "r_secondary_slc",
-        "r_secondary_slc_par",
-        "r_secondary_mli_name",
-        "r_secondary_mli",
-        "r_secondary_mli_par",
-        "primary_secondary_name",
-        "ifg_base",
-        "ifg_base_init",
-        "ifg_base_res",
-        "ifg_base_temp",
-        "ifg_bperp",
-        "ifg_ccp",
-        "ifg_coffs",
-        "ifg_coffsets",
-        "ifg_diff_par",
-        "ifg_filt",
-        "ifg_filt_float",
-        "ifg_filt_geocode_bmp",
-        "ifg_filt_geocode_out",
-        "ifg_filt_geocode_png",
-        "ifg_filt_mask",
-        "ifg_filt_coh",
-        "ifg_filt_coh_geocode_bmp",
-        "ifg_filt_coh_geocode_out",
-        "ifg_filt_coh_geocode_png",
-        "ifg_flat",
-        "ifg_flat_float",
-        "ifg_flat_geocode_bmp",
-        "ifg_flat_geocode_out",
-        "ifg_flat_geocode_png",
-        "ifg_flat_temp",
-        "ifg_flat0",
-        "ifg_flat1",
-        "ifg_flat10",
-        "ifg_flat_coh",
-        "ifg_flat_coh_geocode_bmp",
-        "ifg_flat_coh_geocode_out",
-        "ifg_flat_coh_geocode_png",
-        "ifg_flat_coh0",
-        "ifg_flat_coh0_mask",
-        "ifg_flat_coh10",
-        "ifg_flat_coh10_mask",
-        "ifg_gcp",
-        "ifg_gcp_ph",
-        "ifg_mask",
-        "ifg_mask_thin",
-        "ifg_off",
-        "ifg_off10",
-        "ifg_offs",
-        "ifg_sim_diff",
-        "ifg_sim_unw",
-        "ifg_sim_unw0",
-        "ifg_sim_unw1",
-        "ifg_sim_unw_ph",
-        "ifg_unw",
-        "ifg_unw_geocode_2pi_bmp",
-        "ifg_unw_geocode_6pi_bmp",
-        "ifg_unw_geocode_out",
-        "ifg_unw_geocode_2pi_png",
-        "ifg_unw_geocode_6pi_png",
-        "ifg_unw_mask",
-        "ifg_unw_model",
-        "ifg_unw_thin",
-        # vars for GeoTIFF outputs
-        "ifg_unw_geocode_out_tiff",
-        "ifg_flat_geocode_out_tiff",
-        "ifg_filt_geocode_out_tiff",
-        "ifg_flat_coh_geocode_out_tiff",
-        "ifg_filt_coh_geocode_out_tiff",
-    ]
-
-    def __init__(self, proc, primary, secondary, out_dir = None):
-        if not out_dir:
-            out_dir = proc.proj_dir / proc.track
-
-        out_dir = pathlib.Path(out_dir)
-
-        self.ifg_dir = out_dir / proc.int_dir / "{}-{}".format(primary, secondary)
-        self.primary_dir = out_dir / proc.slc_dir / primary
-        self.secondary_dir = out_dir / proc.slc_dir / secondary
-
-        self.r_primary_slc_name = self.primary_dir / "r{}_{}".format(
-            primary, proc.polarisation
-        )
-
-        self.r_primary_slc = self.r_primary_slc_name.with_suffix(".slc")
-        self.r_primary_slc_par = self.r_primary_slc_name.with_suffix(".slc.par")
-
-        self.r_primary_mli_name = self.primary_dir / "r{}_{}_{}rlks".format(
-            primary, proc.polarisation, proc.range_looks
-        )
-        self.r_primary_mli = self.r_primary_mli_name.with_suffix(".mli")
-        self.r_primary_mli_par = self.r_primary_mli.with_suffix(".mli.par")
-
-        self.r_secondary_slc_name = self.secondary_dir / "r{}_{}".format(secondary, proc.polarisation)
-
-        self.r_secondary_slc = self.r_secondary_slc_name.with_suffix(".slc")
-        self.r_secondary_slc_par = self.r_secondary_slc.with_suffix(".slc.par")
-        self.r_secondary_mli_name = self.secondary_dir / "r{}_{}_{}rlks".format(
-            secondary, proc.polarisation, proc.range_looks
-        )
-        self.r_secondary_mli = self.r_secondary_mli_name.with_suffix(".mli")
-        self.r_secondary_mli_par = self.r_secondary_mli.with_suffix(".mli.par")
-
-        # use intermed str as pathlib.Path doesn't handle filename concatenation
-        _primary_secondary_name = "{}-{}_{}_{}rlks".format(
-            primary, secondary, proc.polarisation, proc.range_looks
-        )
-        self.primary_secondary_name = self.ifg_dir / _primary_secondary_name
-
-        self.ifg_base = self.ifg_dir / (_primary_secondary_name + "_base.par")
-        self.ifg_base_init = pathlib.Path(_primary_secondary_name + "_base_init.par")
-        self.ifg_base_res = pathlib.Path(_primary_secondary_name + "_base_res.par")
-        self.ifg_base_temp = pathlib.Path(_primary_secondary_name + "_base_temp.par")
-        self.ifg_bperp = pathlib.Path(_primary_secondary_name + "_bperp.par")
-
-        self.ifg_ccp = pathlib.Path(_primary_secondary_name + ".ccp")
-        self.ifg_coffs = pathlib.Path(_primary_secondary_name + ".coffs")
-        self.ifg_coffsets = pathlib.Path(_primary_secondary_name + ".coffsets")
-        self.ifg_diff_par = pathlib.Path(_primary_secondary_name + "_diff.par")
-
-        self.ifg_filt = pathlib.Path(_primary_secondary_name + "_filt_int")
-        self.ifg_filt_float = pathlib.Path(_primary_secondary_name + "_filt_int_flt")
-        self.ifg_filt_geocode_bmp = pathlib.Path(_primary_secondary_name + "_filt_geo_int.bmp")
-        self.ifg_filt_geocode_out = pathlib.Path(_primary_secondary_name + "_filt_geo_int")
-        self.ifg_filt_geocode_png = pathlib.Path(_primary_secondary_name + "_filt_geo_int.png")
-        self.ifg_filt_mask = pathlib.Path(_primary_secondary_name + "_filt_mask_int")
-        self.ifg_filt_coh = pathlib.Path(_primary_secondary_name + "_filt_coh")
-        self.ifg_filt_coh_geocode_bmp = pathlib.Path(
-            _primary_secondary_name + "_filt_geo_coh.bmp"
-        )
-        self.ifg_filt_coh_geocode_out = pathlib.Path(_primary_secondary_name + "_filt_geo_coh")
-        self.ifg_filt_coh_geocode_png = pathlib.Path(
-            _primary_secondary_name + "_filt_geo_coh.png"
-        )
-
-        self.ifg_flat = pathlib.Path(_primary_secondary_name + "_flat_int")
-        self.ifg_flat_float = pathlib.Path(_primary_secondary_name + "_flat_int_flt")
-        self.ifg_flat_geocode_bmp = pathlib.Path(_primary_secondary_name + "_flat_geo_int.bmp")
-        self.ifg_flat_geocode_out = pathlib.Path(_primary_secondary_name + "_flat_geo_int")
-        self.ifg_flat_geocode_png = pathlib.Path(_primary_secondary_name + "_flat_geo_int.png")
-        self.ifg_flat_temp = pathlib.Path(_primary_secondary_name + "_flat_temp_int")
-        self.ifg_flat0 = pathlib.Path(_primary_secondary_name + "_flat0_int")
-        self.ifg_flat1 = pathlib.Path(_primary_secondary_name + "_flat1_int")
-        self.ifg_flat10 = pathlib.Path(_primary_secondary_name + "_flat10_int")
-        self.ifg_flat_coh = pathlib.Path(_primary_secondary_name + "_flat_coh")
-        self.ifg_flat_coh_geocode_bmp = pathlib.Path(
-            _primary_secondary_name + "_flat_geo_coh.bmp"
-        )
-        self.ifg_flat_coh_geocode_out = pathlib.Path(_primary_secondary_name + "_flat_geo_coh")
-        self.ifg_flat_coh_geocode_png = pathlib.Path(
-            _primary_secondary_name + "_flat_geo_coh.png"
-        )
-        self.ifg_flat_coh0 = pathlib.Path(_primary_secondary_name + "_flat0_coh")
-        self.ifg_flat_coh0_mask = pathlib.Path(_primary_secondary_name + "_flat0_coh_mask.ras")
-        self.ifg_flat_coh10 = pathlib.Path(_primary_secondary_name + "_flat10_coh")
-        self.ifg_flat_coh10_mask = pathlib.Path(_primary_secondary_name + "_flat10_coh_mask.ras")
-
-        self.ifg_gcp = pathlib.Path(_primary_secondary_name + ".gcp")
-        self.ifg_gcp_ph = pathlib.Path(_primary_secondary_name + ".gcp_ph")
-        self.ifg_mask = pathlib.Path(_primary_secondary_name + "_mask.ras")
-        self.ifg_mask_thin = pathlib.Path(_primary_secondary_name + "_mask_thin.ras")
-        self.ifg_off = pathlib.Path(_primary_secondary_name + "_off.par")
-        self.ifg_off10 = pathlib.Path(_primary_secondary_name + "_off10.par")
-        self.ifg_offs = pathlib.Path(_primary_secondary_name + ".offs")
-
-        self.ifg_sim_diff = pathlib.Path(_primary_secondary_name + "_sim_diff_unw")
-        self.ifg_sim_unw = pathlib.Path(_primary_secondary_name + "_sim_unw")
-        self.ifg_sim_unw0 = pathlib.Path(_primary_secondary_name + "_sim0_unw")
-        self.ifg_sim_unw1 = pathlib.Path(_primary_secondary_name + "_sim1_unw")
-        self.ifg_sim_unw_ph = pathlib.Path(_primary_secondary_name + "_sim_ph_unw")
-        self.ifg_unw = pathlib.Path(_primary_secondary_name + "_unw")
-        self.ifg_unw_geocode_2pi_bmp = pathlib.Path(_primary_secondary_name + "_geo_unw_2pi.bmp")
-        self.ifg_unw_geocode_6pi_bmp = pathlib.Path(_primary_secondary_name + "_geo_unw_6pi.bmp")
-        self.ifg_unw_geocode_out = pathlib.Path(_primary_secondary_name + "_geo_unw")
-        self.ifg_unw_geocode_2pi_png = pathlib.Path(_primary_secondary_name + "_geo_unw_2pi.png")
-        self.ifg_unw_geocode_6pi_png = pathlib.Path(_primary_secondary_name + "_geo_unw_6pi.png")
-        self.ifg_unw_mask = pathlib.Path(_primary_secondary_name + "_mask_unw")
-        self.ifg_unw_model = pathlib.Path(_primary_secondary_name + "_model_unw")
-        self.ifg_unw_thin = pathlib.Path(_primary_secondary_name + "_thin_unw")
-
-        self.ifg_unw_geocode_out_tiff = pathlib.Path(_primary_secondary_name + "_geo_unw.tif")
-        self.ifg_flat_geocode_out_tiff = pathlib.Path(
-            _primary_secondary_name + "_flat_geo_int.tif"
-        )
-        self.ifg_filt_geocode_out_tiff = pathlib.Path(
-            _primary_secondary_name + "_filt_geo_int.tif"
-        )
-        self.ifg_flat_coh_geocode_out_tiff = pathlib.Path(
-            _primary_secondary_name + "_flat_geo_coh.tif"
-        )
-        self.ifg_filt_coh_geocode_out_tiff = pathlib.Path(
-            _primary_secondary_name + "_filt_geo_coh.tif"
-        )
-
-
-class Config:
-    """Stores config for the Gamma InSAR workflow."""
-
-    def __init__(self):
-        self.proc_variables = None
-        self.final_file_loc = None
-        self.dem_primary_names = None
-        self.dem_file_names = None
-        self.ifg_file_names = None
-=======
-    raise ValueError(f"Unsupported boolean settings flag: {value}")
->>>>>>> 9c39ff58
+    raise ValueError(f"Unsupported boolean settings flag: {value}")