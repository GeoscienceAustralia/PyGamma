#!/usr/bin/env python

import re
from datetime import datetime
from pathlib import Path
from typing import List, Union, Dict

import geopandas as gpd
import pandas as pd
import shapely.wkt
from spatialist import Vector
import structlog

from insar.meta_data.s1_slc import Archive
from insar.logs import get_wrapped_logger

_LOG = structlog.get_logger("insar")


def _check_frame_bursts(master_df: gpd.GeoDataFrame, input_data: Dict,) -> Dict:
    """Check missing master SLC bursts.

    Compares input data and master bursts to determine bursts overlaps
    and inserts a missing burst information into the input_data.

    :param master_df:
        A geopandas dataframe with master SLC informations.
    :param input_data:
        An input slc data with burst informations needed to form a full frame.

    :returns:
        Input data with addition of missing master bursts number.
    """

    for dt_key, dt_val in input_data.items():
        for swath, swath_val in dt_val.items():
            master_swath_subset = master_df[master_df.swath == swath]

            swath_centroids = [
                geom.centroid
                for _id in swath_val
                for geom in swath_val[_id]["burst_extent"]
            ]

            # check if master bursts contains the centroids to determine missing bursts
            contained_bursts = []
            for idx, row in master_swath_subset.iterrows():
                for centroid in swath_centroids:
                    if row.geometry.contains(centroid):
                        contained_bursts.append(row.burst_num)

            # insert the missing bursts information into input_data
            input_data[dt_key][swath]["missing_master_bursts"] = set(
                master_swath_subset.burst_num.values
            ) - set(contained_bursts)

    return input_data


def _check_slc_input_data(
    results_df: pd.DataFrame,
    master_df: gpd.GeoDataFrame,
    rel_orbit: int,
    polarization: str,
    exclude_incomplete: bool
) -> Dict:
    """
    Checks if input (results_df) has required data to form a full SLC.

    This method checks if scenes are able to a form full slc and returns the
    parameters needed for only scenes that are able to form full slc. This
    method will only log information of scenes that cannot form full SLC
    and not raise error. Implementation needs to be changed, if failed scenes
    need to be handled separately.

    :param results_df:
        An input dataframe with queried attribute results from SLC input database.
    :param master_df:
        Attributes of a vector file (frame) used in querying SLC database.
    :param rel_orbits:
        Sentinel-1 relative orbit used in vector file framing.
    :param polarization:
        A polarization subset the data while checking full frame.

    :returns:
        A dict with information of slc scenes to form full SLC.
    """

    # perform check to assert returned queried results are for rel orbits
    assert results_df.orbitNumber_rel.unique()[0] == rel_orbit

    # subset data frame for a specific polarization
    pol_subset_df = results_df[results_df.polarization == polarization]

    # create unique date scenes list file
    unique_dates = [
        dt for dt in pol_subset_df.acquisition_start_time.map(pd.Timestamp.date).unique()
    ]
    data_dict = dict()

    # package input data into a dict according to a unique dates in a swath
    for dt in unique_dates:
        try:
            pol_dt_subset_df = pol_subset_df[
                pol_subset_df.acquisition_start_time.map(pd.Timestamp.date) == dt
            ]
            swaths = pol_dt_subset_df.swath.unique()

            # check that all three swaths present for a given date
            assert len(swaths) == 3

            swath_dict = dict()
            for swath in swaths:
                swath_df = pol_dt_subset_df[pol_dt_subset_df.swath == swath]

                # check swath bursts are only composed from one sensor for unique date
                sensor = list(set(swath_df.sensor.values))
                assert len(sensor) == 1

                slc_ids = swath_df.id.unique()
                slc_dict = dict()
                for _id in slc_ids:
                    slc_df = swath_df[swath_df.id == _id]

                    slc_gpd = gpd.GeoDataFrame(
                        slc_df,
                        crs={"init": "epsg:4326"},
                        geometry=slc_df["AsText(bursts_metadata.burst_extent)"].map(
                            shapely.wkt.loads
                        ),
                    )

                    slc_dict[_id] = {
                        "burst_number": list(slc_gpd.burst_number.values),
                        "burst_extent": list(slc_gpd.geometry.values),
                        "sensor": sensor[0],
                        "acquisition_datetime": slc_df.acquisition_start_time.unique()[0],
                        "polarization": polarization,
                        "url": slc_gpd.url.unique()[0],
                        "total_bursts": slc_gpd.total_bursts.unique()[0],
                    }
                swath_dict[swath] = slc_dict
            data_dict[dt] = swath_dict

        except AssertionError as err:
            # only log the information for scenes not available to form compute frame.
            _LOG.info(
                "scene not available to form complete frame",
                slc_scene_date=dt.strftime("%Y-%m-%d"),
                err=err,
            )

    checked_data = _check_frame_bursts(master_df, data_dict)

<<<<<<< HEAD
    # Filter checked data
    if exclude_incomplete:
        excluded_dates = []

        for dt, swath_dict in checked_data.items():
            for swath, slc_dict in swath_dict.items():
                if len(slc_dict["missing_master_bursts"]) > 0:
                    excluded_dates.append(dt)
                    break

=======
    # Filter checked data (removing any incomplete scenes)
    if exclude_incomplete:
        excluded_dates = []

        # Check for any swathes missing bursts...
        for dt, swath_dict in checked_data.items():
            for swath, slc_dict in swath_dict.items():
                is_missing_bursts = len(slc_dict["missing_master_bursts"]) > 0

                if is_missing_bursts:
                    excluded_dates.append(dt)
                    break

        # ... and remove them from the resulting dict
>>>>>>> 9cc768f0
        for dt in excluded_dates:
            del checked_data[dt]

    return checked_data


def query_slc_inputs(
    dbfile: Union[Path, str],
    shapefile: Union[Path, str],
    start_date: datetime,
    end_date: datetime,
    orbit: str,
    track: int,
    polarization: List[str],
    filter_by_sensor: str = None,
    exclude_incomplete: bool = True
) -> Dict:
    """A method to query sqlite database and generate slc input dict.

    :param dbfile:
        A full path to a sqlite database with SLC metadata including burst
        informations needed to process SLC.
    :param shapefile
        A full path to frame (vector shape file) spatial extent.
    :param start_date:
        A start date to begin database query of SLC acquisition.
    :param end_date:
        An end date to stop database query of SLC acquisition.
    :param orbit:
        Sentinel-1 acquisition orbit type (A: Ascending, D: Descending).
    :param track:
        Sentinel-1 relative orbit number (track).
    :param polarization:
        List of polarization to query SLC data for.
    :param filter_by_sensor:
        The name of the sensor whose results should be filtered by (eg: only return results from this sensor)

        Alternativelt this may be set to "MAJORITY" which will filter by the sensor which has the most data,
        eg: if a query has 8x S1A .slc files and 6x S1B .slc files, only the 8x S1A .slc files will be returned.

    :return:
        Returns slc input field values for all unique date queried
        from a dbfile between start_date and end_date (inclusive of the end dates)
        for area within a spatial extent of an input shape file if data is in the
        database. Else returns None.
    """
    with Archive(dbfile) as archive:
        tables_join_string = (
            "{0} INNER JOIN {1} on {0}.swath_name = {1}.swath_name INNER JOIN {2} "
            "on {2}.id = {1}.id".format(
                archive.bursts_table_name,
                archive.swath_table_name,
                archive.slc_table_name,
            )
        )
        min_date_arg = '{}.acquisition_start_time>=Datetime("{}")'.format(
            archive.slc_table_name, start_date
        )
        max_date_arg = '{}.acquisition_start_time<=Datetime("{}")'.format(
            archive.slc_table_name, end_date
        )

        columns = [
            "{}.burst_number".format(archive.bursts_table_name),
            "{}.total_bursts".format(archive.swath_table_name),
            "{}.burst_extent".format(archive.bursts_table_name),
            "{}.swath_name".format(archive.swath_table_name),
            "{}.id".format(archive.swath_table_name),
            "{}.swath".format(archive.bursts_table_name),
            "{}.orbit".format(archive.slc_table_name),
            "{}.orbitNumber_rel".format(archive.slc_table_name),
            "{}.sensor".format(archive.slc_table_name),
            "{}.polarization".format(archive.bursts_table_name),
            "{}.acquisition_start_time".format(archive.slc_table_name),
            "{}.url".format(archive.slc_table_name),
        ]

        # select_bursts_in_vector is a temporary fix to output data
        slc_df = archive.select_bursts_in_vector(
            tables_join_string=tables_join_string,
            orbit=orbit,
            track=track,
            spatial_subset=Vector(shapefile),
            columns=columns,
            min_date_arg=min_date_arg,
            max_date_arg=max_date_arg,
        )

        if slc_df is None:
            return

        _LOG.info(
            f"Querying {dbfile} with {shapefile} from {start_date} to {end_date} found {len(slc_df)} files."
        )

        if filter_by_sensor:
            # Get the value counts of slc by sensor
            sensor_counts = slc_df.sensor.value_counts()
            sensors = sensor_counts.index.to_list()

            src_scene_count = len(slc_df)

            if filter_by_sensor == "MAJORITY":
                slc_df = slc_df[slc_df.sensor == sensor_counts.index[0]]
            else:
                slc_df = slc_df[slc_df.sensor == filter_by_sensor]

            dst_scene_count = len(slc_df)

            _LOG.info(
                f"Filtering by sensor '{filter_by_sensor}' reduced to {dst_scene_count} files.",
                src_sensors=sensors,
                src_scene_count=src_scene_count,
                dst_sensor=filter_by_sensor,
                dst_scene_count=dst_scene_count
            )

        try:
            slc_df["acquisition_start_time"] = pd.to_datetime(
                slc_df["acquisition_start_time"]
            )

            #  check queried results against master dataframe to form slc inputs
            return {
                pol: _check_slc_input_data(slc_df, gpd.read_file(shapefile), track, pol, exclude_incomplete)
                for pol in polarization
            }

        except (AttributeError, AssertionError, TypeError) as err:
            raise err


def _write_list(data: List, fid: Union[Path, str],) -> None:
    """Helper method to write files."""

    with open(Path(fid.as_posix()), "w") as out_fid:
        for line in data:
            out_fid.write(line + "\n")


def slc_inputs(slc_data_input: Dict) -> pd.DataFrame:
    """
    Subsets SLC query results to a required parameters for SLC processing using GAMMA SOFTWARE.

    :param slc_data_input:
        SLC input data that were queried from the database.

    :returns:
        A dataframe with sub-set of queried attributes needed to form SLC.
    """

    _regx_uuid = (
        r"[0-9a-fA-F]{8}\-[0-9a-fA-F]{4}\-[0-9a-fA-F]{4}\-[0-9a-fA-F]{4}\-[0-9a-fA-F]{12}"
    )
    _swath_keys = ["IW1", "IW2", "IW3"]
    _missing_master_bursts_key = "missing_master_bursts"

    def _get_scene_data(scene_dt):
        return slc_data_input[scene_dt]

    def _get_swath_data(scene_dt, swath):
        return slc_data_input[scene_dt][swath]

    def _get_id_data(scene_dt, swath, _id):
        return slc_data_input[scene_dt][swath][_id]

    scene_dates = sorted([dt for dt in slc_data_input])

    # create dataframe and store slc details
    slc_input_df = pd.DataFrame()

    for dt in scene_dates:
        for swath in _swath_keys:
            missing_master_bursts = list(
                _get_id_data(dt, swath, _missing_master_bursts_key)
            )
            for slc_id, slc_val in _get_swath_data(dt, swath).items():
                if re.match(_regx_uuid, slc_id):
                    slc_input_df = slc_input_df.append(
                        {
                            "date": dt,
                            "swath": swath,
                            "burst_number": slc_val["burst_number"],
                            "sensor": slc_val["sensor"],
                            "url": slc_val["url"],
                            "total_bursts": slc_val["total_bursts"],
                            "polarization": slc_val["polarization"],
                            "acquistion_datetime": slc_val["acquisition_datetime"],
                            "missing_master_bursts": list(
                                map(lambda x: int(x), missing_master_bursts)
                            ),
                        },
                        ignore_index=True,
                    )
    return slc_input_df<|MERGE_RESOLUTION|>--- conflicted
+++ resolved
@@ -152,18 +152,6 @@
 
     checked_data = _check_frame_bursts(master_df, data_dict)
 
-<<<<<<< HEAD
-    # Filter checked data
-    if exclude_incomplete:
-        excluded_dates = []
-
-        for dt, swath_dict in checked_data.items():
-            for swath, slc_dict in swath_dict.items():
-                if len(slc_dict["missing_master_bursts"]) > 0:
-                    excluded_dates.append(dt)
-                    break
-
-=======
     # Filter checked data (removing any incomplete scenes)
     if exclude_incomplete:
         excluded_dates = []
@@ -178,7 +166,6 @@
                     break
 
         # ... and remove them from the resulting dict
->>>>>>> 9cc768f0
         for dt in excluded_dates:
             del checked_data[dt]
 
