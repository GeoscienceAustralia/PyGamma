--- conflicted
+++ resolved
@@ -162,8 +162,6 @@
 
         self.log = _LOG.bind(task="SLC coregistration", slc_slave=self.slc_slave, slc_master=self.slc_master, list_idx=self.list_idx)
 
-        self.log = _LOG.bind(task="SLC coregistration", slc_slave=self.slc_slave, slc_master=self.slc_master, list_idx=self.list_idx)
-
         self.r_dem_master_mli_par = self.r_dem_master_mli.with_suffix(".mli.par")
         if not self.r_dem_master_mli_par.exists():
             self.log.error(
@@ -643,14 +641,10 @@
 
         self.log.info("Beginning fine coregistration")
 
-<<<<<<< HEAD
         # slc_slave is something like:
         # /g/data/dz56/insar_initial_processing/T147D_F28S_S1A/SLC/20180220/20180220_VV.slc.par
         list_dir = Path(self.slc_slave).parent.parent.parent / self.proc.list_dir
         slc_dir = Path(self.slc_slave).parent.parent.parent / self.proc.slc_dir
-=======
-        self.log.info("Beginning fine coregistration")
->>>>>>> 799e7c31
 
         with tempfile.TemporaryDirectory() as temp_dir, open(Path(temp_dir) / f"{self.r_master_slave_name}.ovr_results", 'w') as slave_ovr_res:
             temp_dir = Path(temp_dir)
@@ -721,7 +715,7 @@
 
                     r_coreg_slave_tab = f'{slc_dir}/{coreg_slave}/r{coreg_slave}_{self.proc.polarisation}_tab'
 
-                iter_log = _LOG.bind(
+                iter_log = self.log.bind(
                     iteration=iteration,
                     max_iteration=max_iteration,
                     master_slc_tab=self.master_slc_tab,
@@ -751,13 +745,7 @@
                     # cp -rf $slave_off $slave_off.az_ovr.$it
                     shutil.copy(self.slave_off, f"{self.slave_off}.az_ovr.{iteration}")
 
-                    iter_log.info(
-                        f'az_ovr_iteration_{iteration}: {daz} (daz in SLC pixel)',
-                        az_ovr_iter=iteration,
-                        master_slc_tab=self.master_slc_tab,
-                        r_slave_slc_tab=self.r_slave_slc_tab,
-                        r_slave2_slc_tab=r_coreg_slave_tab
-                    )
+                    iter_log.info(f'fine iteration {iteration}: {daz} (daz in SLC pixel)'
 
                     # Break out of the loop if we reach our target accuracy
                     if abs(daz) <= azimuth_px_offset_target:
@@ -771,7 +759,6 @@
                         exc_info=True
                     )
 
-<<<<<<< HEAD
                     # Note: We only need to take action if we don't even complete the first iteration,
                     # as we update slave_off on the fly each iteration on success.
                     #
@@ -780,16 +767,6 @@
                         iter_log.warning("CAUTION: No fine coregistration iterations succeeded, proceeding with coarse coregistration")
                         slave_doff = self.out_dir / f"{self.r_master_slave_name}.doff"
                         shutil.copy(slave_doff, self.slave_off)
-=======
-                self.log.info(
-                    f'fine iteration {iteration}: {daz} (daz in SLC pixel)',
-                    iteration=iteration,
-                    max_iteration=max_iteration,
-                    master_slc_tab=self.master_slc_tab,
-                    r_slave_slc_tab=self.r_slave_slc_tab,
-                    r_slave2_slc_tab=r_coreg_slave_tab
-                )
->>>>>>> 799e7c31
 
                     break
 
@@ -822,12 +799,7 @@
         sum_all = 0.0
         sum_weight_all = 0.0
 
-<<<<<<< HEAD
-        log = _LOG.bind(az_ovr_iter=iteration, master_slc_tab=master_slc_tab, r_slave_slc_tab=r_slave_slc_tab, r_slave2_slc_tab=r_slave2_slc_tab)
-=======
-        def log_info(msg, **kwargs):
-            self.log.info(msg, az_ovr_iter=iteration, master_slc_tab=master_slc_tab, r_slave_slc_tab=r_slave_slc_tab, r_slave2_slc_tab=r_slave2_slc_tab, **kwargs)
->>>>>>> 799e7c31
+        log = self.log.bind(az_ovr_iter=iteration, master_slc_tab=master_slc_tab, r_slave_slc_tab=r_slave_slc_tab, r_slave2_slc_tab=r_slave2_slc_tab)
 
         # determine number of rows and columns of tab file and read burst SLC filenames from tab files
         master_IWs = self.READ_TAB(master_slc_tab)
