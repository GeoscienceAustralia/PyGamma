--- conflicted
+++ resolved
@@ -723,22 +723,6 @@
 
                     r_coreg_slave_tab = f'{slc_dir}/{coreg_slave}/r{coreg_slave}_{self.proc.polarisation}_tab'
 
-<<<<<<< HEAD
-                # S1_COREG_OVERLAP $master_slc_tab $r_slave_slc_tab $slave_off_start $slave_off $self.proc.coreg_s1_cc_thresh $self.proc.coreg_s1_frac_thresh $self.proc.coreg_s1_stdev_thresh $r_coreg_slave_tab > $slave_off.az_ovr.$it.out
-                daz, azpol = self.S1_COREG_OVERLAP(
-                    iteration,
-                    slave_ovr_res,
-                    str(self.r_master_slave_name),
-                    str(self.master_slc_tab),
-                    str(self.r_slave_slc_tab),
-                    str(slave_off_start),
-                    str(self.slave_off),
-                    float(self.proc.coreg_s1_cc_thresh),
-                    float(self.proc.coreg_s1_frac_thresh),
-                    float(self.proc.coreg_s1_stdev_thresh),
-                    r_coreg_slave_tab,
-                )  # TODO: cout -> $slave_off.az_ovr.$it.out
-=======
                 iter_log = _LOG.bind(
                     iteration=iteration,
                     max_iteration=max_iteration,
@@ -746,7 +730,6 @@
                     r_slave_slc_tab=self.r_slave_slc_tab,
                     r_slave2_slc_tab=r_coreg_slave_tab
                 )
->>>>>>> 744090ed
 
                 try:
                     # S1_COREG_OVERLAP $master_slc_tab $r_slave_slc_tab $slave_off_start $slave_off $self.proc.coreg_s1_cc_thresh $self.proc.coreg_s1_frac_thresh $self.proc.coreg_s1_stdev_thresh $r_coreg_slave_tab > $slave_off.az_ovr.$it.out
@@ -780,15 +763,6 @@
                     if abs(daz) <= azimuth_px_offset_target:
                         break
 
-<<<<<<< HEAD
-                _LOG.info(
-                    f'az_ovr_iteration_{iteration}: {daz} (daz in SLC pixel)',
-                    az_ovr_iter=iteration,
-                    master_slc_tab=self.master_slc_tab,
-                    r_slave_slc_tab=self.r_slave_slc_tab,
-                    r_slave2_slc_tab=r_coreg_slave_tab
-                )
-=======
                 except CoregisterSlcException as ex:
                     iter_log.warning(
                         "Gamma error while processing SLC fine coregistration, continuing with best estimate!",
@@ -796,7 +770,6 @@
                         daz=daz,
                         azimuth_px_offset_target=azimuth_px_offset_target
                     )
->>>>>>> 744090ed
 
                     # Note: We only need to take action if we don't even complete the first iteration,
                     # as we update slave_off on the fly each iteration on success.
