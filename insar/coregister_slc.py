--- conflicted
+++ resolved
@@ -161,7 +161,6 @@
         self.slave_lt = None
         self.accuracy_warning = self.out_dir / "ACCURACY_WARNING"
 
-<<<<<<< HEAD
         self.slave_date, self.slave_polar = self.slc_slave.stem.split('_')
         self.master_date, self.master_polar = self.slc_master.stem.split('_')
 
@@ -173,9 +172,6 @@
             slc_master=self.slc_master,
             list_idx=self.list_idx
         )
-=======
-        self.log = _LOG.bind(slc_slave=self.slc_slave, slc_master=self.slc_master, list_idx=self.list_idx)
->>>>>>> 4ebb5cb2
 
         self.r_dem_master_mli_par = self.r_dem_master_mli.with_suffix(".mli.par")
         if not self.r_dem_master_mli_par.exists():
