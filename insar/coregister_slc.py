#!/usr/bin/env python

"""
For all py_gamma calls, attempts have been made to best match the Gamma
parameter names and the variable names defined in this module.
"""

import os
from typing import Optional, Union, Dict, List
import tempfile
from collections import namedtuple
from pathlib import Path
import re
import shutil
import structlog
from PIL import Image
import numpy as np
import math

from insar.py_gamma_ga import GammaInterface, auto_logging_decorator, subprocess_wrapper
from insar.subprocess_utils import working_directory, run_command
from insar.project import ProcConfig
import insar.constant as const

_LOG = structlog.get_logger("insar")


class CoregisterSlcException(Exception):
    pass


pg = GammaInterface(
    subprocess_func=auto_logging_decorator(
        subprocess_wrapper, CoregisterSlcException, _LOG
    )
)


class SlcParFileParser:
    def __init__(self, par_file: Union[Path, str],) -> None:
        """
        Convenient access fields for SLC image parameter properties

        :param par_file:
            A full path to a SLC image parameter file
        """
        self.par_file = Path(par_file).as_posix()
        self.par_vals = pg.ParFile(self.par_file)

    @property
    def slc_par_params(self):
        """
        Convenient SLC parameter access method needed for SLC-SLC co-registration.
        """
        par_params = namedtuple("slc_par_params", ["range_samples", "azimuth_lines"])
        return par_params(
            self.par_vals.get_value("range_samples", dtype=int, index=0),
            self.par_vals.get_value("azimuth_lines", dtype=int, index=0),
        )


class DemParFileParser:
    def __init__(self, par_file: Union[Path, str],) -> None:
        """
        Convenient access fields for DEM image parameter properties.

        :param par_file:
            A full path to a DEM parameter file.
        """
        self.par_file = Path(par_file).as_posix()
        self.dem_par_vals = pg.ParFile(self.par_file)

    @property
    def dem_par_params(self):
        """
        Convenient DEM parameter access method needed for SLC-SLC co-registration.
        """
        par_params = namedtuple("dem_par_params", ["post_lon", "width"])
        return par_params(
            self.dem_par_vals.get_value("post_lon", dtype=float, index=0),
            self.dem_par_vals.get_value("width", dtype=int, index=0),
        )


# TBD: In the future we might want this to go into some sort of common utils module if we need it elsewhere too
def _unlink(path):
    '''A hacky unlink/delete file function for Python <3.8 which lacks a missing_ok parameter in Path.unlink'''
    path = Path(path)

    if path.exists():
        path.unlink()


class CoregisterSlc:
    def __init__(
        self,
        proc: ProcConfig,
        list_idx: Union[str, int],
        slc_master: Union[str, Path],
        slc_slave: Union[str, Path],
        slave_mli: Union[str, Path],
        range_looks: int,
        azimuth_looks: int,
        ellip_pix_sigma0: Union[str, Path],
        dem_pix_gamma0: Union[str, Path],
        r_dem_master_mli: Union[str, Path],
        rdc_dem: Union[str, Path],
        geo_dem_par: Union[str, Path],
        dem_lt_fine: Union[str, Path],
        outdir: Optional[Union[str, Path]] = None,
    ) -> None:
        """
        Co-registers Sentinel-1 IW SLC to a chosen master SLC geometry.

        :param proc:
            The gamma proc configuration file for the coregistration processing.
        :param list_idx:
            The list file index the slave originated from (eg: 1 for slaves1.list),
            or '-' if not applicable (eg: master coregistration).
        :param slc_master:
            A full path to a master (reference) SLC image file.
        :param slc_slave:
            A full Path to a slave SLC image file.
        :param slave_mli:
            A full path to a slave image multi-looked image file.
        :param range_looks:
            A range look value.
        :param azimuth_looks:
            An azimuth look value.
        :param ellip_pix_sigma0:
            A full path to a sigma0 product generated during master-dem co-registration.
        :param dem_pix_gamma0:
            A full path to a gamma0 product generated during master-dem co-registration.
        :param r_dem_master_mli:
            A full path to a reference multi-looked image parameter file.
        :param rdc_dem:
            A full path to a dem (height map) in RDC of master SLC.
        :param geo_dem_par:
            A full path to a geo dem par generated during master-dem co-registration.
        :param dem_lt_fine:
            A full path to a geo_to_rdc look-up table generated during master-dem co-registration.
        :param outdir:
            A full path to a output directory.
        """
        self.proc = proc
        self.list_idx = list_idx
        self.slc_master = slc_master
        self.slc_slave = slc_slave
        self.rdc_dem = rdc_dem
        self.slave_mli = slave_mli
        self.alks = azimuth_looks
        self.rlks = range_looks
        self.r_dem_master_mli = r_dem_master_mli
        self.ellip_pix_sigma0 = ellip_pix_sigma0
        self.dem_pix_gamma0 = dem_pix_gamma0
        self.geo_dem_par = geo_dem_par
        self.dem_lt_fine = dem_lt_fine
        self.out_dir = outdir
        if self.out_dir is None:
            self.out_dir = Path(self.slc_slave).parent
        self.slave_lt = None
        self.accuracy_warning = self.out_dir / "ACCURACY_WARNING"

<<<<<<< HEAD
        self.log = _LOG.bind(task="SLC coregistration", slc_slave=self.slc_slave, slc_master=self.slc_master, list_idx=self.list_idx)
=======
        self.slave_date, self.slave_polar = self.slc_slave.stem.split('_')
        self.master_date, self.master_polar = self.slc_master.stem.split('_')

        self.log = _LOG.bind(
            task="SLC coregistration",
            slave_date=self.slave_date,
            slc_slave=self.slc_slave,
            master_date=self.master_date,
            slc_master=self.slc_master,
            list_idx=self.list_idx
        )
>>>>>>> c2a843a6

        self.r_dem_master_mli_par = self.r_dem_master_mli.with_suffix(".mli.par")
        if not self.r_dem_master_mli_par.exists():
            self.log.error(
                "DEM Master MLI par file not found",
                pathname=str(self.r_dem_master_mli_par),
            )

        self.r_dem_master_slc_par = self.slc_master.with_suffix(".slc.par")
        self.r_dem_master_slc_par = self.r_dem_master_slc_par.parent / ("r" + self.r_dem_master_slc_par.name)
        if not self.r_dem_master_slc_par.exists():
            self.log.error(
                "DEM Master SLC par file not found",
                pathname=str(self.r_dem_master_slc_par),
            )

        self.slc_slave_par = self.slc_slave.with_suffix(".slc.par")
        if not self.slc_slave_par.exists():
            self.log.error("SLC Slave par file not found", pathname=str(self.slc_slave_par))

        self.slave_mli_par = self.slave_mli.with_suffix(".mli.par")
        if not self.slave_mli_par.exists():
            self.log.error("Slave MLI par file not found", pathname=str(self.slave_mli_par))

        self.master_sample = self.master_sample_size()

        self.range_step = None
        self.azimuth_step = None
        self.slave_off = None
        self.r_slave_slc = None
        self.r_slave_slc_par = None
        self.r_slave_slc_tab = None
        self.master_slc_tab = None
        self.slave_slc_tab = None
        self.r_slave_slc = None
        self.r_slave_slc_par = None
        self.r_slave_mli = None
        self.r_slave_mli_par = None

        master_slave_prefix = f"{self.master_date}-{self.slave_date}"
        self.r_master_slave_name = f"{master_slave_prefix}_{self.slave_polar}_{self.rlks}rlks"

    @staticmethod
    def swath_tab_names(swath: int, prefix: str,) -> namedtuple:
        """
        Returns namedtuple swath-slc names.

        :param swath:
            An IW swath number.
        :param prefix:
            A prefix of full SLC name.

        :returns:
            A namedtuple containing the names of slc, par and tops_par.
        """

        swath_par = f"{prefix}_IW{swath}.slc.par"
        swath_tops_par = f"{prefix}_IW{swath}.slc.TOPS_par"
        swath_slc = f"{prefix}_IW{swath}.slc"

        # TODO: refactor to define in module scope
        swath_tab = namedtuple("swath_tab", ["slc", "par", "tops_par"])
        return swath_tab(swath_slc, swath_par, swath_tops_par)

    def set_tab_files(
        self, out_dir: Optional[Union[Path, str]] = None,
    ):
        """Writes tab files used in slave co-registration."""

        if out_dir is None:
            out_dir = self.out_dir

        # write a slave slc tab file
        self.slave_slc_tab = out_dir.joinpath(f"{self.slc_slave.stem}_tab")
        self._write_tabs(self.slave_slc_tab, self.slc_slave.stem, self.slc_slave.parent)

        # write a re-sampled slave slc tab file
        self.r_slave_slc_tab = out_dir.joinpath(f"r{self.slc_slave.stem}_tab")
        self._write_tabs(
            self.r_slave_slc_tab, f"r{self.slc_slave.stem}", self.slc_slave.parent
        )

        # write master slc tab file
        self.master_slc_tab = out_dir.joinpath(f"{self.slc_master.stem}_tab")
        self._write_tabs(
            self.master_slc_tab, self.slc_master.stem, self.slc_master.parent
        )

        self.r_slave_slc = out_dir.joinpath(f"r{self.slc_slave.name}")
        self.r_slave_slc_par = out_dir.joinpath(f"r{self.slc_slave.name}.par")

    def get_lookup(self, outfile: Optional[Path] = None,) -> None:
        """Determine lookup table based on orbit data and DEM."""

        self.slave_lt = outfile
        if outfile is None:
            self.slave_lt = self.out_dir.joinpath(f"{self.r_master_slave_name}.lt")

        mli1_par_pathname = str(self.r_dem_master_mli_par)
        dem_rdc_pathname = str(self.rdc_dem)
        mli2_par_pathname = str(self.slave_mli_par)
        lookup_table_pathname = str(self.slave_lt)

        pg.rdc_trans(
            mli1_par_pathname, dem_rdc_pathname, mli2_par_pathname, lookup_table_pathname,
        )

    def master_sample_size(self):
        """Returns the start and end rows and cols."""
        _par_slc = SlcParFileParser(self.r_dem_master_slc_par)
        _par_mli = SlcParFileParser(self.r_dem_master_mli_par)
        sample_size = namedtuple(
            "master",
            [
                "slc_width_start",
                "slc_width_end",
                "slc_lines_start",
                "slc_lines_end",
                "mli_width_start",
                "mli_width_end",
            ],
        )
        return sample_size(
            0,
            _par_slc.slc_par_params.range_samples,
            0,
            _par_slc.slc_par_params.azimuth_lines,
            0,
            _par_mli.slc_par_params.range_samples,
        )

    def reduce_offset(
        self,
        range_offset_max: Optional[int] = 64,
        azimuth_offset_max: Optional[int] = 32,
    ):
        """Reduce offset estimation to max offset values."""
        self.range_step = int(
            (self.master_sample.slc_width_end - self.master_sample.slc_width_start) / 64
        )
        if range_offset_max > self.range_step:
            self.range_step = range_offset_max
        self.azimuth_step = int(
            (self.master_sample.slc_lines_end - self.master_sample.slc_lines_start) / 64
        )
        if azimuth_offset_max > self.azimuth_step:
            self.azimuth_step = azimuth_offset_max

    def _write_tabs(
        self,
        tab_file: Union[Path, str],
        _id: str,
        data_dir: Optional[Union[Path, str]] = None,
    ):
        """Writes a tab file input as required by GAMMA."""
        with open(tab_file, "w") as fid:
            for swath in [1, 2, 3]:
                tab_names = self.swath_tab_names(swath, _id)
                _slc = tab_names.slc
                _par = tab_names.par
                _tops_par = tab_names.tops_par

                if data_dir is not None:
                    _slc = data_dir.joinpath(_slc).as_posix()
                    _par = data_dir.joinpath(_par).as_posix()
                    _tops_par = data_dir.joinpath(_tops_par).as_posix()
                fid.write(_slc + " " + _par + " " + _tops_par + "\n")

    @staticmethod
    def _grep_stdout(std_output: list, match_start_string: str,) -> str:
        """
        A helper method to return matched string from std_out.

        :param std_output:
            A list containing the std output collected by py_gamma.
        :param match_start_string:
            A case sensitive string to be scanned in stdout.

        :returns:
            A full string line of the matched string.
        """
        for line in std_output:
            if line.startswith(match_start_string):
                return line

    @staticmethod
    def _grep_offset_parameter(
        offset_file: Union[Path, str], match_start_string: Optional[str] = None,
    ) -> Union[Dict, List]:
        """
        Method to read an offset parameter file.

        :param offset_file:
            A full path to a offset parameter file.
        :param match_start_string:
            An Optional case sensitive string to be search in a dictionary keys.

        :returns:
            A full key, values generated from the offset files or a  value
            that matched the Optional match_start_string key.
        """
        with open(offset_file, "r") as fid:
            tmp_dict = dict()
            lines = fid.readlines()
            for line in lines:
                vals = line.strip().split(":")
                try:
                    tmp_dict[vals[0]] = [v for v in vals[1].split()]
                except IndexError:
                    pass
            if match_start_string is not None:
                return tmp_dict[match_start_string]
            return tmp_dict

    def coarse_registration(
        self,
        max_iteration: Optional[int] = 5,
        max_azimuth_threshold: Optional[float] = 0.01,
    ):
        """
        Performs a coarse co-registration.

        Iterative improvement of refinement offsets between master SLC and resampled slave RSLC
        using intensity matching (offset_pwr_tracking).
        """

        self.log.info("Beginning coarse coregistration")

        # create slave offset
        if self.slave_off is None:
            self.slave_off = self.out_dir.joinpath(f"{self.r_master_slave_name}.off")

        pg.create_offset(
            str(self.r_dem_master_slc_par),
            str(self.slc_slave_par),
            str(self.slave_off),
            1,          # intensity cross-correlation
            self.rlks,
            self.alks,
            0,          # non-interactive mode
        )

        # TODO: cleanup to constants.py?
        d_azimuth = 1.0
        iteration = 0
        with tempfile.TemporaryDirectory() as temp_dir:
            temp_dir = Path(temp_dir)

            slave_doff = self.out_dir / f"{self.r_master_slave_name}.doff"
            slave_offs = temp_dir.joinpath(f"{self.r_master_slave_name}.offs")
            slave_snr = temp_dir.joinpath(f"{self.r_master_slave_name}.snr")
            slave_diff_par = temp_dir.joinpath(f"{self.r_master_slave_name}.diff_par")

            while abs(d_azimuth) > max_azimuth_threshold and iteration < max_iteration:
                slave_off_start = temp_dir.joinpath(f"{self.slave_off.name}.start")
                shutil.copy(self.slave_off, slave_off_start)

                # re-sample ScanSAR burst mode SLC using a look-up-table and SLC offset polynomials for refinement
                with working_directory(temp_dir):
                    pg.SLC_interp_lt_ScanSAR(
                        str(self.slave_slc_tab),
                        str(self.slc_slave_par),
                        str(self.master_slc_tab),
                        str(self.r_dem_master_slc_par),
                        str(self.slave_lt),
                        str(self.r_dem_master_mli_par),
                        str(self.slave_mli_par),
                        str(slave_off_start),
                        str(self.r_slave_slc_tab),
                        str(self.r_slave_slc),
                        str(self.r_slave_slc_par),
                    )

                    if slave_doff.exists():
                        os.remove(slave_doff)

                    # create and update ISP offset parameter file
                    pg.create_offset(
                        str(self.r_dem_master_slc_par),
                        str(self.slc_slave_par),
                        str(slave_doff),
                        1,          # intensity cross-correlation
                        self.rlks,
                        self.alks,
                        0,          # non-interactive mode
                    )

                    # offset tracking between SLC images using intensity cross-correlation
                    pg.offset_pwr_tracking(
                        str(self.slc_master),
                        str(self.r_slave_slc),
                        str(self.r_dem_master_slc_par),
                        str(self.r_slave_slc_par),
                        str(slave_doff),
                        str(slave_offs),
                        str(slave_snr),
                        128,                 # rwin
                        64,                  # azwin
                        const.NOT_PROVIDED,  # offsets
                        1,                   # n_ovr
                        0.2,                 # thres
                        self.range_step,
                        self.azimuth_step,
                        self.master_sample.slc_width_start,
                        self.master_sample.slc_width_end,
                        self.master_sample.slc_lines_start,
                        self.master_sample.slc_lines_end,
                    )

                    # range and azimuth offset polynomial estimation
                    _, cout, _ = pg.offset_fit(
                        str(slave_offs),
                        str(slave_snr),
                        str(slave_doff),
                        const.NOT_PROVIDED,  # coffs
                        const.NOT_PROVIDED,  # coffsets
                        0.2,                 # thresh
                        1,                   # npolynomial
                        0,                   # non-interactive
                    )

                    range_stdev, azimuth_stdev = re.findall(
                        r"[-+]?[0-9]*\.?[0-9]+",
                        self._grep_stdout(
                            cout, "final model fit std. dev. (samples) range:"
                        ),
                    )

                    # look-up table refinement
                    # determine range and azimuth corrections for look-up table (in mli pixels)
                    doff_vals = pg.ParFile(slave_doff.as_posix())
                    d_azimuth = doff_vals.get_value(
                        "azimuth_offset_polynomial", dtype=float, index=0
                    )
                    d_range = doff_vals.get_value(
                        "range_offset_polynomial", dtype=float, index=0
                    )
                    d_azimuth_mli = d_azimuth / self.alks
                    d_range_mli = d_range / self.rlks

                    self.log.info(
                        "matching iteration",
                        slave_offs=slave_offs,
                        iteration=iteration + 1,
                        daz=d_azimuth,
                        dr=d_range,
                        azimuth_stdev=azimuth_stdev,
                        range_stdev=range_stdev,
                        daz_mli=d_azimuth_mli,
                        dr_mli=d_range_mli,
                        max_azimuth_threshold=max_azimuth_threshold,
                        max_iterations=max_iteration,
                    )

                    if slave_diff_par.exists():
                        os.remove(slave_diff_par)

                    # create template diff parameter file for geocoding
                    par1_pathname = str(self.r_dem_master_mli_par)
                    par2_pathname = str(self.r_dem_master_mli_par)
                    diff_par_pathname = str(slave_diff_par)
                    par_type = 1  # SLC/MLI_par ISP SLC/MLI parameters
                    iflg = 0  # non-interactive mode

                    pg.create_diff_par(
                        par1_pathname, par2_pathname, diff_par_pathname, par_type, iflg,
                    )

                    # update range_offset_polynomial in diff param file
                    par_in_pathname = str(slave_diff_par)
                    par_out_pathname = str(slave_diff_par)
                    search_keyword = "range_offset_polynomial"
                    new_value = f"{d_range_mli}   0.0000e+00   0.0000e+00   0.0000e+00   0.0000e+00   0.0000e+00"

                    pg.set_value(
                        par_in_pathname, par_out_pathname, search_keyword, new_value,
                    )

                    # update azimuth_offset_polynomial in diff param file
                    par_in_pathname = str(slave_diff_par)
                    par_out_pathname = str(slave_diff_par)
                    search_keyword = "azimuth_offset_polynomial"
                    new_value = f"{d_azimuth_mli}   0.0000e+00   0.0000e+00   0.0000e+00   0.0000e+00   0.0000e+00"

                    pg.set_value(
                        par_in_pathname, par_out_pathname, search_keyword, new_value,
                    )

                    # update look-up table
                    _slave_lt = temp_dir.joinpath(f"{self.slave_lt.name}.{iteration}")
                    shutil.copy(self.slave_lt, _slave_lt)

                    # geocoding look-up table refinement using diff par offset polynomial
                    pg.gc_map_fine(
                        str(_slave_lt),
                        self.master_sample.mli_width_end,
                        str(slave_diff_par),
                        str(self.slave_lt),
                        1,  # ref_flg
                    )

                    iteration += 1

    def _read_line(
        self,
        filepath: Union[str, Path],
        line: int
    ):
        """Reads a specific line from a text file"""
        with open(filepath, 'r') as file:
            return file.read().splitlines()[line]

    def _get_matching_lineno(
        self,
        filepath: Union[str, Path],
        value: str
    ):
        """Get the (first) line number of a matching string in a file"""

        with open(filepath, 'r') as file:
            for lineno, line in enumerate(file.read().splitlines()):
                if line == value:
                    return lineno

        return -1

    def READ_TAB(
        self,
        tab_file: Union[str, Path]
    ):
        """
        Read a tab file, returning the (slc, par, TOPS_par) for each
        available sub-swath in the tab file.
        """

        tab_record = namedtuple("tab_record", ["slc", "par", "TOPS_par"])

        with open(tab_file, 'r') as file:
            lines = file.read().splitlines()

            # Remove empty lines
            lines = [line for line in lines if len(line.strip()) > 0]

            # determine number of rows and columns of tab file
            nrows = len(lines)
            ncols = len(lines[0].split())

            # first line
            IW1_result = tab_record(*lines[0].split())

            # second line
            IW2_result = None
            if nrows > 1:
                IW2_result = tab_record(*lines[1].split())

            # third line
            IW3_result = None
            if nrows > 2:
                IW3_result = tab_record(*lines[2].split())

            return (IW1_result, IW2_result, IW3_result)

    def fine_coregistration(
        self,
        slave: Union[str, int],
        list_idx: Union[str, int],
        max_iteration: Optional[int] = 5,
        max_azimuth_threshold: Optional[float] = 0.01,
        azimuth_px_offset_target: Optional[float] = 0.0001,
    ):
        """Performs a fine co-registration"""

        self.coarse_registration(max_iteration, max_azimuth_threshold)
        daz = None

        self.log.info("Beginning fine coregistration")

        # slc_slave is something like:
        # /g/data/dz56/insar_initial_processing/T147D_F28S_S1A/SLC/20180220/20180220_VV.slc.par
        list_dir = Path(self.slc_slave).parent.parent.parent / self.proc.list_dir
        slc_dir = Path(self.slc_slave).parent.parent.parent / self.proc.slc_dir

        with tempfile.TemporaryDirectory() as temp_dir, open(Path(temp_dir) / f"{self.r_master_slave_name}.ovr_results", 'w') as slave_ovr_res:
            temp_dir = Path(temp_dir)

            # initialize the output text file
            slave_ovr_res.writelines('\n'.join([
                "    Burst Overlap Results",
                f"        thresholds applied: cc_thresh: {self.proc.coreg_s1_cc_thresh},  ph_fraction_thresh: {self.proc.coreg_s1_frac_thresh}, ph_stdev_thresh (rad): {self.proc.coreg_s1_stdev_thresh}",
                "",
                "        IW  overlap  ph_mean ph_stdev ph_fraction   (cc_mean cc_stdev cc_fraction)    weight",
                "",
            ]))

            for iteration in range(1, max_iteration+1):
                # cp -rf $slave_off $slave_off_start
                slave_off_start = temp_dir.joinpath(f"{self.slave_off.name}.start")
                shutil.copy(self.slave_off, slave_off_start)

                # GM SLC_interp_lt_S1_TOPS $slave_slc_tab $slave_slc_par $master_slc_tab $r_dem_master_slc_par $slave_lt $r_dem_master_mli_par $slave_mli_par $slave_off_start $r_slave_slc_tab $r_slave_slc $r_slave_slc_par
                pg.SLC_interp_lt_ScanSAR(
                    str(self.slave_slc_tab),
                    str(self.slc_slave_par),
                    str(self.master_slc_tab),
                    str(self.r_dem_master_slc_par),
                    str(self.slave_lt),
                    str(self.r_dem_master_mli_par),
                    str(self.slave_mli_par),
                    str(slave_off_start),
                    str(self.r_slave_slc_tab),
                    str(self.r_slave_slc),
                    str(self.r_slave_slc_par),
                )

                # coregister to nearest slave if list_idx is given
                if list_idx == const.NOT_PROVIDED:  # coregister to master
                    r_coreg_slave_tab = None

                elif list_idx == "0":  # coregister to adjacent slave
                    # get slave position in slaves.list
                    # slave_pos=`grep -n $slave $slave_list | cut -f1 -d:`
                    slave_pos = self._get_matching_lineno(self.proc.slave_list, slave)

                    if int(slave) < int(self.proc.ref_master_scene):
                        coreg_pos = slave_pos + 1

                    elif int(slave) > int(self.proc.ref_master_scene):
                        coreg_pos = slave_pos - 1

                    # coreg_slave=`head -n $coreg_pos $slave_list | tail -1`
                    coreg_slave = self._read_line(self.proc.slave_list, coreg_pos)
                    r_coreg_slave_tab = f'{slc_dir}/{coreg_slave}/r{coreg_slave}_{self.proc.polarisation}_tab'

                elif int(list_idx) > 20140000:  # coregister to particular slave
                    coreg_slave = list_idx
                    r_coreg_slave_tab = f'{slc_dir}/{coreg_slave}/r{coreg_slave}_{self.proc.polarisation}_tab'

                else:  # coregister to slave image with short temporal baseline
                    # take the first/last slave of the previous list for coregistration
                    prev_list_idx = int(list_idx) - 1

                    if int(slave) < int(self.proc.ref_master_scene):
                        # coreg_slave=`head $list_dir/slaves$prev_list_idx.list -n1`
                        coreg_slave = self._read_line(list_dir / f'slaves{prev_list_idx}.list', 0)

                    elif int(slave) > int(self.proc.ref_master_scene):
                        # coreg_slave=`tail $list_dir/slaves$prev_list_idx.list -n1`
                        coreg_slave = self._read_line(list_dir / f'slaves{prev_list_idx}.list', -1)

                    r_coreg_slave_tab = f'{slc_dir}/{coreg_slave}/r{coreg_slave}_{self.proc.polarisation}_tab'

                iter_log = self.log.bind(
                    iteration=iteration,
                    max_iteration=max_iteration,
                    master_slc_tab=self.master_slc_tab,
                    r_slave_slc_tab=self.r_slave_slc_tab,
                    r_slave2_slc_tab=r_coreg_slave_tab
                )

                try:
                    # S1_COREG_OVERLAP $master_slc_tab $r_slave_slc_tab $slave_off_start $slave_off $self.proc.coreg_s1_cc_thresh $self.proc.coreg_s1_frac_thresh $self.proc.coreg_s1_stdev_thresh $r_coreg_slave_tab > $slave_off.az_ovr.$it.out
                    daz, azpol = self.S1_COREG_OVERLAP(
                        iteration,
                        slave_ovr_res,
                        str(self.r_master_slave_name),
                        str(self.master_slc_tab),
                        str(self.r_slave_slc_tab),
                        str(slave_off_start),
                        str(self.slave_off),
                        float(self.proc.coreg_s1_cc_thresh),
                        float(self.proc.coreg_s1_frac_thresh),
                        float(self.proc.coreg_s1_stdev_thresh),
                        r_coreg_slave_tab,
                    )  # TODO: cout -> $slave_off.az_ovr.$it.out

                    # daz=`awk '$1 == "azimuth_pixel_offset" {print $2}' $slave_off.az_ovr.$it.out`
                    # ^--> we return this directly from S1_COREG_OVERLAP (no need to keep reading the file over and over like bash does)

                    # cp -rf $slave_off $slave_off.az_ovr.$it
                    shutil.copy(self.slave_off, f"{self.slave_off}.az_ovr.{iteration}")

                    iter_log.info(f'fine iteration update', daz=daz, azpol=azpol)

                    # Break out of the loop if we reach our target accuracy
                    if abs(daz) <= azimuth_px_offset_target:
                        break

                except CoregisterSlcException as ex:
                    iter_log.warning(
                        "Error while processing SLC fine coregistration, continuing with best estimate!",
                        daz=daz,
                        azimuth_px_offset_target=azimuth_px_offset_target,
                        exc_info=True
                    )

                    # Note: We only need to take action if we don't even complete the first iteration,
                    # as we update slave_off on the fly each iteration on success.
                    #
                    # This action is simply to use the coarse .doff as a best estimate.
                    if iteration == 1:
                        iter_log.warning("CAUTION: No fine coregistration iterations succeeded, proceeding with coarse coregistration")
                        slave_doff = self.out_dir / f"{self.r_master_slave_name}.doff"
                        shutil.copy(slave_doff, self.slave_off)

                    break

        # Mark inaccurate scenes
        if daz is None or abs(daz) > azimuth_px_offset_target:
            with self.accuracy_warning.open("a") as file:
                file.writelines(f"Error on fine coreg iteration {iteration}/{max_iteration}\n")

                if daz is not None:
                    file.writelines(f"daz: {daz} (failed to reach {azimuth_px_offset_target})\n")
                else:
                    file.writelines(f"Completely failed fine coregistration, proceeded with coarse coregistration\n")

    def S1_COREG_OVERLAP(
        self,
        iteration,
        slave_ovr_res,
        r_master_slave_name,
        master_slc_tab,
        r_slave_slc_tab,
        slave_off_start,
        slave_off,
        slave_s1_cct,
        slave_s1_frac,
        slave_s1_stdev,
        r_slave2_slc_tab: Optional[Union[str, Path]]
    ):
        """S1_COREG_OVERLAP"""
        samples_all = 0
        sum_all = 0.0
        sum_weight_all = 0.0

        log = self.log.bind(az_ovr_iter=iteration, master_slc_tab=master_slc_tab, r_slave_slc_tab=r_slave_slc_tab, r_slave2_slc_tab=r_slave2_slc_tab)

        # determine number of rows and columns of tab file and read burst SLC filenames from tab files
        master_IWs = self.READ_TAB(master_slc_tab)
        r_slave_IWs = self.READ_TAB(r_slave_slc_tab)

        # option to coregister to another slave
        if r_slave2_slc_tab is not None:
            r_slave2_IWs = self.READ_TAB(r_slave2_slc_tab)

        def calc_line_offset(IW):
            IW_par = pg.ParFile(IW.par)
            IW_TOPS = pg.ParFile(IW.TOPS_par)
            azimuth_line_time = IW_par.get_value("azimuth_line_time", dtype=float, index=0)
            burst_start_time_1 = IW_TOPS.get_value("burst_start_time_1", dtype=float, index=0)
            burst_start_time_2 = IW_TOPS.get_value("burst_start_time_2", dtype=float, index=0)
            lines_offset_float = (burst_start_time_2 - burst_start_time_1) / azimuth_line_time
            return int(0.5 + lines_offset_float)

        # determine lines offset between start of burst1 and start of burst2
        lines_offset_IWi = [None, None, None]

        # lines offset between start of burst1 and start of burst2
        lines_offset_IWi[0] = calc_line_offset(master_IWs[0])
        log.info(f"lines_offset_IW1: {lines_offset_IWi[0]}")

        if master_IWs[1] is not None:
            lines_offset_IWi[1] = calc_line_offset(master_IWs[1])
            log.info(f"lines_offset_IW2: {lines_offset_IWi[1]}")

        if master_IWs[2] is not None:
            lines_offset_IWi[2] = calc_line_offset(master_IWs[2])
            log.info(f"lines_offset_IW3: {lines_offset_IWi[2]}")

        # calculate lines_offset for the second scene (for comparsion)
        log.info(f"lines_offset_IW1: {calc_line_offset(r_slave_IWs[0])}")

        if r_slave_IWs[1] is not None:
            log.info(f"lines_offset_IW2: {calc_line_offset(r_slave_IWs[1])}")

        if r_slave_IWs[2] is not None:
            log.info(f"lines_offset_IW3: {calc_line_offset(r_slave_IWs[2])}")

        # set some parameters used
        master_IW1_par = pg.ParFile(master_IWs[0].par)

        # FIXME: Magic constants...
        round_to_6_digits = True

        # This code path is to match Bash... which seems to round to 6 digits when doing math in awk
        if round_to_6_digits:
            azimuth_line_time = round(master_IW1_par.get_value("azimuth_line_time", dtype=float, index=0), 6)
            dDC = round(1739.43 * azimuth_line_time * lines_offset_IWi[0], 6)
            dt = round(0.159154 / dDC, 6)
            dpix_factor = round(dt / azimuth_line_time, 6)
        else:
            azimuth_line_time = master_IW1_par.get_value("azimuth_line_time", dtype=float, index=0)
            dDC = 1739.43 * azimuth_line_time * lines_offset_IWi[0]
            dt = 0.159154 / dDC
            dpix_factor = dt / azimuth_line_time

        log.info(f"dDC {dDC} Hz")
        log.info(f"dt {dt} s")
        log.info(f"dpix_factor {dpix_factor} azimuth pixel")
        log.info(f"azimuth pixel offset = {dpix_factor} * average_phase_offset")

        ###################
        # determine phase offsets for sub-swath overlap regions
        def calc_phase_offsets(subswath_id, temp_dir):
            nonlocal sum_all
            nonlocal samples_all
            nonlocal sum_weight_all

            # Get subswath file paths & load par files
            IWid = f"IW{subswath_id}"

            master_IWi = master_IWs[subswath_id-1]
            r_slave_IWi = r_slave_IWs[subswath_id-1]
            r_slave2_IWi = r_slave2_IWs[subswath_id-1] if r_slave2_slc_tab is not None else None

            master_IWi_par = pg.ParFile(master_IWi.par)
            master_IWi_TOPS = pg.ParFile(master_IWi.TOPS_par)

            number_of_bursts_IWi = master_IWi_TOPS.get_value("number_of_bursts", dtype=int, index=0)
            lines_per_burst = master_IWi_TOPS.get_value("lines_per_burst", dtype=int, index=0)
            lines_offset = lines_offset_IWi[subswath_id-1]
            lines_overlap = lines_per_burst - lines_offset
            range_samples = master_IWi_par.get_value("range_samples", dtype=int, index=0)
            samples = 0
            sum = 0.0
            sum_weight = 0.0

            for i in range(1, number_of_bursts_IWi):
                starting_line1 = lines_offset + (i - 1)*lines_per_burst
                starting_line2 = i*lines_per_burst
                log.info(f"{i} {starting_line1} {starting_line2}")

                # custom file names to enable parallel processing of slave coregistration
                mas_IWi_slc = r_master_slave_name + f"_{IWid}_slc"
                mas_IWi_par = r_master_slave_name + f"_{IWid}_par"

                # SLC_copy master_IWi.slc master_IWi.par mas_IWi_slc.{i}.1 mas_IWi_par.{i}.1 - 1. 0 $range_samples $starting_line1 $lines_overlap
                # w/ option to coregister to another slave via r_slave2_slc_tab
                pg.SLC_copy(
                    master_IWi.slc if r_slave2_slc_tab is None else r_slave2_IWi.slc,
                    master_IWi.par,
                    temp_dir / f"{mas_IWi_slc}.{i}.1",
                    temp_dir / f"{mas_IWi_par}.{i}.1",
                    const.NOT_PROVIDED,
                    1.0,
                    0,
                    range_samples,
                    starting_line1,
                    lines_overlap
                )

                # SLC_copy master_IWi.slc master_IWi.par mas_IWi_slc.{i}.2 mas_IWi_par.{i}.2 - 1. 0 $range_samples $starting_line2 $lines_overlap
                # w/ option to coregister to another slave via r_slave2_slc_tab
                pg.SLC_copy(
                    master_IWi.slc if r_slave2_slc_tab is None else r_slave2_IWi.slc,
                    master_IWi.par,
                    temp_dir / f"{mas_IWi_slc}.{i}.2",
                    temp_dir / f"{mas_IWi_par}.{i}.2",
                    const.NOT_PROVIDED,
                    1.0,
                    0,
                    range_samples,
                    starting_line2,
                    lines_overlap
                )

                # SLC_copy $r_slave_IWi.slc $master_IWi.par $r_slave_IWi.slc.{i}.1 $r_slave_IWi.par.{i}.1 - 1. 0 $range_samples $starting_line1 $lines_overlap
                pg.SLC_copy(
                    r_slave_IWi.slc,
                    master_IWi.par,
                    temp_dir / f"{r_slave_IWi.slc}.{i}.1",
                    temp_dir / f"{r_slave_IWi.par}.{i}.1",
                    const.NOT_PROVIDED,
                    1.0,
                    0,
                    range_samples,
                    starting_line1,
                    lines_overlap
                )

                # SLC_copy $r_slave_IWi.slc $master_IWi.par $r_slave_IWi.slc.{i}.2 $r_slave_IWi.par.{i}.2 - 1. 0 $range_samples $starting_line2 $lines_overlap
                pg.SLC_copy(
                    r_slave_IWi.slc,
                    master_IWi.par,
                    temp_dir / f"{r_slave_IWi.slc}.{i}.2",
                    temp_dir / f"{r_slave_IWi.par}.{i}.2",
                    const.NOT_PROVIDED,
                    1.0,
                    0,
                    range_samples,
                    starting_line2,
                    lines_overlap
                )

                # calculate the 2 single look interferograms for the burst overlap region i
                # using the earlier burst --> *.int1, using the later burst --> *.int2
                off1 = temp_dir / Path(f"{r_master_slave_name}.{IWid}.{i}.off1")
                int1 = temp_dir / Path(f"{r_master_slave_name}.{IWid}.{i}.int1")
                _unlink(off1)
                _unlink(int1)

                # create_offset $mas_IWi_par.{i}.1 $mas_IWi_par.{i}.1 $off1 1 1 1 0
                pg.create_offset(
                    temp_dir / f"{mas_IWi_par}.{i}.1",
                    temp_dir / f"{mas_IWi_par}.{i}.1",
                    str(off1),
                    1,  # intensity cross-correlation
                    1,
                    1,
                    0,  # non-interactive mode
                )

                # SLC_intf $mas_IWi_slc.{i}.1 $r_slave_IWi.slc.{i}.1 $mas_IWi_par.{i}.1 $mas_IWi_par.{i}.1 $off1 $int1 1 1 0 - 0 0
                pg.SLC_intf(
                    temp_dir / f"{mas_IWi_slc}.{i}.1",
                    temp_dir / f"{r_slave_IWi.slc}.{i}.1",
                    temp_dir / f"{mas_IWi_par}.{i}.1",
                    temp_dir / f"{mas_IWi_par}.{i}.1",
                    str(off1),
                    str(int1),
                    1,
                    1,
                    0,
                    const.NOT_PROVIDED,
                    0,
                    0
                )

                off2 = temp_dir / Path(f"{r_master_slave_name}.{IWid}.{i}.off2")
                int2 = temp_dir / Path(f"{r_master_slave_name}.{IWid}.{i}.int2")
                _unlink(off2)
                _unlink(int2)

                # create_offset $mas_IWi_par.{i}.2 $mas_IWi_par.{i}.2 $off2 1 1 1 0
                pg.create_offset(
                    temp_dir / f"{mas_IWi_par}.{i}.2",
                    temp_dir / f"{mas_IWi_par}.{i}.2",
                    str(off2),
                    1,  # intensity cross-correlation
                    1,
                    1,
                    0   # non-interactive mode
                )

                # SLC_intf $mas_IWi_slc.{i}.2 $r_slave_IWi_slc.{i}.2 $mas_IWi_par.{i}.2 $mas_IWi_par.{i}.2 $off2 $int2 1 1 0 - 0 0
                pg.SLC_intf(
                    temp_dir / f"{mas_IWi_slc}.{i}.2",
                    temp_dir / f"{r_slave_IWi.slc}.{i}.2",
                    temp_dir / f"{mas_IWi_par}.{i}.2",
                    temp_dir / f"{mas_IWi_par}.{i}.2",
                    str(off2),
                    str(int2),
                    1,
                    1,
                    0,
                    const.NOT_PROVIDED,
                    0,
                    0
                )

                # calculate the single look double difference interferogram for the burst overlap region i
                # insar phase of earlier burst is subtracted from interferogram of later burst
                diff_par1 = temp_dir / Path(f"{r_master_slave_name}.{IWid}.{i}.diff_par")
                diff1 = temp_dir / Path(f"{r_master_slave_name}.{IWid}.{i}.diff")
                _unlink(diff_par1)

                # create_diff_par $off1 $off2 $diff_par1 0 0
                pg.create_diff_par(
                    str(off1),
                    str(off2),
                    str(diff_par1),
                    0,
                    0
                )

                # cpx_to_real $int1 tmp $range_samples 4
                pg.cpx_to_real(
                    str(int1),
                    temp_dir / "tmp",
                    range_samples,
                    4
                )

                # sub_phase $int2 tmp $diff_par1 $diff1 1 0
                pg.sub_phase(
                    str(int2),
                    temp_dir / "tmp",
                    str(diff_par1),
                    str(diff1),
                    1,
                    0
                )

                # multi-look the double difference interferogram (200 range x 4 azimuth looks)
                diff20 = temp_dir / Path(f"{r_master_slave_name}.{IWid}.{i}.diff20")
                off20 = temp_dir / Path(f"{r_master_slave_name}.{IWid}.{i}.off20")

                # multi_cpx $diff1 $off1 $diff20 $off20 200 4
                pg.multi_cpx(
                    str(diff1),
                    str(off1),
                    str(diff20),
                    str(off20),
                    200,
                    4
                )

                off20_par = pg.ParFile(off20.as_posix())
                range_samples20 = off20_par.get_value("interferogram_width", dtype=int, index=0)
                azimuth_lines20 = off20_par.get_value("interferogram_azimuth_lines", dtype=int, index=0)

                # TBD: awk does /2, and everything in awk is a float... but was this actually intended? (odd / 2 would result in a fraction)
                range_samples20_half = range_samples20 / 2
                azimuth_lines20_half = azimuth_lines20 / 2
                log.info(f"range_samples20_half: {range_samples20_half}")
                log.info(f"azimuth_lines20_half: {azimuth_lines20_half}")

                # determine coherence and coherence mask based on unfiltered double differential interferogram
                diff20cc = temp_dir / Path(f"{r_master_slave_name}.{IWid}.{i}.diff20.coh")
                diff20cc_ras = temp_dir / Path(f"{r_master_slave_name}.{IWid}.{i}.diff20.cc.ras")

                # cc_wave $diff20  - - $diff20cc $range_samples20 5 5 0
                pg.cc_wave(
                    str(diff20),
                    const.NOT_PROVIDED,
                    const.NOT_PROVIDED,
                    str(diff20cc),
                    range_samples20,
                    5,
                    5,
                    0
                )

                # rascc_mask $diff20cc - $range_samples20 1 1 0 1 1 $slave_s1_cct - 0.0 1.0 1. .35 1 $diff20cc_ras
                pg.rascc_mask(
                    str(diff20cc),
                    const.NOT_PROVIDED,
                    range_samples20,
                    1,
                    1,
                    0,
                    1,
                    1,
                    slave_s1_cct,
                    const.NOT_PROVIDED,
                    0.0,
                    1.0,
                    1.0,
                    0.35,
                    1,
                    diff20cc_ras
                )

                # adf filtering of double differential interferogram
                diff20adf = temp_dir / Path(f"{r_master_slave_name}.{IWid}.{i}.diff20.adf")
                diff20adfcc = temp_dir / Path(f"{r_master_slave_name}.{IWid}.{i}.diff20.adf.coh")

                # adf $diff20 $diff20adf $diff20adfcc $range_samples20 0.4 16 7 2
                pg.adf(
                    str(diff20),
                    str(diff20adf),
                    str(diff20adfcc),
                    range_samples20,
                    0.4,
                    16,
                    7,
                    2
                )

                _unlink(diff20adfcc)

                # unwrapping of filtered phase considering coherence and mask determined from unfiltered double differential interferogram
                diff20cc = temp_dir / Path(f"{r_master_slave_name}.{IWid}.{i}.diff20.coh")
                diff20cc_ras = temp_dir / Path(f"{r_master_slave_name}.{IWid}.{i}.diff20.cc.ras")
                diff20phase = temp_dir / Path(f"{r_master_slave_name}.{IWid}.{i}.diff20.phase")

                # mcf $diff20adf $diff20cc $diff20cc_ras $diff20phase $range_samples20 1 0 0 - - 1 1 512 $range_samples20_half $azimuth_lines20_half
                try:
                    pg.mcf(
                        str(diff20adf),
                        str(diff20cc),
                        str(diff20cc_ras),
                        str(diff20phase),
                        range_samples20,
                        1,
                        0,
                        0,
                        const.NOT_PROVIDED,
                        const.NOT_PROVIDED,
                        1,
                        1,
                        512,
                        range_samples20_half,
                        azimuth_lines20_half
                    )

                # Explicitly allow for MCF failures, by ignoring them (which is what bash did)
                # - the side effects of this is we won't use this burst as a sample that's accumulated into sum/average
                # -- worst case if all bursts fail, samples == 0, which is explictly handled as an error blow.
                except CoregisterSlcException as ex:
                    with self.accuracy_warning.open("a") as file:
                        file.writelines(f"MCF failure on iter {iteration}, subswath {subswath_id}, burst {i}\n")

                    log.info(f"{IWid} {i} MCF FAILURE")
                    slave_ovr_res.write(f"{IWid} {i} MCF FAILURE\n")
                    continue

                # determine overlap phase average (in radian), standard deviation (in radian), and valid data fraction
                cc_mean = 0
                cc_stdev = 0
                cc_fraction = 0
                mean = 0
                stdev = 0
                fraction = 0

                if diff20cc.exists():
                    diff20ccstat = temp_dir / Path(f"{r_master_slave_name}.{IWid}.{i}.diff20.cc.stat")

                    # image_stat $diff20cc $range_samples20 - - - - $diff20ccstat
                    pg.image_stat(
                        str(diff20cc),
                        range_samples20,
                        const.NOT_PROVIDED,
                        const.NOT_PROVIDED,
                        const.NOT_PROVIDED,
                        const.NOT_PROVIDED,
                        str(diff20ccstat)
                    )

                    diff20ccstat = self._grep_offset_parameter(diff20ccstat)
                    cc_mean = float(diff20ccstat["mean"][0])
                    cc_stdev = float(diff20ccstat["stdev"][0])
                    cc_fraction = float(diff20ccstat["fraction_valid"][0])

                # Check size of diff20phase file if it exists (I assume there's been issues with partial failures in the past?)
                diff20phase_size = diff20phase.stat().st_size if diff20phase.exists() else 0

                if diff20phase_size > 0:
                    diff20phasestat = temp_dir / Path(f"{r_master_slave_name}.{IWid}.{i}.diff20.phase.stat")

                    # image_stat $diff20phase $range_samples20 - - - - $diff20phasestat
                    pg.image_stat(
                        str(diff20phase),
                        range_samples20,
                        const.NOT_PROVIDED,
                        const.NOT_PROVIDED,
                        const.NOT_PROVIDED,
                        const.NOT_PROVIDED,
                        str(diff20phasestat)
                    )

                    diff20phasestat = self._grep_offset_parameter(diff20phasestat)
                    mean = float(diff20phasestat["mean"][0])
                    stdev = float(diff20phasestat["stdev"][0])
                    fraction = float(diff20phasestat["fraction_valid"][0])

                log.info(f"cc_fraction1000: {cc_fraction * 1000.0}")

                # only for overlap regions with a significant area with high coherence and phase standard deviation < slave_s1_stdev
                weight = 0.0

                if fraction > slave_s1_frac and stdev < slave_s1_stdev:
                    weight = fraction / (stdev + 0.1) / (stdev + 0.1)  # +0.1 to limit maximum weights for very low stdev

                    sum += mean * fraction
                    samples += 1
                    sum_weight += fraction

                    sum_all += mean * fraction
                    samples_all += 1
                    sum_weight_all += fraction

                else:
                    with self.accuracy_warning.open("a") as file:
                        msg_prefix = f"Poor data in {iteration}, subswath {subswath_id}, burst {i}"
                        frac_msg = f"fraction ({fraction}) <= slave_s1_frac ({slave_s1_frac})"
                        noise_msg = f"stdev ({stdev}) >= slave_s1_stdev ({slave_s1_stdev})"

                        if fraction <= slave_s1_frac:
                            file.writelines(f"{msg_prefix}: {frac_msg}\n")

                        if stdev >= slave_s1_stdev:
                            file.writelines(f"{msg_prefix}: {noise_msg}\n")

                # calculate average over the sub-swath and print it out to output text file
                if fraction > 0:
                    log.info(f"{IWid} {i} {mean} {stdev} {fraction} ({cc_mean} {cc_stdev} {cc_fraction}) {weight}")
                    slave_ovr_res.write(f"{IWid} {i} {mean} {stdev} {fraction} ({cc_mean} {cc_stdev} {cc_fraction}) {weight}\n")

                else:
                    log.info(f"{IWid} {i} 0.00000 0.00000 0.00000 ({cc_mean} {cc_stdev} {cc_fraction}) {weight}")
                    slave_ovr_res.write(f"{IWid} {i} 0.00000 0.00000 0.00000 ({cc_mean} {cc_stdev} {cc_fraction}) {weight}\n")

            # Validate data (log accuracy issues if there were issues processing any bursts)
            expected_samples = number_of_bursts_IWi - 1
            if samples != expected_samples:
                with self.accuracy_warning.open("a") as file:
                    file.writelines(f"Partial data warning on iter {iteration}, subswath {subswath_id}: only {samples}/{expected_samples} bursts processed\n")

            # Compute average
            average = sum / sum_weight if samples > 0 else 0.0
            log.info(f"{IWid} average", average=average)
            slave_ovr_res.write(f"{IWid} average: {average}\n")

            return average

        with tempfile.TemporaryDirectory() as temp_dir:
            temp_path = Path(temp_dir)

            iw1_mean = calc_phase_offsets(1, temp_path)  # IW1
            iw2_mean = calc_phase_offsets(2, temp_path)  # IW2
            iw3_mean = calc_phase_offsets(3, temp_path)  # IW3

        ###################################################################################################################

        # calculate global average
        if samples_all > 0:
            average_all = sum_all / sum_weight_all
        else:
            msg = f"CRITICAL failure on iter {iteration}, no bursts from any subswath processed!"

            with self.accuracy_warning.open("a") as file:
                file.writelines(f"\n{msg}\n\n")

            raise CoregisterSlcException(msg)

        # Calculate subswath stats
        subswath_mean = (iw1_mean + iw2_mean + iw3_mean) / 3
        subswath_stddev = (iw1_mean - subswath_mean)**2 + (iw2_mean - subswath_mean)**2 + (iw3_mean - subswath_mean)**2
        subswath_stddev = math.sqrt(subswath_stddev)

        log.info(f"subswath stats", mean=subswath_mean, stddev=subswath_stddev)
        log.info(f"scene stats", mean=average_all)
        slave_ovr_res.write(f"scene mean: {average_all}, subswath mean: {subswath_mean}, subswath stddev: {subswath_stddev}\n")

        # conversion of phase offset (in radian) to azimuth offset (in SLC pixel)
        azimuth_pixel_offset = -dpix_factor * average_all
        if round_to_6_digits:
            azimuth_pixel_offset = round(azimuth_pixel_offset, 6)

        log.info(f"azimuth_pixel_offset {azimuth_pixel_offset} [azimuth SLC pixel]")
        slave_ovr_res.write(f"azimuth_pixel_offset {azimuth_pixel_offset} [azimuth SLC pixel]\n")

        # correct offset file for determined additional azimuth offset
        azpol = self._grep_offset_parameter(slave_off_start, "azimuth_offset_polynomial")
        azpol = [float(x) for x in azpol]

        azpol[0] = azpol[0] + azimuth_pixel_offset
        log.info(f"azpol_1_out {' '.join([str(i) for i in azpol])}")

        # set_value $slave_off_start $slave_off azimuth_offset_polynomial $azpol_1_out $azpol_2 $azpol_3 $azpol_4 $azpol_5 $azpol_6 0
        pg.set_value(
            str(slave_off_start),
            str(slave_off),
            "azimuth_offset_polynomial",
            *azpol,
            0
        )

        return azimuth_pixel_offset, azpol

    def resample_full(self):
        """Resample full data set"""

        # re-sample ScanSAR burst mode SLC using a look-up-table and SLC offset polynomials
        slc2_tab = str(self.slave_slc_tab)
        slc2_par = str(self.slc_slave_par)
        slc1_tab = str(self.master_slc_tab)
        slc1_par = str(self.r_dem_master_slc_par)
        lookup_table_pathname = str(self.slave_lt)
        mli1_par = str(self.r_dem_master_mli_par)
        mli2_par = str(self.slave_mli_par)
        off_par = str(self.slave_off)
        slc2r_tab = str(self.r_slave_slc_tab)
        slc_2r = str(self.r_slave_slc)
        slc2r_par = str(self.r_slave_slc_par)

        pg.SLC_interp_lt_ScanSAR(
            slc2_tab,
            slc2_par,
            slc1_tab,
            slc1_par,
            lookup_table_pathname,
            mli1_par,
            mli2_par,
            off_par,
            slc2r_tab,
            slc_2r,
            slc2r_par,
        )

    def multi_look(self):
        """Multi-look co-registered slaves."""
        self.r_slave_mli = self.out_dir.joinpath(f"r{self.slave_mli.name}")
        self.r_slave_mli_par = self.r_slave_mli.with_suffix(".mli.par")

        slc_pathname = str(self.r_slave_slc)
        slc_par_pathname = str(self.r_slave_slc_par)
        mli_pathname = str(self.r_slave_mli)
        mli_par_pathname = str(self.r_slave_mli_par)
        rlks = self.rlks
        alks = self.alks

        pg.multi_look(
            slc_pathname, slc_par_pathname, mli_pathname, mli_par_pathname, rlks, alks,
        )

    def generate_normalised_backscatter(self):
        """
        Normalised radar backscatter.

        Generate Gamma0 backscatter image for slave scene according to equation in
        Section 10.6 of Gamma Geocoding and Image Registration Users Guide.
        """
        slave_gamma0 = self.out_dir.joinpath(f"{self.slave_mli.stem}.gamma0")
        slave_gamma0_geo = self.out_dir.joinpath(f"{self.slave_mli.stem}_geo.gamma0")

        with tempfile.TemporaryDirectory() as temp_dir:
            temp_dir = Path(temp_dir)
            temp_output = temp_dir.joinpath("temp_output")
            with working_directory(temp_dir):
                d1_pathname = str(self.r_slave_mli)
                d2_pathname = str(self.ellip_pix_sigma0)
                d_out_pathname = str(temp_output)
                width = self.master_sample.mli_width_end
                mode = 2  # multiplication

                pg.float_math(
                    d1_pathname, d2_pathname, d_out_pathname, width, mode,
                )

            d1_pathname = str(temp_output)
            d2_pathname = str(self.dem_pix_gamma0)
            d_out_pathname = str(slave_gamma0)
            width = self.master_sample.mli_width_end
            mode = 3  # division

            pg.float_math(
                d1_pathname, d2_pathname, d_out_pathname, width, mode,
            )

            # back geocode gamma0 backscatter product to map geometry using B-spline interpolation on sqrt data
            geo_dem_par_vals = DemParFileParser(self.geo_dem_par)
            dem_width = geo_dem_par_vals.dem_par_params.width

            data_in_pathname = str(slave_gamma0)
            width_in = self.master_sample.mli_width_end
            lookup_table_pathname = str(self.dem_lt_fine)
            data_out_pathname = str(slave_gamma0_geo)
            width_out = dem_width
            nlines_out = const.NOT_PROVIDED
            interp_mode = 5  # B-spline interpolation
            dtype = 0  # float
            lr_in = const.NOT_PROVIDED
            lr_out = const.NOT_PROVIDED
            order = 5  # B-spline degree

            pg.geocode_back(
                data_in_pathname,
                width_in,
                lookup_table_pathname,
                data_out_pathname,
                width_out,
                nlines_out,
                interp_mode,
                dtype,
                lr_in,
                lr_out,
                order,
            )

            # make quick-look png image
            temp_bmp = temp_dir.joinpath(f"{slave_gamma0_geo.name}.bmp")
            slave_png = self.out_dir.joinpath(temp_bmp.with_suffix(".png").name)

            with working_directory(temp_dir):
                pwr_pathname = str(slave_gamma0_geo)
                width = dem_width
                start = 1
                nlines = 0
                pixavr = 20
                pixavaz = 20
                scale = const.NOT_PROVIDED
                exp = const.NOT_PROVIDED
                lr = const.NOT_PROVIDED
                rasf_pathname = str(temp_bmp)

                pg.raspwr(
                    pwr_pathname,
                    width,
                    start,
                    nlines,
                    pixavr,
                    pixavaz,
                    scale,
                    exp,
                    lr,
                    rasf_pathname,
                )

                # Convert the bitmap to a PNG w/ black pixels made transparent
                img = Image.open(temp_bmp.as_posix())
                img = np.array(img.convert('RGBA'))
                img[(img[:, :, :3] == (0, 0, 0)).all(axis=-1)] = (0, 0, 0, 0)
                Image.fromarray(img).save(slave_png.as_posix())

                # convert gamma0 Gamma file to GeoTIFF
                dem_par_pathname = str(self.geo_dem_par)
                data_pathname = str(slave_gamma0_geo)
                dtype = 2  # float
                geotiff_pathname = str(slave_gamma0_geo.with_suffix(".gamma0.tif"))
                nodata = 0.0

                pg.data2geotiff(
                    dem_par_pathname, data_pathname, dtype, geotiff_pathname, nodata,
                )

                # create KML map of PNG file
                image_pathname = str(slave_png)
                dem_par_pathname = str(self.geo_dem_par)
                kml_pathname = str(slave_png.with_suffix(".kml"))

                pg.kml_map(
                    image_pathname, dem_par_pathname, kml_pathname,
                )

                # geocode sigma0 mli
                slave_sigma0_geo = slave_gamma0_geo.with_suffix(".sigma0")

                data_in_pathname = str(self.r_slave_mli)
                width_in = self.master_sample.mli_width_end
                lookup_table_pathname = str(self.dem_lt_fine)
                data_out_pathname = str(slave_sigma0_geo)
                width_out = dem_width
                nlines_out = const.NOT_PROVIDED
                interp_mode = 0  # nearest-neighbor
                dtype = 0  # float
                lr_in = const.NOT_PROVIDED
                lr_out = const.NOT_PROVIDED

                pg.geocode_back(
                    data_in_pathname,
                    width_in,
                    lookup_table_pathname,
                    data_out_pathname,
                    width_out,
                    nlines_out,
                    interp_mode,
                    dtype,
                    lr_in,
                    lr_out,
                )

                # convert sigma0 Gamma file to GeoTIFF
                dem_par_pathname = str(self.geo_dem_par)
                data_pathname = str(slave_sigma0_geo)
                dtype = 2  # float
                geotiff_pathname = str(slave_sigma0_geo.with_suffix(".sigma0.tif"))
                nodata = 0.0

                pg.data2geotiff(
                    dem_par_pathname, data_pathname, dtype, geotiff_pathname, nodata,
                )

    def main(self):
        """Main method to execute methods sequence of methods need for master-slave coregistration."""
        with working_directory(self.out_dir):
            self.set_tab_files()
            self.get_lookup()
            self.reduce_offset()
            self.fine_coregistration(self.slave_date, self.list_idx)
            self.resample_full()
            self.multi_look()
            self.generate_normalised_backscatter()<|MERGE_RESOLUTION|>--- conflicted
+++ resolved
@@ -161,9 +161,6 @@
         self.slave_lt = None
         self.accuracy_warning = self.out_dir / "ACCURACY_WARNING"
 
-<<<<<<< HEAD
-        self.log = _LOG.bind(task="SLC coregistration", slc_slave=self.slc_slave, slc_master=self.slc_master, list_idx=self.list_idx)
-=======
         self.slave_date, self.slave_polar = self.slc_slave.stem.split('_')
         self.master_date, self.master_polar = self.slc_master.stem.split('_')
 
@@ -175,7 +172,6 @@
             slc_master=self.slc_master,
             list_idx=self.list_idx
         )
->>>>>>> c2a843a6
 
         self.r_dem_master_mli_par = self.r_dem_master_mli.with_suffix(".mli.par")
         if not self.r_dem_master_mli_par.exists():
