--- conflicted
+++ resolved
@@ -101,71 +101,10 @@
     """
     Method to read an offset parameter file.
 
-<<<<<<< HEAD
     :param offset_file:
         A full path to a offset parameter file.
     :param match_start_string:
         An Optional case sensitive string to be search in a dictionary keys.
-=======
-@dataclass
-class CoregistrationContext:
-    proc: ProcConfig
-    paths: CoregisteredSlcPaths
-    log: structlog.BoundLogger
-
-
-class CoregisterSlc:
-    def __init__(
-        self,
-        proc: ProcConfig,
-        list_idx: Union[str, int],
-        slc_primary: Union[str, Path],
-        slc_secondary: Union[str, Path],
-        range_looks: int,
-        azimuth_looks: int,
-        rdc_dem: Union[str, Path],
-        outdir: Optional[Union[str, Path]] = None,
-    ) -> None:
-        """
-        Co-registers Sentinel-1 IW SLC to a chosen primary SLC geometry.
-
-        :param proc:
-            The gamma proc configuration file for the coregistration processing.
-        :param list_idx:
-            The list file index the secondary originated from (eg: 1 for secondaries1.list),
-            or '-' if not applicable (eg: primary coregistration).
-        :param slc_primary:
-            A full path to a primary (reference) SLC image file.
-        :param slc_secondary:
-            A full Path to a secondary SLC image file.
-        :param range_looks:
-            A range look value.
-        :param azimuth_looks:
-            An azimuth look value.
-        :param rdc_dem:
-            A full path to a dem (height map) in RDC of primary SLC.
-        :param outdir:
-            A full path to a output directory.
-        """
-        self.proc = proc
-        self.list_idx = list_idx
-        self.rdc_dem = rdc_dem
-        self.alks = azimuth_looks
-        self.rlks = range_looks
-
-        self.secondary_date, self.secondary_pol = slc_secondary.stem.split('_')
-        self.primary_date, self.primary_pol = slc_primary.stem.split('_')
-
-        self.log = _LOG.bind(
-            task="SLC coregistration",
-            polarisation=self.secondary_pol,
-            secondary_date=self.secondary_date,
-            secondary_scene=slc_secondary,
-            primary_date=self.primary_date,
-            primary_scene=slc_primary,
-            list_idx=self.list_idx
-        )
->>>>>>> 09e8a5f6
 
     :returns:
         A full key, values generated from the offset files or a  value
@@ -1069,21 +1008,9 @@
                 log.info(f"{IWid} {i} {mean} {stdev} {fraction} ({cc_mean} {cc_stdev} {cc_fraction}) {weight}")
                 secondary_ovr_res.write(f"{IWid} {i} {mean} {stdev} {fraction} ({cc_mean} {cc_stdev} {cc_fraction}) {weight}\n")
 
-<<<<<<< HEAD
             else:
                 log.info(f"{IWid} {i} 0.00000 0.00000 0.00000 ({cc_mean} {cc_stdev} {cc_fraction}) {weight}")
                 secondary_ovr_res.write(f"{IWid} {i} 0.00000 0.00000 0.00000 ({cc_mean} {cc_stdev} {cc_fraction}) {weight}\n")
-=======
-        # Re-bind thread local context
-        try:
-            structlog.threadlocal.clear_threadlocal()
-            structlog.threadlocal.bind_threadlocal(
-                task="SLC coregistration and multi-looking",
-                scene_dir=self.out_dir,
-                primary_date=self.primary_date,
-                secondary_date=self.secondary_date
-            )
->>>>>>> 09e8a5f6
 
         # Validate data (log accuracy issues if there were issues processing any bursts)
         expected_samples = number_of_bursts_IWi - 1
@@ -1188,11 +1115,11 @@
 
     log = _LOG.bind(
         task="SLC coregistration",
-        polarization=secondary_pol,
+        polarisation=secondary_pol,
         secondary_date=secondary_date,
-        slc_secondary=slc_secondary,
+        secondary_scene=slc_secondary,
         primary_date=primary_date,
-        slc_primary=slc_primary,
+        primary_scene=slc_primary,
         list_idx=list_idx
     )
 
@@ -1212,7 +1139,7 @@
         structlog.threadlocal.clear_threadlocal()
         structlog.threadlocal.bind_threadlocal(
             task="SLC coregistration and multi-looking",
-            slc_dir=out_dir,
+            scene_dir=out_dir,
             primary_date=paths.primary.date,
             secondary_date=paths.secondary.date
         )
@@ -1228,21 +1155,10 @@
                 pathname=paths.r_dem_primary_mli_par,
             )
 
-<<<<<<< HEAD
         if not paths.r_dem_primary_slc_par.exists():
             log.error(
                 "DEM primary SLC par file not found",
                 pathname=paths.r_dem_primary_slc_par,
-=======
-        # Re-bind thread local context
-        try:
-            structlog.threadlocal.clear_threadlocal()
-            structlog.threadlocal.bind_threadlocal(
-                task="SLC coregistration and resampling",
-                scene_dir=self.out_dir,
-                primary_date=self.primary_date,
-                secondary_date=self.secondary_date
->>>>>>> 09e8a5f6
             )
 
         if not paths.secondary.slc_par.exists():
@@ -1287,8 +1203,8 @@
     try:
         structlog.threadlocal.clear_threadlocal()
         structlog.threadlocal.bind_threadlocal(
-            task="SLC coregistration and resampling",
-            slc_dir=slc_dir,
+            task="SLC coregistration resampling",
+            scene_dir=slc_dir,
             primary_date=paths.primary.date,
             secondary_date=paths.secondary.date
         )
