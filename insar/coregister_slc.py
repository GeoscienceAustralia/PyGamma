--- conflicted
+++ resolved
@@ -1355,11 +1355,7 @@
 
 
     def main(self):
-<<<<<<< HEAD
-        """Main method to process SLC coregistration products."""
-=======
         """Main method to process coregistered SLC products."""
->>>>>>> 024dd5d4
 
         # Re-bind thread local context
         try:
@@ -1378,11 +1374,7 @@
                 self.fine_coregistration(self.secondary_date, self.list_idx)
 
                 # Note: for now, resampling/multilook remains part of "coregistration"
-<<<<<<< HEAD
-                # - this is technically 1) the application of the coregisration and 2) downsampling...
-=======
                 # - this is technically 1) resampling based on the coregisration and 2) downsampling...
->>>>>>> 024dd5d4
                 self.resample_full()
                 self.multi_look()
 
@@ -1395,31 +1387,19 @@
         secondary_off: Optional[Path],
         lookup_table: Optional[Path]
     ):
-<<<<<<< HEAD
-        """Applies a coregistration to to SLC products."""
-=======
         """Applies a coregistration LUT and offset refinements to SLC products."""
->>>>>>> 024dd5d4
 
         # Re-bind thread local context
         try:
             structlog.threadlocal.clear_threadlocal()
             structlog.threadlocal.bind_threadlocal(
-<<<<<<< HEAD
-                task="SLC coregistration resampling",
-=======
                 task="SLC coregistration and resampling",
->>>>>>> 024dd5d4
                 slc_dir=self.out_dir,
                 primary_date=self.primary_date,
                 secondary_date=self.secondary_date
             )
 
-<<<<<<< HEAD
-            # Set coregistration LUTs
-=======
             # Set coregistration LUT and offsets
->>>>>>> 024dd5d4
             self.secondary_lt = lookup_table
             self.secondary_off = secondary_off
 
