--- conflicted
+++ resolved
@@ -785,11 +785,7 @@
 
         # Mark inaccurate scenes
         if daz is None or abs(daz) > azimuth_px_offset_target:
-<<<<<<< HEAD
-            with Path(self.out_dir / "ACCURACY_WARNING").open("a") as file:
-=======
             with self.accuracy_warning.open("a") as file:
->>>>>>> 15cc557d
                 file.writelines(f"Error on fine coreg iteration {iteration}/{max_iteration}\n")
 
                 if daz is not None:
@@ -1181,11 +1177,7 @@
                 # - the side effects of this is we won't use this burst as a sample that's accumulated into sum/average
                 # -- worst case if all bursts fail, samples == 0, which is explictly handled as an error blow.
                 except CoregisterSlcException as ex:
-<<<<<<< HEAD
-                    with Path(self.out_dir / "ACCURACY_WARNING").open("a") as file:
-=======
                     with self.accuracy_warning.open("a") as file:
->>>>>>> 15cc557d
                         file.writelines(f"MCF failure on iter {iteration}, subswath {subswath_id}, burst {i}\n")
 
                     log.info(f"{IWid} {i} MCF FAILURE")
@@ -1258,11 +1250,7 @@
                     sum_weight_all += fraction
 
                 else:
-<<<<<<< HEAD
-                    with Path(self.out_dir / "ACCURACY_WARNING").open("a") as file:
-=======
                     with self.accuracy_warning.open("a") as file:
->>>>>>> 15cc557d
                         msg_prefix = f"Poor data in {iteration}, subswath {subswath_id}, burst {i}"
                         frac_msg = f"fraction ({fraction}) <= slave_s1_frac ({slave_s1_frac})"
                         noise_msg = f"stdev ({stdev}) >= slave_s1_stdev ({slave_s1_stdev})"
@@ -1285,11 +1273,7 @@
             # Validate data (log accuracy issues if there were issues processing any bursts)
             expected_samples = number_of_bursts_IWi - 1
             if samples != expected_samples:
-<<<<<<< HEAD
-                with Path(self.out_dir / "ACCURACY_WARNING").open("a") as file:
-=======
                 with self.accuracy_warning.open("a") as file:
->>>>>>> 15cc557d
                     file.writelines(f"Partial data warning on iter {iteration}, subswath {subswath_id}: only {samples}/{expected_samples} bursts processed\n")
 
             # Compute average
@@ -1312,11 +1296,7 @@
         else:
             msg = f"CRITICAL failure on iter {iteration}, no bursts from any subswath processed!"
 
-<<<<<<< HEAD
-            with Path(self.out_dir / "ACCURACY_WARNING").open("a") as file:
-=======
             with self.accuracy_warning.open("a") as file:
->>>>>>> 15cc557d
                 file.writelines(f"\n{msg}\n\n")
 
             raise CoregisterSlcException(msg)
