#!/usr/bin/env python

"""
For all py_gamma calls, attempts have been made to best match the Gamma
parameter names and the variable names defined in this module.
"""

import os
from typing import Optional, Union, Dict, List
import tempfile
from collections import namedtuple
from pathlib import Path
import re
import shutil
import structlog
import math
from dataclasses import dataclass

from insar.py_gamma_ga import GammaInterface, auto_logging_decorator, subprocess_wrapper
from insar.subprocess_utils import working_directory
from insar.project import ProcConfig
from insar.coreg_utils import rm_file, grep_stdout
import insar.constant as const

from insar.paths.coregistration import CoregisteredSlcPaths

_LOG = structlog.get_logger("insar")


class CoregisterSlcException(Exception):
    pass


pg = GammaInterface(
    subprocess_func=auto_logging_decorator(
        subprocess_wrapper, CoregisterSlcException, _LOG
    )
)


# FIXME: This could ba generic write_tabs_file that takes a pattern which we write
# per-swath parts into - to be re-used by this + slc + any others
# - when we fix this, move it to use the SlcPaths class.
def write_tabs_file(
    tab_file: Union[Path, str],
    _id: str,
    data_dir: Optional[Path] = None
):
    """Writes a tab file input as required by GAMMA."""
    with open(tab_file, "w") as fid:
        for swath in [1, 2, 3]:
            # FIXME: Path class? (these are probably duplicated elsewhere)
            swath_par = f"{_id}_IW{swath}.slc.par"
            swath_tops_par = f"{_id}_IW{swath}.slc.TOPS_par"
            swath_slc = f"{_id}_IW{swath}.slc"

            if data_dir is not None:
                swath_slc = str(data_dir / swath_slc)
                swath_par = str(data_dir / swath_par)
                swath_tops_par = str(data_dir / swath_tops_par)

            fid.write(swath_slc + " " + swath_par + " " + swath_tops_par + "\n")


def READ_TAB(tab_file: Union[str, Path]):
    """
    Read a tab file, returning the (slc, par, TOPS_par) for each
    available sub-swath in the tab file.
    """

    tab_record = namedtuple("tab_record", ["slc", "par", "TOPS_par"])

    with open(tab_file, 'r') as file:
        lines = file.read().splitlines()

        # Remove empty lines
        lines = [line for line in lines if len(line.strip()) > 0]

        # determine number of rows and columns of tab file
        nrows = len(lines)
        ncols = len(lines[0].split())

        # first line
        IW1_result = tab_record(*lines[0].split())

        # second line
        IW2_result = None
        if nrows > 1:
            IW2_result = tab_record(*lines[1].split())

        # third line
        IW3_result = None
        if nrows > 2:
            IW3_result = tab_record(*lines[2].split())

        return (IW1_result, IW2_result, IW3_result)

def _grep_offset_parameter(
    offset_file: Union[Path, str], match_start_string: Optional[str] = None,
) -> Union[Dict, List]:
    """
    Method to read an offset parameter file.

    :param offset_file:
        A full path to a offset parameter file.
    :param match_start_string:
        An Optional case sensitive string to be search in a dictionary keys.

    :returns:
        A full key, values generated from the offset files or a  value
        that matched the Optional match_start_string key.
    """
    with open(offset_file, "r") as fid:
        tmp_dict = dict()
        lines = fid.readlines()
        for line in lines:
            vals = line.strip().split(":")
            try:
                tmp_dict[vals[0]] = [v for v in vals[1].split()]
            except IndexError:
                pass
        if match_start_string is not None:
            return tmp_dict[match_start_string]
        return tmp_dict


# TODO: the primary/secondary SLC tab files should probably be created by the SLC processing code?
# - doing it here means most scenes will have their TAB files re-created many many times...
# - There may even be an obscure race condition here around that (if another scene was running a GAMMA
# program using these TAB files just as we're writing/flushing the file? depends on FS i guess)
def set_tab_files(paths: CoregisteredSlcPaths):
    """Writes tab files used in secondary co-registration."""

    # write a secondary slc tab file
    write_tabs_file(paths.secondary_slc_tab, paths.secondary.slc.stem, paths.secondary.dir)

    # write a re-sampled secondary slc tab file
    write_tabs_file(
        paths.r_secondary_slc_tab, paths.r_secondary_slc.stem, paths.secondary.dir
    )

    # write primary slc tab file
    write_tabs_file(
        paths.primary_slc_tab, paths.primary.slc.stem, paths.primary.dir
    )


def coarse_registration(
    log,
    paths: CoregisteredSlcPaths,
    rlks: int,
    alks: int,
    max_iteration: int = 5,
    max_azimuth_threshold: float = 0.01,
    range_step_min: int = 64,
    azimuth_step_min: int = 32,
):
    """
    Performs a coarse co-registration.

    Iterative improvement of refinement offsets between primary SLC and resampled secondary RSLC
    using intensity matching (offset_pwr_tracking).
    """

    log.info("Beginning coarse coregistration")

    # Read SLC/MLI dimensions
    par_slc = pg.ParFile(str(paths.r_dem_primary_slc_par))
    par_mli = pg.ParFile(str(paths.r_dem_primary_mli_par))

    slc_width = par_slc.get_value("range_samples", dtype=int, index=0)
    slc_height = par_slc.get_value("azimuth_lines", dtype=int, index=0)
    mli_width = par_mli.get_value("range_samples", dtype=int, index=0)

    # Determine cross-correlation window stepping, aiming for 64x64 windows
    range_step = slc_width // 64
    azimuth_step = slc_height // 64

    # Bit no less than a certain stepping threshold (eg: could be less than 64x64 in smaller images)
    range_step = max(range_step, range_step_min)
    azimuth_step = max(azimuth_step, azimuth_step_min)

    out_dir = paths.secondary.dir

    # create secondary offset
    pg.create_offset(
        str(paths.r_dem_primary_slc_par),
        str(paths.secondary.slc_par),
        str(paths.secondary_off),
        1,          # intensity cross-correlation
        rlks,
        alks,
        0,          # non-interactive mode
    )

    # Begin refining azimuth offset polynomial
    d_azimuth = 1.0
    iteration = 0

    with tempfile.TemporaryDirectory() as temp_dir:
        temp_dir = Path(temp_dir)

        secondary_doff = out_dir / f"{paths.r_primary_secondary_name}.doff"
        secondary_offs = temp_dir.joinpath(f"{paths.r_primary_secondary_name}.offs")
        secondary_snr = temp_dir.joinpath(f"{paths.r_primary_secondary_name}.snr")
        secondary_diff_par = temp_dir.joinpath(f"{paths.r_primary_secondary_name}.diff_par")

        while abs(d_azimuth) > max_azimuth_threshold and iteration < max_iteration:
            secondary_off_start = temp_dir.joinpath(f"{paths.secondary_off.name}.start")
            shutil.copy(paths.secondary_off, secondary_off_start)

            # re-sample ScanSAR burst mode SLC using a look-up-table and SLC offset polynomials for refinement
            with working_directory(temp_dir):
                pg.SLC_interp_lt_ScanSAR(
                    str(paths.secondary_slc_tab),
                    str(paths.secondary.slc_par),
                    str(paths.primary_slc_tab),
                    str(paths.r_dem_primary_slc_par),
                    str(paths.secondary_lt),
                    str(paths.r_dem_primary_mli_par),
                    str(paths.secondary.mli_par),
                    str(secondary_off_start),
                    str(paths.r_secondary_slc_tab),
                    str(paths.r_secondary_slc),
                    str(paths.r_secondary_slc_par),
                )

                if secondary_doff.exists():
                    os.remove(secondary_doff)

                # create and update ISP offset parameter file
                pg.create_offset(
                    str(paths.r_dem_primary_slc_par),
                    str(paths.secondary.slc_par),
                    str(secondary_doff),
                    1,          # intensity cross-correlation
                    rlks,
                    alks,
                    0,          # non-interactive mode
                )

                # offset tracking between SLC images using intensity cross-correlation
                pg.offset_pwr_tracking(
                    str(paths.primary.slc),
                    str(paths.r_secondary_slc),
                    str(paths.r_dem_primary_slc_par),
                    str(paths.r_secondary_slc_par),
                    str(secondary_doff),
                    str(secondary_offs),
                    str(secondary_snr),
                    128,                 # rwin
                    64,                  # azwin
                    const.NOT_PROVIDED,  # offsets
                    1,                   # n_ovr
                    0.2,                 # thres
                    range_step,
                    azimuth_step,
                    0,
                    slc_width,
                    0,
                    slc_height,
                )

                # range and azimuth offset polynomial estimation
                _, cout, _ = pg.offset_fit(
                    str(secondary_offs),
                    str(secondary_snr),
                    str(secondary_doff),
                    const.NOT_PROVIDED,  # coffs
                    const.NOT_PROVIDED,  # coffsets
                    0.2,                 # thresh
                    1,                   # npolynomial
                    0,                   # non-interactive
                )

                range_stdev, azimuth_stdev = re.findall(
                    r"[-+]?[0-9]*\.?[0-9]+",
                    grep_stdout(
                        cout, "final model fit std. dev. (samples) range:"
                    ),
                )

                # look-up table refinement
                # determine range and azimuth corrections for look-up table (in mli pixels)
                doff_vals = pg.ParFile(secondary_doff.as_posix())
                d_azimuth = doff_vals.get_value(
                    "azimuth_offset_polynomial", dtype=float, index=0
                )
                d_range = doff_vals.get_value(
                    "range_offset_polynomial", dtype=float, index=0
                )
                d_azimuth_mli = d_azimuth / alks
                d_range_mli = d_range / rlks

                log.info(
                    "matching iteration",
                    secondary_offs=secondary_offs,
                    iteration=iteration + 1,
                    daz=d_azimuth,
                    dr=d_range,
                    azimuth_stdev=azimuth_stdev,
                    range_stdev=range_stdev,
                    daz_mli=d_azimuth_mli,
                    dr_mli=d_range_mli,
                    max_azimuth_threshold=max_azimuth_threshold,
                    max_iterations=max_iteration,
                )

                if secondary_diff_par.exists():
                    os.remove(secondary_diff_par)

                # create template diff parameter file for geocoding
                par1_pathname = str(paths.r_dem_primary_mli_par)
                par2_pathname = str(paths.r_dem_primary_mli_par)
                diff_par_pathname = str(secondary_diff_par)
                par_type = 1  # SLC/MLI_par ISP SLC/MLI parameters
                iflg = 0  # non-interactive mode

                pg.create_diff_par(
                    par1_pathname, par2_pathname, diff_par_pathname, par_type, iflg,
                )

                # update range_offset_polynomial in diff param file
                par_in_pathname = str(secondary_diff_par)
                par_out_pathname = str(secondary_diff_par)
                search_keyword = "range_offset_polynomial"
                new_value = f"{d_range_mli}   0.0000e+00   0.0000e+00   0.0000e+00   0.0000e+00   0.0000e+00"

                pg.set_value(
                    par_in_pathname, par_out_pathname, search_keyword, new_value,
                )

                # update azimuth_offset_polynomial in diff param file
                par_in_pathname = str(secondary_diff_par)
                par_out_pathname = str(secondary_diff_par)
                search_keyword = "azimuth_offset_polynomial"
                new_value = f"{d_azimuth_mli}   0.0000e+00   0.0000e+00   0.0000e+00   0.0000e+00   0.0000e+00"

                pg.set_value(
                    par_in_pathname, par_out_pathname, search_keyword, new_value,
                )

                # update look-up table
                _secondary_lt = temp_dir.joinpath(f"{paths.secondary_lt.name}.{iteration}")
                shutil.copy(paths.secondary_lt, _secondary_lt)

                # geocoding look-up table refinement using diff par offset polynomial
                pg.gc_map_fine(
                    str(_secondary_lt),
                    mli_width,
                    str(secondary_diff_par),
                    str(paths.secondary_lt),
                    1,  # ref_flg
                )

                iteration += 1

def get_tertiary_coreg_scene(
    proc: ProcConfig,
    secondary,
    list_idx
):
    list_dir = Path(proc.output_path) / proc.list_dir

    coreg_secondary = None

    # coregister to nearest secondary if list_idx is given
    if list_idx == const.NOT_PROVIDED:  # coregister to primary
        coreg_secondary = None

    elif list_idx == "0":  # coregister to adjacent secondary
        # get secondary position in secondaries.list
        # secondary_pos=`grep -n $secondary $secondary_list | cut -f1 -d:`
        list_lines = Path(proc.secondary_list).read_text().splitlines()
        secondary_pos = list_lines.index(secondary)

        if int(secondary) < int(proc.ref_primary_scene):
            coreg_pos = secondary_pos + 1

        elif int(secondary) > int(proc.ref_primary_scene):
            coreg_pos = secondary_pos - 1

        # coreg_secondary=`head -n $coreg_pos $secondary_list | tail -1`
        coreg_secondary = list_lines[coreg_pos]

    elif int(list_idx) > 20140000:  # coregister to particular secondary
        coreg_secondary = list_idx

    else:  # coregister to secondary image with short temporal baseline
        # take the first/last secondary of the previous list for coregistration
        prev_list_idx = int(list_idx) - 1
        list_file = list_dir / f'secondaries{prev_list_idx}.list'

        if int(secondary) < int(proc.ref_primary_scene):
            # coreg_secondary=`head $list_dir/secondaries$prev_list_idx.list -n1`
            coreg_secondary = list_file.read_text().splitlines()[0]

        elif int(secondary) > int(proc.ref_primary_scene):
            # coreg_secondary=`tail $list_dir/secondaries$prev_list_idx.list -n1`
            coreg_secondary = list_file.read_text().splitlines()[-1]

    return coreg_secondary

def fine_coregistration(
    log,
    accuracy_warning: Path,
    proc: ProcConfig,
    paths: CoregisteredSlcPaths,
    rlks: int,
    alks: int,
    list_idx: Union[str, int],
    max_iteration: int = 5,
    max_azimuth_threshold: float = 0.01,
    azimuth_px_offset_target: float = 0.0001,
):
    """Performs a fine co-registration"""

    coarse_registration(log, paths, rlks, alks, max_iteration, max_azimuth_threshold)

    daz = None
    out_dir = paths.secondary.dir
    primary_pol = proc.polarisation

    log.info("Beginning fine coregistration")

    with tempfile.TemporaryDirectory() as temp_dir, open(Path(temp_dir) / f"{paths.r_primary_secondary_name}.ovr_results", 'w') as secondary_ovr_res:
        temp_dir = Path(temp_dir)

        # initialize the output text file
        secondary_ovr_res.writelines('\n'.join([
            "    Burst Overlap Results",
            f"        thresholds applied: cc_thresh: {proc.coreg_s1_cc_thresh},  ph_fraction_thresh: {proc.coreg_s1_frac_thresh}, ph_stdev_thresh (rad): {proc.coreg_s1_stdev_thresh}",
            "",
            "        IW  overlap  ph_mean ph_stdev ph_fraction   (cc_mean cc_stdev cc_fraction)    weight",
            "",
        ]))

        for iteration in range(1, max_iteration+1):
            # cp -rf $secondary_off $secondary_off_start
            secondary_off_start = temp_dir.joinpath(f"{paths.secondary_off.name}.start")
            shutil.copy(paths.secondary_off, secondary_off_start)

            # GM SLC_interp_lt_S1_TOPS $secondary_slc_tab $secondary_slc_par $primary_slc_tab $r_dem_primary_slc_par $secondary_lt $r_dem_primary_mli_par $secondary_mli_par $secondary_off_start $r_secondary_slc_tab $r_secondary_slc $r_secondary_slc_par
            pg.SLC_interp_lt_ScanSAR(
                str(paths.secondary_slc_tab),
                str(paths.secondary.slc_par),
                str(paths.primary_slc_tab),
                str(paths.r_dem_primary_slc_par),
                str(paths.secondary_lt),
                str(paths.r_dem_primary_mli_par),
                str(paths.secondary.mli_par),
                str(secondary_off_start),
                str(paths.r_secondary_slc_tab),
                str(paths.r_secondary_slc),
                str(paths.r_secondary_slc_par),
            )

            # Query tertiary coreg scene (based on list_idx)
            coreg_secondary = get_tertiary_coreg_scene(proc, paths.secondary.date, list_idx)
            r_coreg_secondary_tab = None

            if coreg_secondary:
                tertiary_paths = CoregisteredSlcPaths(proc, paths.primary.date, coreg_secondary, primary_pol, rlks)

                r_coreg_secondary_tab = tertiary_paths.r_secondary_slc_tab

            iter_log = log.bind(
                iteration=iteration,
                max_iteration=max_iteration,
                primary_slc_tab=paths.primary_slc_tab,
                r_secondary_slc_tab=paths.r_secondary_slc_tab,
                r_secondary2_slc_tab=r_coreg_secondary_tab
            )

            try:
                # S1_COREG_OVERLAP $primary_slc_tab $r_secondary_slc_tab $secondary_off_start $secondary_off $proc.coreg_s1_cc_thresh $proc.coreg_s1_frac_thresh $proc.coreg_s1_stdev_thresh $r_coreg_secondary_tab > $secondary_off.az_ovr.$it.out
                daz, azpol = S1_COREG_OVERLAP(
                    log,
                    accuracy_warning,
                    iteration,
                    secondary_ovr_res,
                    str(paths.r_primary_secondary_name),
                    str(paths.primary_slc_tab),
                    str(paths.r_secondary_slc_tab),
                    str(secondary_off_start),
                    str(paths.secondary_off),
                    float(proc.coreg_s1_cc_thresh),
                    float(proc.coreg_s1_frac_thresh),
                    float(proc.coreg_s1_stdev_thresh),
                    r_coreg_secondary_tab,
                )  # TODO: cout -> $secondary_off.az_ovr.$it.out

                # daz=`awk '$1 == "azimuth_pixel_offset" {print $2}' $secondary_off.az_ovr.$it.out`
                # ^--> we return this directly from S1_COREG_OVERLAP (no need to keep reading the file over and over like bash does)

                # cp -rf $secondary_off $secondary_off.az_ovr.$it
                shutil.copy(paths.secondary_off, f"{paths.secondary_off}.az_ovr.{iteration}")

                iter_log.info(f'fine iteration update', daz=daz, azpol=azpol)

                # Break out of the loop if we reach our target accuracy
                if abs(daz) <= azimuth_px_offset_target:
                    break

            except CoregisterSlcException as ex:
                iter_log.warning(
                    "Error while processing SLC fine coregistration, continuing with best estimate!",
                    daz=daz,
                    azimuth_px_offset_target=azimuth_px_offset_target,
                    exc_info=True
                )

                # Note: We only need to take action if we don't even complete the first iteration,
                # as we update secondary_off on the fly each iteration on success.
                #
                # This action is simply to use the coarse .doff as a best estimate.
                if iteration == 1:
                    iter_log.warning("CAUTION: No fine coregistration iterations succeeded, proceeding with coarse coregistration")
                    secondary_doff = out_dir / f"{paths.r_primary_secondary_name}.doff"
                    shutil.copy(secondary_doff, paths.secondary_off)

                break

    # Mark inaccurate scenes
    if daz is None or abs(daz) > azimuth_px_offset_target:
        with accuracy_warning.open("a") as file:
            file.writelines(f"Error on fine coreg iteration {iteration}/{max_iteration}\n")

            if daz is not None:
                file.writelines(f"daz: {daz} (failed to reach {azimuth_px_offset_target})\n")
            else:
                file.writelines(f"Completely failed fine coregistration, proceeded with coarse coregistration\n")

def S1_COREG_OVERLAP(
    log,
    accuracy_warning: Path,
    iteration,
    secondary_ovr_res,
    r_primary_secondary_name,
    primary_slc_tab,
    r_secondary_slc_tab,
    secondary_off_start,
    secondary_off,
    secondary_s1_cct,
    secondary_s1_frac,
    secondary_s1_stdev,
    r_secondary2_slc_tab: Optional[Union[str, Path]]
):
    """S1_COREG_OVERLAP"""
    samples_all = 0
    sum_all = 0.0
    sum_weight_all = 0.0

    log = log.bind(az_ovr_iter=iteration, primary_slc_tab=primary_slc_tab, r_secondary_slc_tab=r_secondary_slc_tab, r_secondary2_slc_tab=r_secondary2_slc_tab)

    # determine number of rows and columns of tab file and read burst SLC filenames from tab files
    primary_IWs = READ_TAB(primary_slc_tab)
    r_secondary_IWs = READ_TAB(r_secondary_slc_tab)

    # option to coregister to another secondary
    if r_secondary2_slc_tab is not None:
        r_secondary2_IWs = READ_TAB(r_secondary2_slc_tab)

    def calc_line_offset(IW):
        IW_par = pg.ParFile(IW.par)
        IW_TOPS = pg.ParFile(IW.TOPS_par)
        azimuth_line_time = IW_par.get_value("azimuth_line_time", dtype=float, index=0)
        burst_start_time_1 = IW_TOPS.get_value("burst_start_time_1", dtype=float, index=0)
        burst_start_time_2 = IW_TOPS.get_value("burst_start_time_2", dtype=float, index=0)
        lines_offset_float = (burst_start_time_2 - burst_start_time_1) / azimuth_line_time
        return int(0.5 + lines_offset_float)

    # determine lines offset between start of burst1 and start of burst2
    lines_offset_IWi = [None, None, None]

    # lines offset between start of burst1 and start of burst2
    lines_offset_IWi[0] = calc_line_offset(primary_IWs[0])
    log.info(f"lines_offset_IW1: {lines_offset_IWi[0]}")

    if primary_IWs[1] is not None:
        lines_offset_IWi[1] = calc_line_offset(primary_IWs[1])
        log.info(f"lines_offset_IW2: {lines_offset_IWi[1]}")

    if primary_IWs[2] is not None:
        lines_offset_IWi[2] = calc_line_offset(primary_IWs[2])
        log.info(f"lines_offset_IW3: {lines_offset_IWi[2]}")

    # calculate lines_offset for the second scene (for comparsion)
    log.info(f"lines_offset_IW1: {calc_line_offset(r_secondary_IWs[0])}")

    if r_secondary_IWs[1] is not None:
        log.info(f"lines_offset_IW2: {calc_line_offset(r_secondary_IWs[1])}")

    if r_secondary_IWs[2] is not None:
        log.info(f"lines_offset_IW3: {calc_line_offset(r_secondary_IWs[2])}")

    # set some parameters used
    primary_IW1_par = pg.ParFile(primary_IWs[0].par)

    # FIXME: Magic constants...
    round_to_6_digits = True

    # This code path is to match Bash... which seems to round to 6 digits when doing math in awk
    if round_to_6_digits:
        azimuth_line_time = round(primary_IW1_par.get_value("azimuth_line_time", dtype=float, index=0), 6)
        dDC = round(1739.43 * azimuth_line_time * lines_offset_IWi[0], 6)
        dt = round(0.159154 / dDC, 6)
        dpix_factor = round(dt / azimuth_line_time, 6)
    else:
        azimuth_line_time = primary_IW1_par.get_value("azimuth_line_time", dtype=float, index=0)
        dDC = 1739.43 * azimuth_line_time * lines_offset_IWi[0]
        dt = 0.159154 / dDC
        dpix_factor = dt / azimuth_line_time

    log.info(f"dDC {dDC} Hz")
    log.info(f"dt {dt} s")
    log.info(f"dpix_factor {dpix_factor} azimuth pixel")
    log.info(f"azimuth pixel offset = {dpix_factor} * average_phase_offset")

    ###################
    # determine phase offsets for sub-swath overlap regions
    def calc_phase_offsets(subswath_id, temp_dir):
        nonlocal sum_all
        nonlocal samples_all
        nonlocal sum_weight_all

        # Get subswath file paths & load par files
        IWid = f"IW{subswath_id}"

        primary_IWi = primary_IWs[subswath_id-1]
        r_secondary_IWi = r_secondary_IWs[subswath_id-1]
        r_secondary2_IWi = r_secondary2_IWs[subswath_id-1] if r_secondary2_slc_tab is not None else None

        primary_IWi_par = pg.ParFile(primary_IWi.par)
        primary_IWi_TOPS = pg.ParFile(primary_IWi.TOPS_par)

        number_of_bursts_IWi = primary_IWi_TOPS.get_value("number_of_bursts", dtype=int, index=0)
        lines_per_burst = primary_IWi_TOPS.get_value("lines_per_burst", dtype=int, index=0)
        lines_offset = lines_offset_IWi[subswath_id-1]
        lines_overlap = lines_per_burst - lines_offset
        range_samples = primary_IWi_par.get_value("range_samples", dtype=int, index=0)
        samples = 0
        sum = 0.0
        sum_weight = 0.0

        for i in range(1, number_of_bursts_IWi):
            starting_line1 = lines_offset + (i - 1)*lines_per_burst
            starting_line2 = i*lines_per_burst
            log.info(f"{i} {starting_line1} {starting_line2}")

            # custom file names to enable parallel processing of secondary coregistration
            mas_IWi_slc = r_primary_secondary_name + f"_{IWid}_slc"
            mas_IWi_par = r_primary_secondary_name + f"_{IWid}_par"

            # SLC_copy primary_IWi.slc primary_IWi.par mas_IWi_slc.{i}.1 mas_IWi_par.{i}.1 - 1. 0 $range_samples $starting_line1 $lines_overlap
            # w/ option to coregister to another secondary via r_secondary2_slc_tab
            pg.SLC_copy(
                primary_IWi.slc if r_secondary2_slc_tab is None else r_secondary2_IWi.slc,
                primary_IWi.par,
                temp_dir / f"{mas_IWi_slc}.{i}.1",
                temp_dir / f"{mas_IWi_par}.{i}.1",
                const.NOT_PROVIDED,
                1.0,
                0,
                range_samples,
                starting_line1,
                lines_overlap
            )

            # SLC_copy primary_IWi.slc primary_IWi.par mas_IWi_slc.{i}.2 mas_IWi_par.{i}.2 - 1. 0 $range_samples $starting_line2 $lines_overlap
            # w/ option to coregister to another secondary via r_secondary2_slc_tab
            pg.SLC_copy(
                primary_IWi.slc if r_secondary2_slc_tab is None else r_secondary2_IWi.slc,
                primary_IWi.par,
                temp_dir / f"{mas_IWi_slc}.{i}.2",
                temp_dir / f"{mas_IWi_par}.{i}.2",
                const.NOT_PROVIDED,
                1.0,
                0,
                range_samples,
                starting_line2,
                lines_overlap
            )

            # SLC_copy $r_secondary_IWi.slc $primary_IWi.par $r_secondary_IWi.slc.{i}.1 $r_secondary_IWi.par.{i}.1 - 1. 0 $range_samples $starting_line1 $lines_overlap
            r_secondary_IWi_slc_name = Path(r_secondary_IWi.slc).name
            r_secondary_IWi_par_name = Path(r_secondary_IWi.par).name

            pg.SLC_copy(
                r_secondary_IWi.slc,
                primary_IWi.par,
                temp_dir / f"{r_secondary_IWi_slc_name}.{i}.1",
                temp_dir / f"{r_secondary_IWi_par_name}.{i}.1",
                const.NOT_PROVIDED,
                1.0,
                0,
                range_samples,
                starting_line1,
                lines_overlap
            )

            # SLC_copy $r_secondary_IWi.slc $primary_IWi.par $r_secondary_IWi.slc.{i}.2 $r_secondary_IWi.par.{i}.2 - 1. 0 $range_samples $starting_line2 $lines_overlap
            pg.SLC_copy(
                r_secondary_IWi.slc,
                primary_IWi.par,
                temp_dir / f"{r_secondary_IWi_slc_name}.{i}.2",
                temp_dir / f"{r_secondary_IWi_par_name}.{i}.2",
                const.NOT_PROVIDED,
                1.0,
                0,
                range_samples,
                starting_line2,
                lines_overlap
            )

            # calculate the 2 single look interferograms for the burst overlap region i
            # using the earlier burst --> *.int1, using the later burst --> *.int2
            off1 = temp_dir / Path(f"{r_primary_secondary_name}.{IWid}.{i}.off1")
            int1 = temp_dir / Path(f"{r_primary_secondary_name}.{IWid}.{i}.int1")
            rm_file(off1)
            rm_file(int1)

            # create_offset $mas_IWi_par.{i}.1 $mas_IWi_par.{i}.1 $off1 1 1 1 0
            pg.create_offset(
                temp_dir / f"{mas_IWi_par}.{i}.1",
                temp_dir / f"{mas_IWi_par}.{i}.1",
                str(off1),
                1,  # intensity cross-correlation
                1,
                1,
                0,  # non-interactive mode
            )

            # SLC_intf $mas_IWi_slc.{i}.1 $r_secondary_IWi.slc.{i}.1 $mas_IWi_par.{i}.1 $mas_IWi_par.{i}.1 $off1 $int1 1 1 0 - 0 0
            pg.SLC_intf(
                temp_dir / f"{mas_IWi_slc}.{i}.1",
                temp_dir / f"{r_secondary_IWi_slc_name}.{i}.1",
                temp_dir / f"{mas_IWi_par}.{i}.1",
                temp_dir / f"{mas_IWi_par}.{i}.1",
                str(off1),
                str(int1),
                1,
                1,
                0,
                const.NOT_PROVIDED,
                0,
                0
            )

            off2 = temp_dir / Path(f"{r_primary_secondary_name}.{IWid}.{i}.off2")
            int2 = temp_dir / Path(f"{r_primary_secondary_name}.{IWid}.{i}.int2")
            rm_file(off2)
            rm_file(int2)

            # create_offset $mas_IWi_par.{i}.2 $mas_IWi_par.{i}.2 $off2 1 1 1 0
            pg.create_offset(
                temp_dir / f"{mas_IWi_par}.{i}.2",
                temp_dir / f"{mas_IWi_par}.{i}.2",
                str(off2),
                1,  # intensity cross-correlation
                1,
                1,
                0   # non-interactive mode
            )

            # SLC_intf $mas_IWi_slc.{i}.2 $r_secondary_IWi_slc.{i}.2 $mas_IWi_par.{i}.2 $mas_IWi_par.{i}.2 $off2 $int2 1 1 0 - 0 0
            pg.SLC_intf(
                temp_dir / f"{mas_IWi_slc}.{i}.2",
                temp_dir / f"{r_secondary_IWi_slc_name}.{i}.2",
                temp_dir / f"{mas_IWi_par}.{i}.2",
                temp_dir / f"{mas_IWi_par}.{i}.2",
                str(off2),
                str(int2),
                1,
                1,
                0,
                const.NOT_PROVIDED,
                0,
                0
            )

            # calculate the single look double difference interferogram for the burst overlap region i
            # insar phase of earlier burst is subtracted from interferogram of later burst
            diff_par1 = temp_dir / Path(f"{r_primary_secondary_name}.{IWid}.{i}.diff_par")
            diff1 = temp_dir / Path(f"{r_primary_secondary_name}.{IWid}.{i}.diff")
            rm_file(diff_par1)

            # create_diff_par $off1 $off2 $diff_par1 0 0
            pg.create_diff_par(
                str(off1),
                str(off2),
                str(diff_par1),
                0,
                0
            )

            # cpx_to_real $int1 tmp $range_samples 4
            pg.cpx_to_real(
                str(int1),
                temp_dir / "tmp",
                range_samples,
                4
            )

            # sub_phase $int2 tmp $diff_par1 $diff1 1 0
            pg.sub_phase(
                str(int2),
                temp_dir / "tmp",
                str(diff_par1),
                str(diff1),
                1,
                0
            )

            # multi-look the double difference interferogram (200 range x 4 azimuth looks)
            diff20 = temp_dir / Path(f"{r_primary_secondary_name}.{IWid}.{i}.diff20")
            off20 = temp_dir / Path(f"{r_primary_secondary_name}.{IWid}.{i}.off20")

            # multi_cpx $diff1 $off1 $diff20 $off20 200 4
            pg.multi_cpx(
                str(diff1),
                str(off1),
                str(diff20),
                str(off20),
                200,
                4
            )

            off20_par = pg.ParFile(off20.as_posix())
            range_samples20 = off20_par.get_value("interferogram_width", dtype=int, index=0)
            azimuth_lines20 = off20_par.get_value("interferogram_azimuth_lines", dtype=int, index=0)

            # TBD: awk does /2, and everything in awk is a float... but was this actually intended? (odd / 2 would result in a fraction)
            range_samples20_half = range_samples20 / 2
            azimuth_lines20_half = azimuth_lines20 / 2
            log.info(f"range_samples20_half: {range_samples20_half}")
            log.info(f"azimuth_lines20_half: {azimuth_lines20_half}")

            # determine coherence and coherence mask based on unfiltered double differential interferogram
            diff20cc = temp_dir / Path(f"{r_primary_secondary_name}.{IWid}.{i}.diff20.coh")
            diff20cc_ras = temp_dir / Path(f"{r_primary_secondary_name}.{IWid}.{i}.diff20.cc.ras")

            # cc_wave $diff20  - - $diff20cc $range_samples20 5 5 0
            pg.cc_wave(
                str(diff20),
                const.NOT_PROVIDED,
                const.NOT_PROVIDED,
                str(diff20cc),
                range_samples20,
                5,
                5,
                0
            )

            # rascc_mask $diff20cc - $range_samples20 1 1 0 1 1 $secondary_s1_cct - 0.0 1.0 1. .35 1 $diff20cc_ras
            pg.rascc_mask(
                str(diff20cc),
                const.NOT_PROVIDED,
                range_samples20,
                1,
                1,
                0,
                1,
                1,
                secondary_s1_cct,
                const.NOT_PROVIDED,
                0.0,
                1.0,
                1.0,
                0.35,
                1,
                diff20cc_ras
            )

            # adf filtering of double differential interferogram
            diff20adf = temp_dir / Path(f"{r_primary_secondary_name}.{IWid}.{i}.diff20.adf")
            diff20adfcc = temp_dir / Path(f"{r_primary_secondary_name}.{IWid}.{i}.diff20.adf.coh")

            # adf $diff20 $diff20adf $diff20adfcc $range_samples20 0.4 16 7 2
            pg.adf(
                str(diff20),
                str(diff20adf),
                str(diff20adfcc),
                range_samples20,
                0.4,
                16,
                7,
                2
            )

            rm_file(diff20adfcc)

            # unwrapping of filtered phase considering coherence and mask determined from unfiltered double differential interferogram
            diff20cc = temp_dir / Path(f"{r_primary_secondary_name}.{IWid}.{i}.diff20.coh")
            diff20cc_ras = temp_dir / Path(f"{r_primary_secondary_name}.{IWid}.{i}.diff20.cc.ras")
            diff20phase = temp_dir / Path(f"{r_primary_secondary_name}.{IWid}.{i}.diff20.phase")

            # mcf $diff20adf $diff20cc $diff20cc_ras $diff20phase $range_samples20 1 0 0 - - 1 1 512 $range_samples20_half $azimuth_lines20_half
            try:
                pg.mcf(
                    str(diff20adf),
                    str(diff20cc),
                    str(diff20cc_ras),
                    str(diff20phase),
                    range_samples20,
                    1,
                    0,
                    0,
                    const.NOT_PROVIDED,
                    const.NOT_PROVIDED,
                    1,
                    1,
                    512,
                    range_samples20_half,
                    azimuth_lines20_half
                )

            # Explicitly allow for MCF failures, by ignoring them (which is what bash did)
            # - the side effects of this is we won't use this burst as a sample that's accumulated into sum/average
            # -- worst case if all bursts fail, samples == 0, which is explictly handled as an error blow.
            except CoregisterSlcException as ex:
                with accuracy_warning.open("a") as file:
                    file.writelines(f"MCF failure on iter {iteration}, subswath {subswath_id}, burst {i}\n")

                log.info(f"{IWid} {i} MCF FAILURE")
                secondary_ovr_res.write(f"{IWid} {i} MCF FAILURE\n")
                continue

            # determine overlap phase average (in radian), standard deviation (in radian), and valid data fraction
            cc_mean = 0
            cc_stdev = 0
            cc_fraction = 0
            mean = 0
            stdev = 0
            fraction = 0

            if diff20cc.exists():
                diff20ccstat = temp_dir / Path(f"{r_primary_secondary_name}.{IWid}.{i}.diff20.cc.stat")

                # image_stat $diff20cc $range_samples20 - - - - $diff20ccstat
                pg.image_stat(
                    str(diff20cc),
                    range_samples20,
                    const.NOT_PROVIDED,
                    const.NOT_PROVIDED,
                    const.NOT_PROVIDED,
                    const.NOT_PROVIDED,
                    str(diff20ccstat)
                )

                diff20ccstat = _grep_offset_parameter(diff20ccstat)
                cc_mean = float(diff20ccstat["mean"][0])
                cc_stdev = float(diff20ccstat["stdev"][0])
                cc_fraction = float(diff20ccstat["fraction_valid"][0])

            # Check size of diff20phase file if it exists (I assume there's been issues with partial failures in the past?)
            diff20phase_size = diff20phase.stat().st_size if diff20phase.exists() else 0

            if diff20phase_size > 0:
                diff20phasestat = temp_dir / Path(f"{r_primary_secondary_name}.{IWid}.{i}.diff20.phase.stat")

                # image_stat $diff20phase $range_samples20 - - - - $diff20phasestat
                pg.image_stat(
                    str(diff20phase),
                    range_samples20,
                    const.NOT_PROVIDED,
                    const.NOT_PROVIDED,
                    const.NOT_PROVIDED,
                    const.NOT_PROVIDED,
                    str(diff20phasestat)
                )

                diff20phasestat = _grep_offset_parameter(diff20phasestat)
                mean = float(diff20phasestat["mean"][0])
                stdev = float(diff20phasestat["stdev"][0])
                fraction = float(diff20phasestat["fraction_valid"][0])

            log.info(f"cc_fraction1000: {cc_fraction * 1000.0}")

            # only for overlap regions with a significant area with high coherence and phase standard deviation < secondary_s1_stdev
            weight = 0.0

            if fraction > secondary_s1_frac and stdev < secondary_s1_stdev:
                weight = fraction / (stdev + 0.1) / (stdev + 0.1)  # +0.1 to limit maximum weights for very low stdev

                sum += mean * fraction
                samples += 1
                sum_weight += fraction

                sum_all += mean * fraction
                samples_all += 1
                sum_weight_all += fraction

            else:
                with accuracy_warning.open("a") as file:
                    msg_prefix = f"Poor data in {iteration}, subswath {subswath_id}, burst {i}"
                    frac_msg = f"fraction ({fraction}) <= secondary_s1_frac ({secondary_s1_frac})"
                    noise_msg = f"stdev ({stdev}) >= secondary_s1_stdev ({secondary_s1_stdev})"

                    if fraction <= secondary_s1_frac:
                        file.writelines(f"{msg_prefix}: {frac_msg}\n")

                    if stdev >= secondary_s1_stdev:
                        file.writelines(f"{msg_prefix}: {noise_msg}\n")

            # calculate average over the sub-swath and print it out to output text file
            if fraction > 0:
                log.info(f"{IWid} {i} {mean} {stdev} {fraction} ({cc_mean} {cc_stdev} {cc_fraction}) {weight}")
                secondary_ovr_res.write(f"{IWid} {i} {mean} {stdev} {fraction} ({cc_mean} {cc_stdev} {cc_fraction}) {weight}\n")

            else:
                log.info(f"{IWid} {i} 0.00000 0.00000 0.00000 ({cc_mean} {cc_stdev} {cc_fraction}) {weight}")
                secondary_ovr_res.write(f"{IWid} {i} 0.00000 0.00000 0.00000 ({cc_mean} {cc_stdev} {cc_fraction}) {weight}\n")

        # Validate data (log accuracy issues if there were issues processing any bursts)
        expected_samples = number_of_bursts_IWi - 1
        if samples != expected_samples:
            with accuracy_warning.open("a") as file:
                file.writelines(f"Partial data warning on iter {iteration}, subswath {subswath_id}: only {samples}/{expected_samples} bursts processed\n")

        # Compute average
        average = sum / sum_weight if samples > 0 else 0.0
        log.info(f"{IWid} average", average=average)
        secondary_ovr_res.write(f"{IWid} average: {average}\n")

        return average

    with tempfile.TemporaryDirectory() as temp_dir:
        temp_path = Path(temp_dir)

        iw1_mean = calc_phase_offsets(1, temp_path)  # IW1
        iw2_mean = calc_phase_offsets(2, temp_path)  # IW2
        iw3_mean = calc_phase_offsets(3, temp_path)  # IW3

    ###################################################################################################################

    # calculate global average
    if samples_all > 0:
        average_all = sum_all / sum_weight_all
    else:
        msg = f"CRITICAL failure on iter {iteration}, no bursts from any subswath processed!"

        with accuracy_warning.open("a") as file:
            file.writelines(f"\n{msg}\n\n")

        raise CoregisterSlcException(msg)

    # Calculate subswath stats
    subswath_mean = (iw1_mean + iw2_mean + iw3_mean) / 3
    subswath_stddev = (iw1_mean - subswath_mean)**2 + (iw2_mean - subswath_mean)**2 + (iw3_mean - subswath_mean)**2
    subswath_stddev = math.sqrt(subswath_stddev)

    log.info(f"subswath stats", mean=subswath_mean, stddev=subswath_stddev)
    log.info(f"scene stats", mean=average_all)
    secondary_ovr_res.write(f"scene mean: {average_all}, subswath mean: {subswath_mean}, subswath stddev: {subswath_stddev}\n")

    # conversion of phase offset (in radian) to azimuth offset (in SLC pixel)
    azimuth_pixel_offset = -dpix_factor * average_all
    if round_to_6_digits:
        azimuth_pixel_offset = round(azimuth_pixel_offset, 6)

    log.info(f"azimuth_pixel_offset {azimuth_pixel_offset} [azimuth SLC pixel]")
    secondary_ovr_res.write(f"azimuth_pixel_offset {azimuth_pixel_offset} [azimuth SLC pixel]\n")

    # correct offset file for determined additional azimuth offset
    azpol = _grep_offset_parameter(secondary_off_start, "azimuth_offset_polynomial")
    azpol = [float(x) for x in azpol]

    azpol[0] = azpol[0] + azimuth_pixel_offset
    log.info(f"azpol_1_out {' '.join([str(i) for i in azpol])}")

    # set_value $secondary_off_start $secondary_off azimuth_offset_polynomial $azpol_1_out $azpol_2 $azpol_3 $azpol_4 $azpol_5 $azpol_6 0
    pg.set_value(
        str(secondary_off_start),
        str(secondary_off),
        "azimuth_offset_polynomial",
        *azpol,
        0
    )

    return azimuth_pixel_offset, azpol


def coregister_s1_secondary(
    proc: ProcConfig,
    list_idx: Union[str, Path],
    slc_primary: Path,
    slc_secondary: Path,
    range_looks: int,
    azimuth_looks: int,
    rdc_dem: Path
):
    """
    Co-registers Sentinel-1 IW SLC to a chosen primary SLC geometry.

    :param proc:
        The gamma proc configuration file for the coregistration processing.
    :param list_idx:
        The list file index the secondary originated from (eg: 1 for secondaries1.list),
        or '-' if not applicable (eg: primary coregistration).
    :param slc_primary:
        A full path to a primary (reference) SLC image file.
    :param slc_secondary:
        A full Path to a secondary SLC image file.
    :param range_looks:
        A range look value.
    :param azimuth_looks:
        An azimuth look value.
    :param rdc_dem:
        A full path to a dem (height map) in RDC of primary SLC.
    """

    secondary_date, secondary_pol = slc_secondary.stem.split('_')
    primary_date, primary_pol = slc_primary.stem.split('_')

    log = _LOG.bind(
        task="SLC coregistration",
<<<<<<< HEAD
        polarisation=secondary_pol,
        secondary_date=secondary_date,
        secondary_scene=slc_secondary,
        primary_date=primary_date,
        primary_scene=slc_primary,
=======
        polarization=secondary_pol,
        secondary_date=secondary_date,
        slc_secondary=slc_secondary,
        primary_date=primary_date,
        slc_primary=slc_primary,
>>>>>>> a21d3819
        list_idx=list_idx
    )

    paths = CoregisteredSlcPaths(
        proc,
        primary_date,
        secondary_date,
        secondary_pol,
        range_looks
    )

    out_dir = paths.secondary.dir
    accuracy_warning = out_dir / "ACCURACY_WARNING"

    # Re-bind thread local context
    try:
        structlog.threadlocal.clear_threadlocal()
        structlog.threadlocal.bind_threadlocal(
            task="SLC coregistration and multi-looking",
            scene_dir=out_dir,
            primary_date=paths.primary.date,
            secondary_date=paths.secondary.date
        )

        # coreg between differently polarised data makes no sense
        if secondary_pol != primary_pol:
            raise ValueError("Can not coregister two scenes of different polarisation!")

        # Validate inputs
        if not paths.r_dem_primary_mli_par.exists():
            log.error(
                "DEM primary MLI par file not found",
                pathname=paths.r_dem_primary_mli_par,
            )

        if not paths.r_dem_primary_slc_par.exists():
            log.error(
                "DEM primary SLC par file not found",
                pathname=paths.r_dem_primary_slc_par,
            )

        if not paths.secondary.slc_par.exists():
            log.error("SLC secondary par file not found", pathname=paths.secondary.slc_par)

        if not paths.secondary.mli_par.exists():
            log.error("Secondary MLI par file not found", pathname=paths.secondary.mli_par)

        with working_directory(out_dir):
            set_tab_files(paths)

            # Produce initial transformation LUT from DEM
            pg.rdc_trans(
                paths.r_dem_primary_mli_par,
                rdc_dem,
                paths.secondary.mli_par,
                paths.secondary_lt,
            )

            # Run the fine coregistration process
            fine_coregistration(log, accuracy_warning, proc, paths, range_looks, azimuth_looks, list_idx)

            # And apply the coregistration to the products (producing the final resampled/coregistered ones)
            apply_s1_coregistration(paths, range_looks, azimuth_looks)

    finally:
        structlog.threadlocal.clear_threadlocal()


def apply_s1_coregistration(
    paths: CoregisteredSlcPaths,
    rlks: int,
    alks: int,
    secondary_off: Optional[Path] = None,
    lookup_table: Optional[Path] = None,
):
    """Applies a coregistration LUT and offset refinements to SLC products."""

    slc_dir = paths.r_secondary_slc.parent

    # Re-bind thread local context
    try:
        structlog.threadlocal.clear_threadlocal()
        structlog.threadlocal.bind_threadlocal(
<<<<<<< HEAD
            task="SLC coregistration resampling",
=======
            task="SLC coregistration and resampling",
>>>>>>> a21d3819
            scene_dir=slc_dir,
            primary_date=paths.primary.date,
            secondary_date=paths.secondary.date
        )

        with working_directory(slc_dir):
            set_tab_files(paths)

            # Resample the full-resolution SLC using the coregistered LUT
            pg.SLC_interp_lt_ScanSAR(
                paths.secondary_slc_tab,
                paths.secondary.slc_par,
                paths.primary_slc_tab,
                paths.r_dem_primary_slc_par,
                lookup_table or paths.secondary_lt,
                paths.r_dem_primary_mli_par,
                paths.secondary.mli_par,
                # Using our refined offset model from fine coregistration
                secondary_off or paths.secondary_off,
                paths.r_secondary_slc_tab,
                paths.r_secondary_slc,
                paths.r_secondary_slc_par
            )

            # Downsample the resampled SLC into our final multi-look values
            pg.multi_look(
                paths.r_secondary_slc,
                paths.r_secondary_slc_par,
                paths.r_secondary_mli,
                paths.r_secondary_mli_par,
                rlks,
                alks
            )

    finally:
        structlog.threadlocal.clear_threadlocal()<|MERGE_RESOLUTION|>--- conflicted
+++ resolved
@@ -1115,19 +1115,11 @@
 
     log = _LOG.bind(
         task="SLC coregistration",
-<<<<<<< HEAD
         polarisation=secondary_pol,
         secondary_date=secondary_date,
         secondary_scene=slc_secondary,
         primary_date=primary_date,
         primary_scene=slc_primary,
-=======
-        polarization=secondary_pol,
-        secondary_date=secondary_date,
-        slc_secondary=slc_secondary,
-        primary_date=primary_date,
-        slc_primary=slc_primary,
->>>>>>> a21d3819
         list_idx=list_idx
     )
 
@@ -1211,11 +1203,7 @@
     try:
         structlog.threadlocal.clear_threadlocal()
         structlog.threadlocal.bind_threadlocal(
-<<<<<<< HEAD
-            task="SLC coregistration resampling",
-=======
             task="SLC coregistration and resampling",
->>>>>>> a21d3819
             scene_dir=slc_dir,
             primary_date=paths.primary.date,
             secondary_date=paths.secondary.date
