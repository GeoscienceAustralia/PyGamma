#!/usr/bin/env python

import os
import tempfile
from collections import namedtuple
from typing import Optional, Tuple, Union, Dict
import shutil
from pathlib import Path
import structlog
from PIL import Image
import numpy as np
import gdal

from insar.py_gamma_ga import GammaInterface, auto_logging_decorator, subprocess_wrapper
from insar.subprocess_utils import working_directory, run_command
from insar.coreg_utils import read_land_center_coords
from insar import constant as const

_LOG = structlog.get_logger("insar")


class CoregisterDemException(Exception):
    pass


pg = GammaInterface(
    subprocess_func=auto_logging_decorator(
        subprocess_wrapper, CoregisterDemException, _LOG
    )
)


class CoregisterDem:
    """TODO: DEM Coregistration docs"""

    def __init__(
        self,
        rlks: int,
        alks: int,
        shapefile: Union[Path, str],
        dem: Union[Path, str],
        slc: Union[Path, str],
        dem_par: Union[Path, str],
        slc_par: Union[Path, str],
        dem_patch_window: Optional[int] = 1024,
        dem_rpos: Optional[int] = None,
        dem_azpos: Optional[int] = None,
        dem_offset: Optional[Tuple[int, int]] = (0, 0),
        dem_offset_measure: Optional[Tuple[int, int]] = (32, 32),
        dem_window: Optional[Tuple[int, int]] = (256, 256),
        dem_snr: Optional[float] = 0.15,
        dem_rad_max: Optional[int] = 4,
        dem_ovr: int = 1,
        multi_look: int = None,
        dem_outdir: Optional[Union[Path, str]] = None,
        slc_outdir: Optional[Union[Path, str]] = None,
        ext_image_flt: Optional[Union[Path, str]] = None,
    ) -> None:
        """
        Generates DEM coregistered to SLC image in radar geometry.
        :param rlks:
            A range look value.
        :param alks:
            An azimuth look value.
        :param shapefile:
            A full path to the shape file that includes the DEM being processed.
            This file is used for determining the scene center for initial offset.
        :param dem:
            A full path to a DEM image file.
        :param slc:
            A full path to a SLC image file.
        :param dem_par:
            A full path to a DEM parameter file.
        :param slc_par:
            A full path to a SLC parameter file.
        :param dem_patch_window:
            An Optional DEM patch window size.
        :param dem_rpos:
            An Optional range 'rpos' value.
        :param dem_azpos:
            An Optional azimuth 'azpos' value.
        :param dem_offset:
            An Optional dem offset value.
        :param dem_offset_measure:
            An Optional dem offset measure value.
        :param dem_window:
            An Optional dem window value.
        :param dem_snr:
            An Optional dem signal-to-noise ratio value.
        :param dem_rad_max:
            An Optional dem rad max value.
        :param dem_ovr:
            DEM oversampling factor. Default is 1.
        :param multi_look:
            TODO: docs
        :param dem_outdir:
            An Optional full path to store dem files.
        :param slc_outdir:
            An Optional full path to store SLC files.
        :param ext_image_flt:
            An Optional full path to an external image filter to be used in co-registration.
        """
        # TODO: refactor all the paths/use ProcConfig, DemConfig ??
        self.alks = alks
        self.rlks = rlks
        self.shapefile = shapefile
        self.dem = dem
        self.slc = slc
        self.dem_par = Path(dem_par)
        self.slc_par = Path(slc_par)
        self.dem_outdir = dem_outdir
        self.slc_outdir = slc_outdir

        if self.dem_outdir is None:
            self.dem_outdir = Path(os.getcwd())
        if self.slc_outdir is None:
            self.slc_outdir = Path(self.slc).parent

        self.dem_patch_window = dem_patch_window
        self.dem_rpos = dem_rpos
        self.dem_azpos = dem_azpos
        self.dem_offset = list(dem_offset)
        self.dem_offset_measure = list(dem_offset_measure)
        self.dem_window = list(dem_window)
        self.dem_snr = dem_snr
        self.dem_rad_max = dem_rad_max
        self.dem_ovr = dem_ovr

        if multi_look is None:
            msg = "multi_look parameter needs to be >= 1"
            _LOG.error(msg)
            raise ValueError(msg)

        self.multi_look = multi_look
        self.adjust_dem_parameters()

        self.dem_master_slc = self.slc
        self.dem_master_slc_par = self.slc_par

        self.dem_width = None
        self.dem_height = None
        self.r_dem_master_mli_width = None
        self.r_dem_master_mli_length = None
        self.dem_files = self.dem_filenames(
            dem_prefix=f"{self.slc.stem}_{self.rlks}rlks", outdir=self.dem_outdir
        )
        self.dem_masters = self.dem_master_names(
            slc_prefix=f"{self.slc.stem}_{self.rlks}rlks",
            r_slc_prefix=f"r{self.slc.stem}",
            outdir=self.slc_outdir,
        )

        # set more class attributes needed for DEM-SLC co-registration
        for _key, val in {**self.dem_files, **self.dem_masters}.items():
            setattr(self, _key, val)

        if ext_image_flt is not None:
            self.ext_image_flt.symlink_to(ext_image_flt)

    @staticmethod
    def dem_master_names(
        slc_prefix: str, r_slc_prefix: str, outdir: Union[Path, str],
    ) -> Dict:
        """
        Collate DEM master file names used need in CoregisterDem class.
        :param slc_prefix:
            A pre_fix of SLC image file.
        :param r_slc_prefix:
            A prefix of radar coded SLC image file.
        :param outdir:
            A full path to store DEM co-registered SLC files.
        :returns:
            Dict with SLC file names and paths needed in CoregisterDem class.
        """

        attrs = dict()
        attrs["dem_master_mli"] = outdir.joinpath(f"{slc_prefix}.mli")
        attrs["dem_master_mli_par"] = attrs["dem_master_mli"].with_suffix(
            attrs["dem_master_mli"].suffix + ".par"
        )
        attrs["dem_master_sigma0"] = outdir.joinpath(f"{slc_prefix}.sigma0")
        attrs["dem_master_sigma0_geo"] = outdir.joinpath(f"{slc_prefix}_geo.sigma0")
        attrs["dem_master_sigma0_geo_tif"] = attrs["dem_master_sigma0_geo"].with_suffix(
            "_" + attrs["dem_master_sigma0_geo"].suffix[1:] + ".tif"
        )
        attrs["dem_master_gamma0"] = outdir.joinpath(f"{slc_prefix}.gamma0")
        attrs["dem_master_gamma0_bmp"] = attrs["dem_master_gamma0"].with_suffix(
            "_" + attrs["dem_master_gamma0"].suffix[1:] + ".bmp"
        )
        attrs["dem_master_gamma0_geo"] = outdir.joinpath(f"{slc_prefix}_geo.gamma0")
        attrs["dem_master_gamma0_geo_bmp"] = attrs["dem_master_gamma0_geo"].with_suffix(
            "_" + attrs["dem_master_gamma0_geo"].suffix[1:] + ".bmp"
        )
        attrs["dem_master_gamma0_geo_tif"] = attrs["dem_master_gamma0_geo_bmp"].with_suffix(
            ".tif"
        )

        attrs["r_dem_master_slc"] = outdir.joinpath(f"{r_slc_prefix}.slc")
        attrs["r_dem_master_slc_par"] = outdir.joinpath(f"{r_slc_prefix}.slc.par")
        attrs["r_dem_master_mli"] = outdir.joinpath("r{}.mli".format(slc_prefix))
        attrs["r_dem_master_mli_par"] = attrs["r_dem_master_mli"].with_suffix(
            attrs["r_dem_master_mli"].suffix + ".par"
        )
        attrs["r_dem_master_mli_bmp"] = attrs["r_dem_master_mli"].with_suffix(
            "_" + attrs["r_dem_master_mli"].suffix[1:] + ".bmp"
        )
        return attrs

    @staticmethod
    def dem_filenames(dem_prefix: str, outdir: Path,) -> Dict:
        """
        Collate DEM file names used need in CoregisterDem class.
        :param dem_prefix:
            A pre_fix of dem file name.
        :param outdir:
            A full path to store DEM files generated during dem coregistration.
        :returns:
            Dict with DEM file names and paths needed in CoregisterDem class.
        """

        attrs = dict()
        attrs["dem_diff"] = outdir.joinpath(f"diff_{dem_prefix}.par")
        attrs["rdc_dem"] = outdir.joinpath(f"{dem_prefix}_rdc.dem")
        attrs["geo_dem"] = outdir.joinpath(f"{dem_prefix}_geo.dem")
        attrs["geo_dem_par"] = attrs["geo_dem"].with_suffix(
            attrs["geo_dem"].suffix + ".par"
        )
        attrs["geo_dem_geo"] = attrs["geo_dem"].with_suffix(
            "_" + attrs["geo_dem"].suffix[1:] + ".tif"
        )
        attrs["dem_lt_rough"] = outdir.joinpath(f"{dem_prefix}_rough_geo_to_rdc.lt")
        attrs["dem_geo_sim_sar"] = outdir.joinpath(f"{dem_prefix}_geo.sim")
        attrs["dem_loc_inc"] = outdir.joinpath(f"{dem_prefix}_geo.linc")
        attrs["dem_lsmap"] = outdir.joinpath(f"{dem_prefix}_geo.lsmap")
        attrs["seamask"] = outdir.joinpath(f"{dem_prefix}_geo_seamask.tif")
        attrs["dem_lt_fine"] = outdir.joinpath(f"{dem_prefix}_geo_to_rdc.lt")
        attrs["dem_geo_sim_sar"] = outdir.joinpath(f"{dem_prefix}_geo.sim")
        attrs["dem_rdc_sim_sar"] = outdir.joinpath(f"{dem_prefix}_rdc.sim")
        attrs["dem_rdc_inc"] = outdir.joinpath(f"{dem_prefix}_rdc.linc")
        attrs["ellip_pix_sigma0"] = outdir.joinpath(f"{dem_prefix}_ellip_pix_sigma0")
        attrs["dem_pix_gam"] = outdir.joinpath(f"{dem_prefix}_rdc_pix_gamma0")
        attrs["dem_pix_gam_bmp"] = attrs["dem_pix_gam"].with_suffix(".bmp")
        attrs["dem_off"] = outdir.joinpath(f"{dem_prefix}.off")
        attrs["dem_offs"] = outdir.joinpath(f"{dem_prefix}.offs")
        attrs["dem_ccp"] = outdir.joinpath(f"{dem_prefix}.ccp")
        attrs["dem_offsets"] = outdir.joinpath(f"{dem_prefix}.offsets")
        attrs["dem_coffs"] = outdir.joinpath(f"{dem_prefix}.coffs")
        attrs["dem_coffsets"] = outdir.joinpath(f"{dem_prefix}.coffsets")
        attrs["dem_lv_theta"] = outdir.joinpath(f"{dem_prefix}_geo.lv_theta")
        attrs["dem_lv_phi"] = outdir.joinpath(f"{dem_prefix}_geo.lv_phi")
        attrs["dem_lv_theta_geo"] = attrs["dem_lv_theta"].with_suffix(
            "_" + attrs["dem_lv_theta"].suffix[1:] + ".tif"
        )
        attrs["dem_lv_phi_geo"] = attrs["dem_lv_phi"].with_suffix(
            "_" + attrs["dem_lv_phi"].suffix[1:] + ".tif"
        )

        # external image parameters to be used in co-registration
        attrs["ext_image_flt"] = outdir.joinpath(f"{dem_prefix}_ext_img_sar.flt")
        attrs["ext_image_init_sar"] = outdir.joinpath(f"{dem_prefix}_ext_img_init.sar")
        attrs["ext_image_sar"] = outdir.joinpath(f"{dem_prefix}_ext_img.sar")
        attrs["dem_check_file"] = outdir.joinpath(f"{dem_prefix}_DEM_coreg_results")

        return attrs

    def _set_attrs(self) -> None:
        """
        Internal class dem master attributes setter.
        """

        if self.r_dem_master_mli_width is None:
            mli_par = pg.ParFile(str(self.r_dem_master_mli_par))
            self.r_dem_master_mli_width = mli_par.get_value("range_samples", dtype=int, index=0)
            self.r_dem_master_mli_length = mli_par.get_value("azimuth_lines", dtype=int, index=0)

        if self.dem_width is None:
            geo_dem_par = pg.ParFile(str(self.geo_dem_par))
            self.dem_width = geo_dem_par.get_value("width", dtype=int, index=0)
            self.dem_height = geo_dem_par.get_value("nlines", dtype=int, index=0)

    def adjust_dem_parameters(self) -> None:
        """
        Adjusts DEM parameters to valid, usable values.

        Ensures DEM window meets minimum size limits. Updates patch size for DEM co-registration to
        handle resolution changes based on multi-look values, and to confirm valid patch window size
        for offset estimation.
        """
        self.dem_window[0] = int(self.dem_window[0] / self.multi_look)

        msg = "increase DEM_WIN to fix window size (needs to be DEM_WIN/multi_look >=8)"
        if self.dem_window[0] < const.MIN_DEM_WIN_AXIS:
            _LOG.info(msg, old_dem_window0=self.dem_window[0])
            raise ValueError(msg)  # fail fast to force bad settings to be fixed

        if self.dem_window[0] % 2:
            # must be an even number for Gamma's 'offset_pwrm' to work
            self.dem_window[0] += 1

        self.dem_window[1] = int(self.dem_window[1] / self.multi_look)

        if self.dem_window[1] < const.MIN_DEM_WIN_AXIS:
            _LOG.info(msg, old_dem_window1=self.dem_window[1])
            raise ValueError(msg)  # fail fast to force bad settings to be fixed

        if self.dem_window[1] % 2:
            # must be an even number for Gamma's 'offset_pwrm' to work
            self.dem_window[1] += 1

        # adjust patch size
        self.dem_patch_window = int(self.dem_patch_window / self.multi_look)
        min_patch_size = min(const.INIT_OFFSETM_CORRELATION_PATCH_SIZES)

        if self.dem_patch_window < min_patch_size:
            self.dem_patch_window = min_patch_size

            _LOG.info(
                "increasing DEM patch window",
                old_patch_window=self.dem_patch_window,
                new_patch_window=min_patch_size,
            )

        # adjust offsets
        self.dem_offset[0] = int(self.dem_offset[0] / self.multi_look)
        self.dem_offset[1] = int(self.dem_offset[1] / self.multi_look)

        if self.dem_rpos is not None:
            self.dem_rpos = int(self.dem_rpos / self.multi_look)

        if self.dem_azpos is not None:
            self.dem_azpos = int(self.dem_azpos / self.multi_look)

    def copy_slc(self, raster_out: Optional[bool] = True,) -> None:
        """
        Copy SLC with options for data format conversion.
        :param raster_out:
            An Optional flag to output raster files.
        """

        # copy SLC image file to new file r_dem_master_slc.
        # TODO this step seems redundant if we can directly use SLC image file to
        # multi-look. (Confirm with InSAR geodesy Team)

        slc_in_pathname = str(self.dem_master_slc)
        slc_par_in_pathname = str(self.dem_master_slc_par)
        slc_out_pathname = str(self.r_dem_master_slc)
        slc_par_out_pathname = str(self.r_dem_master_slc_par)
        fcase = 1  # FCOMPLEX
        sc = "-"  # scale factor

        pg.SLC_copy(
            slc_in_pathname,
            slc_par_in_pathname,
            slc_out_pathname,
            slc_par_out_pathname,
            fcase,
            sc,
        )

        # multi-look SLC image file
        slc_pathname = str(self.r_dem_master_slc)
        slc_par_pathname = str(self.r_dem_master_slc_par)
        mli_pathname = str(self.r_dem_master_mli)
        mli_par_pathname = str(self.r_dem_master_mli_par)
        rlks = self.rlks
        azlks = self.alks
        loff = 0  # offset to starting line

        pg.multi_look(
            slc_pathname,
            slc_par_pathname,
            mli_pathname,
            mli_par_pathname,
            rlks,
            azlks,
            loff,
        )

        # output raster image of multi-looked SLC image file if needed
        # TODO only useful for visual debugging phase.
        # This is redundant in production phase (Consult InSAR team and remove)
        if raster_out:
            pwr_pathname = str(self.r_dem_master_mli)
            mli_par = pg.ParFile(str(self.r_dem_master_mli_par))
            width = mli_par.get_value("range_samples", dtype=int, index=0)
            start = 1
            nlines = 0  # default (to end of file)
            pixavr = 20
            pixavaz = 20
            scale = 1.0
            exp = 0.35
            lr = 1  # left/right mirror image flag
            rasf_pathname = str(self.r_dem_master_mli_bmp)

            pg.raspwr(
                pwr_pathname,
                width,
                start,
                nlines,
                pixavr,
                pixavaz,
                scale,
                exp,
                lr,
                rasf_pathname,
            )

    def gen_dem_rdc(self, use_external_image: Optional[bool] = False,) -> None:
        """
        Generate DEM coregistered to slc in rdc geometry.
        :param use_external_image:
            An Optional parameter to set use of external image for co-registration.
        """

        # generate initial geocoding look-up-table and simulated SAR image

        mli_par_pathname = str(self.r_dem_master_mli_par)
        off_par_pathname = "-"
        dem_par_pathname = str(self.dem_par)
        dem_pathname = str(self.dem)
        dem_seg_par_pathname = str(self.geo_dem_par)
        dem_seg_pathname = str(self.geo_dem)
        lookup_table_pathname = str(self.dem_lt_rough)
        lat_ovr = self.dem_ovr
        lon_ovr = self.dem_ovr
        sim_sar_pathname = str(self.dem_geo_sim_sar)
        u_zenith_angle = "-"
        v_orientation_angle = "-"
        inc_angle_pathname = str(self.dem_loc_inc)
        psi_projection_angle = "-"
        pix = "-"  # pixel area normalization factor
        ls_map_pathname = str(self.dem_lsmap)
        frame = 8
        ls_mode = 2

        # Simple trigger for us to move over to gc_map2 when
        # InSAR team confirm they're ready for the switch.
        use_gc_map2 = False

        if not use_gc_map2:
            pg.gc_map1(
                mli_par_pathname,
                off_par_pathname,
                dem_par_pathname,
                dem_pathname,
                dem_seg_par_pathname,
                dem_seg_pathname,
                lookup_table_pathname,
                lat_ovr,
                lon_ovr,
                sim_sar_pathname,
                u_zenith_angle,
                v_orientation_angle,
                inc_angle_pathname,
                psi_projection_angle,
                pix,
                ls_map_pathname,
                frame,
                ls_mode,
            )
        else:
            # TODO: Consider replacing gc_map1 with gc_map2. The former was deprecated by GAMMA.
            # See https://github.com/GeoscienceAustralia/gamma_insar/issues/232
            pg.gc_map2(
                mli_par_pathname,
                dem_par_pathname,
                dem_pathname,
                dem_seg_par_pathname,
                dem_seg_pathname,
                lookup_table_pathname,
                lat_ovr,
                lon_ovr,
                ls_map_pathname,
                const.NOT_PROVIDED,
                inc_angle_pathname,
                const.NOT_PROVIDED,  # local resolution map
                const.NOT_PROVIDED,  # local offnadir (or look) angle map
                sim_sar_pathname,
                u_zenith_angle,
                v_orientation_angle,
                psi_projection_angle,
                pix,
                const.NOT_PROVIDED,
                const.NOT_PROVIDED,
                const.NOT_PROVIDED,
                frame,
                const.NOT_PROVIDED,
                str(self.dem_diff),
                const.NOT_PROVIDED  # reference image flag (simulated SAR is the default)
            )

        # generate initial gamma0 pixel normalisation area image in radar geometry
        mli_par_pathname = str(self.r_dem_master_mli_par)
        dem_par_pathname = str(self.geo_dem_par)
        dem_pathname = str(self.geo_dem)
        lookup_table_pathname = str(self.dem_lt_rough)
        ls_map_pathname = str(self.dem_lsmap)
        inc_map_pathname = str(self.dem_loc_inc)
        pix_sigma0_pathname = "-"  # no output
        pix_gamma0_pathname = str(self.dem_pix_gam)

        pg.pixel_area(
            mli_par_pathname,
            dem_par_pathname,
            dem_pathname,
            lookup_table_pathname,
            ls_map_pathname,
            inc_map_pathname,
            pix_sigma0_pathname,
            pix_gamma0_pathname,
        )

        # any of the dem master mli size is not set. Set the dem size attributes.
        if any(
            item is None
            for item in [
                self.r_dem_master_mli_width,
                self.r_dem_master_mli_length,
                self.dem_width,
            ]
        ):
            self._set_attrs()

        if use_external_image:
            # transform simulated SAR intensity image to radar geometry
            dem1_par_pathname = str(self.dem_par)
            data1_pathname = str(self.ext_image)
            dem2_par_pathname = str(self.geo_dem_par)
            data2_pathname = str(self.ext_image_flt)
            lat_ovr = 1
            lon_ovr = 1
            interp_mode = 1  # bicubic spline
            dtype = 0  # FLOAT
            bflg = "-"  # use DEM bounds specified by dem2_par_pathname

            pg.map_trans(
                dem1_par_pathname,
                data1_pathname,
                dem2_par_pathname,
                data2_pathname,
                lat_ovr,
                lon_ovr,
                interp_mode,
                dtype,
                bflg,
            )

            # transform external image to radar geometry
            lookup_table_pathname = str(self.dem_lt_rought)
            data_in_pathname = str(self.ext_image_flt)
            width_in = self.dem_width
            data_out_pathname = str(self.ext_image_init_sar)
            width_out = self.r_dem_master_mli_width
            nlines_out = self.r_dem_master_mli_length
            interp_mode = 1  # nearest neighbor
            dtype = 0  # FLOAT
            lr_in = "-"
            lr_out = "-"
            n_ovr = 2
            rad_max = 4
            nintr = "-"  # n points for interpolation when not nearest neighbor

            pg.geocode(
                lookup_table_pathname,
                data_in_pathname,
                width_in,
                data_out_pathname,
                width_out,
                nlines_out,
                interp_mode,
                dtype,
                lr_in,
                lr_out,
                n_ovr,
                rad_max,
                nintr,
            )

    def create_diff_par(self) -> None:
        """Fine coregistration of master MLI and simulated SAR image."""
        with tempfile.TemporaryDirectory() as temp_dir:
            return_file = Path(temp_dir).joinpath("returns")
            with open(return_file, "w") as fid:
                fid.write("" + "\n")
                fid.write("{} {}\n".format(*self.dem_offset))
                fid.write("{} {}\n".format(*self.dem_offset_measure))
                fid.write("{} {}\n".format(*self.dem_window))
                fid.write("{}".format(self.dem_snr))

            # FIXME: non-interactive would be better...
            command = [
                "create_diff_par",
                self.r_dem_master_mli_par.as_posix(),
                "-",
                self.dem_diff.as_posix(),
                "1",
                "<",
                return_file.as_posix(),
            ]
            run_command(command, os.getcwd())

    def offset_calc(
        self, npoly: Optional[int] = 1, use_external_image: Optional[bool] = False,
    ) -> None:
        """Offset computation. (Need more information from InSAR team).
        :param npoly:
            An Optional nth order polynomial term. Otherwise set to default for
            Sentinel-1 acquisitions.
        :param use_external_image:
            An Optional parameter to set use of external image for co-registration.
        """
        # set parameters
        if any(
            item is None
            for item in [
                self.r_dem_master_mli_width,
                self.r_dem_master_mli_length,
                self.dem_width,
            ]
        ):
            self._set_attrs()

        # Read land center coordinates from shape file
        land_center = read_land_center_coords(pg, self.r_dem_master_mli_par, Path(self.shapefile))

        if land_center is not None:
            _LOG.info(
                "Land center for DEM coregistration determined from shape file",
                mli=self.r_dem_master_mli,
                shapefile=self.shapefile,
                land_center=land_center
            )

            rpos, azpos = land_center

        else:
            rpos, azpos = None, None

        # MCG: Urs Wegmuller recommended using pixel_area_gamma0 rather than simulated SAR image in offset calculation
        mli_1_pathname = str(self.dem_pix_gam)
        mli_2_pathname = str(self.r_dem_master_mli)
        diff_par_pathname = str(self.dem_diff)
        rlks = 1
        azlks = 1
        rpos = self.dem_rpos or rpos
        azpos = self.dem_azpos or azpos
        offr = const.NOT_PROVIDED
        offaz = const.NOT_PROVIDED
        thres = self.dem_snr
        patch = self.dem_patch_window
        cflag = 1  # copy constant range and azimuth offsets

        pg.init_offsetm(
            mli_1_pathname,
            mli_2_pathname,
            diff_par_pathname,
            rlks,
            azlks,
            rpos,
            azpos,
            offr,
            offaz,
            thres,
            patch,
            cflag,
        )

        mli_1_pathname = str(self.dem_pix_gam)
        mli_2_pathname = str(self.r_dem_master_mli)
        diff_par_pathname = str(self.dem_diff)
        offs_pathname = str(self.dem_offs)
        ccp_pathname = str(self.dem_ccp)
        rwin = "-"  # range patch size
        azwin = "-"  # azimuth patch size
        offsets_pathname = str(self.dem_offsets)
        n_ovr = 2
        nr = "-"  # number of offset estimates in range direction
        naz = "-"  # number of offset estimates in azimuth direction
        thres = "-"  # Lanczos interpolator order

        pg.offset_pwrm(
            mli_1_pathname,
            mli_2_pathname,
            diff_par_pathname,
            offs_pathname,
            ccp_pathname,
            rwin,
            azwin,
            offsets_pathname,
            n_ovr,
            nr,
            naz,
            thres,
        )

        offs_pathname = str(self.dem_offs)
        ccp_pathname = str(self.dem_ccp)
        diff_par_pathname = str(self.dem_diff)
        coffs_pathname = str(self.dem_coffs)
        coffsets_pathname = str(self.dem_coffsets)
        thres = "-"

        pg.offset_fitm(
            offs_pathname,
            ccp_pathname,
            diff_par_pathname,
            coffs_pathname,
            coffsets_pathname,
            thres,
            npoly,
        )

        # refinement of initial geo-coding look-up-table
        ref_flg = 1
        if use_external_image:
            ref_flg = 0

        gc_in_pathname = str(self.dem_lt_rough)
        width = self.dem_width
        diff_par_pathname = str(self.dem_diff)
        gc_out_pathname = str(self.dem_lt_fine)

        pg.gc_map_fine(
            gc_in_pathname,  # geocoding lookup table
            width,
            diff_par_pathname,
            gc_out_pathname,
            ref_flg,
        )

        # generate refined gamma0 pixel normalization area image in radar geometry
        with tempfile.TemporaryDirectory() as temp_dir:
            pix = Path(temp_dir).joinpath("pix")

            mli_par_pathname = str(self.r_dem_master_mli_par)
            dem_par_pathname = str(self.geo_dem_par)
            dem_pathname = str(self.geo_dem)
            lookup_table_pathname = str(self.dem_lt_fine)
            ls_map_pathname = str(self.dem_lsmap)
            inc_map_pathname = str(self.dem_loc_inc)
            pix_sigma0 = "-"
            pix_gamma0 = str(pix)

            pg.pixel_area(
                mli_par_pathname,
                dem_par_pathname,
                dem_pathname,
                lookup_table_pathname,
                ls_map_pathname,
                inc_map_pathname,
                pix_sigma0,
                pix_gamma0,
            )

            # interpolate holes
            data_in_pathname = str(pix)
            data_out_pathname = str(self.dem_pix_gam)
            width = self.r_dem_master_mli_width
            r_max = "-"  # maximum interpolation window radius
            np_min = "-"  # minimum number of points used for the interpolation
            np_max = "-"  # maximum number of points used for the interpolation
            w_mode = 2  # data weighting mode
            dtype = 2  # FLOAT
            cp_data = 1  # copy input data values to output

            pg.interp_ad(
                data_in_pathname,
                data_out_pathname,
                width,
                r_max,
                np_min,
                np_max,
                w_mode,
                dtype,
                cp_data,
            )

            # obtain ellipsoid-based ground range sigma0 pixel reference area
            sigma0 = Path(temp_dir).joinpath("sigma0")

            mli_pathname = str(self.r_dem_master_mli)
            mli_par_pathname = str(self.r_dem_master_mli_par)
            off_par = "-"  # ISP offset/interferogram parameter file
            cmli = str(sigma0)  # radiometrically calibrated output MLI
            antenna = "-"  # 1-way antenna gain pattern file
            rloss_flag = 0  # range spreading loss correction
            ant_flag = 0  # antenna pattern correction
            refarea_flag = 1  # reference pixel area correction
            sc_db = "-"  # scale factor in dB
            k_db = "-"  # calibration factor in dB
            pix_area_pathname = str(self.ellip_pix_sigma0)

            pg.radcal_MLI(
                mli_pathname,
                mli_par_pathname,
                off_par,
                cmli,
                antenna,
                rloss_flag,
                ant_flag,
                refarea_flag,
                sc_db,
                k_db,
                pix_area_pathname,
            )

            # Generate Gamma0 backscatter image for master scene according to equation
            # in Section 10.6 of Gamma Geocoding and Image Registration Users Guide
            temp1 = Path(temp_dir).joinpath("temp1")

            d1_pathname = str(self.r_dem_master_mli)
            d2_pathname = str(self.ellip_pix_sigma0)
            d_out_pathname = str(temp1)
            width = self.r_dem_master_mli_width
            mode = 2  # multiplication

            pg.float_math(
                d1_pathname, d2_pathname, d_out_pathname, width, mode,
            )

            d1_pathname = str(temp1)
            d2_pathname = str(self.dem_pix_gam)
            d_out_pathname = str(self.dem_master_gamma0)
            width = self.r_dem_master_mli_width
            mode = 3  # division

            pg.float_math(
                d1_pathname, d2_pathname, d_out_pathname, width, mode,
            )

            # create raster for comparison with master mli raster
            pwr_pathname = str(self.dem_master_gamma0)
            width = self.r_dem_master_mli_width
            start = 1
            nlines = 0  # 0 is to end of file
            pixavr = 20
            pixavaz = 20
            scale = 1.0
            exp = 0.35
            lr = 1  # left/right mirror image flag
            rasf_pathname = str(self.dem_master_gamma0_bmp)

            pg.raspwr(
                pwr_pathname,
                width,
                start,
                nlines,
                pixavr,
                pixavaz,
                scale,
                exp,
                lr,
                rasf_pathname,
            )

            # make sea-mask based on DEM zero values
            temp = Path(temp_dir).joinpath("temp")

            f_in_pathname = str(self.geo_dem)
            value = 0.0001
            new_value = 0
            f_out_pathname = str(temp)
            width = self.dem_width
            rpl_flg = 0  # replacement option flag; replace all points
            dtype = 2  # FLOAT
            zflg = 1  # zero is a valid data value

            pg.replace_values(
                f_in_pathname,
                value,
                new_value,
                f_out_pathname,
                width,
                rpl_flg,
                dtype,
                zflg,
            )

            hgt_pathname = str(temp)
            pwr_pathname = "-"
            width = self.dem_width
            start_hgt = 1
            start_pwr = 1
            nlines = 0
            pixavr = 1
            pixavaz = 1
            m_per_cycle = 100.0  # metres per color cycle
            scale = "-"  # display scale factor
            exp = "-"  # display exponent
            lr = "-"  # left/right mirror image flag
            rasf_pathname = str(self.seamask)

            pg.rashgt(
                hgt_pathname,
                pwr_pathname,
                width,
                start_hgt,
                start_pwr,
                nlines,
                pixavr,
                pixavaz,
                m_per_cycle,
                scale,
                exp,
                lr,
                rasf_pathname,
            )

    def geocode(
        self, use_external_image: Optional[bool] = False,
    ):
        """
        Method to geocode image files to radar geometry.
        :param use_external_image:
            An Optional external image is to be used for co-registration.
        """

        # set parameters
        if any(
            item is None
            for item in [
                self.r_dem_master_mli_width,
                self.r_dem_master_mli_length,
                self.dem_width,
            ]
        ):
            self._set_attrs()

        # geocode map geometry DEM to radar geometry
        lookup_table_pathname = str(self.dem_lt_fine)
        data_in_pathname = str(self.geo_dem)
        width_in = self.dem_width
        data_out_pathname = str(self.rdc_dem)
        width_out = self.r_dem_master_mli_width
        nlines_out = self.r_dem_master_mli_length
        interp_mode = 1
        dtype = 0  # FLOAT
        lr_in = "-"
        lr_out = "-"
        n_ovr = 2
        rad_max = self.dem_rad_max
        nintr = "-"  # number of points required for interpolation

        pg.geocode(
            lookup_table_pathname,
            data_in_pathname,
            width_in,
            data_out_pathname,
            width_out,
            nlines_out,
            interp_mode,
            dtype,
            lr_in,
            lr_out,
            n_ovr,
            rad_max,
            nintr,
        )

        with tempfile.TemporaryDirectory() as temp_dir:
            rdc_dem_bmp = Path(temp_dir).joinpath("rdc_dem.bmp")

            hgt_pathname = str(self.rdc_dem)
            pwr_pathname = str(self.r_dem_master_mli)
            width = self.r_dem_master_mli_width
            start_hgt = 1
            start_pwr = 1
            nlines = 0
            pixavr = 20
            pixavaz = 20
            m_per_cycle = 500.0  # metres per color cycle
            scale = 1.0  # display scale factor
            exp = 0.35  # display exponent
            lr = 1  # left/right mirror image flag
            rasf_pathname = str(rdc_dem_bmp)

            pg.rashgt(
                hgt_pathname,
                pwr_pathname,
                width,
                start_hgt,
                start_pwr,
                nlines,
                pixavr,
                pixavaz,
                m_per_cycle,
                scale,
                exp,
                lr,
                rasf_pathname,
            )

            Image.open(rdc_dem_bmp).save(
                self.dem_outdir.joinpath(self.rdc_dem.stem).with_suffix(".png")
            )

        # Geocode simulated SAR intensity image to radar geometry
        lookup_table_pathname = str(self.dem_lt_fine)
        data_in_pathname = str(self.dem_geo_sim_sar)
        width_in = self.dem_width
        data_out_pathname = str(self.dem_rdc_sim_sar)
        width_out = self.r_dem_master_mli_width
        nlines_out = self.r_dem_master_mli_length
        interp_mode = 0  # resampling interpolation; 1/dist
        dtype = 0  # FLOAT
        lr_in = "-"
        lr_out = "-"
        n_ovr = 2
        rad_max = self.dem_rad_max  # maximum interpolation search radius
        nintr = "-"  # number of points required for interpolation

        pg.geocode(
            lookup_table_pathname,
            data_in_pathname,
            width_in,
            data_out_pathname,
            width_out,
            nlines_out,
            interp_mode,
            dtype,
            lr_in,
            lr_out,
            n_ovr,
            rad_max,
            nintr,
        )

        # Geocode local incidence angle image to radar geometry
        lookup_table_pathname = str(self.dem_lt_fine)
        data_in_pathname = str(self.dem_loc_inc)
        width_in = self.dem_width
        data_out_pathname = str(self.dem_rdc_inc)
        width_out = self.r_dem_master_mli_width
        nlines_out = self.r_dem_master_mli_length
        interp_mode = 0  # resampling interpolation; 1/dist
        dtype = 0  # FLOAT
        lr_in = "-"
        lr_out = "-"
        n_ovr = 2
        rad_max = self.dem_rad_max  # maximum interpolation search radius
        nintr = "-"  # number of points required for interpolation

        pg.geocode(
            lookup_table_pathname,
            data_in_pathname,
            width_in,
            data_out_pathname,
            width_out,
            nlines_out,
            interp_mode,
            dtype,
            lr_in,
            lr_out,
            n_ovr,
            rad_max,
            nintr,
        )

        # Geocode external image to radar geometry
        if use_external_image:
            lookup_table_pathname = str(self.dem_lt_fine)
            data_in_pathname = str(self.ext_image_flt)
            width_in = self.dem_width
            data_out_pathname = str(self.ext_image_sar)
            width_out = self.r_dem_master_mli_width
            nlines_out = self.r_dem_master_mli_length
            interp_mode = 0  # resampling interpolation; 1/dist
            dtype = 0  # FLOAT
            lr_in = "-"
            lr_out = "-"
            n_ovr = 2
            rad_max = self.dem_rad_max  # maximum interpolation search radius
            nintr = "-"  # number of points required for interpolation

            pg.geocode(
                lookup_table_pathname,
                data_in_pathname,
                width_in,
                data_out_pathname,
                width_out,
                nlines_out,
                interp_mode,
                dtype,
                lr_in,
                lr_out,
                n_ovr,
                rad_max,
                nintr,
            )

        # Convert lsmap to geotiff
<<<<<<< HEAD
        ls_map_tif = str(self.dem_lsmap.with_suffix(".lsmap.tif"))
=======
        ls_map_tif = str(self.dem_lsmap.with_suffix("_lsmap.tif"))
>>>>>>> 0aa98a4a
        pg.data2geotiff(
            str(self.geo_dem_par),
            str(self.dem_lsmap),
            5,  # data type (BYTE)
            ls_map_tif,  # output oath
            0.0,  # No data
        )

        # Create CARD4L mask (1 = good pixel, 0 = bad)
        ls_map_file = gdal.Open(ls_map_tif)
        ls_map_img = ls_map_file.ReadAsArray()

        # Sanity check
        assert(ls_map_img.shape[0] == self.dem_height)
        assert(ls_map_img.shape[1] == self.dem_width)

        # Simply turn non-good pixels to 0 (all that remains then is the good pixels which are already 1)
        ls_map_img[ls_map_img != 1] = 0

        # Save this back out as a geotiff w/ identical projection as the lsmap
<<<<<<< HEAD
        ls_map_mask_tif = self.dem_lsmap.with_suffix(".lsmap.mask.tif")
=======
        ls_map_mask_tif = self.dem_lsmap.with_suffix("_lsmap_mask.tif")
>>>>>>> 0aa98a4a
        ls_mask_file = gdal.GetDriverByName("GTiff").Create(
            ls_map_mask_tif.as_posix(),
            ls_map_img.shape[1], ls_map_img.shape[0], 1,
            gdal.GDT_Byte,
            options = ["COMPRESS=PACKBITS"]
        )

        ls_mask_file.SetGeoTransform(ls_map_file.GetGeoTransform())
        ls_mask_file.SetProjection(ls_map_file.GetProjection())
        ls_mask_file.GetRasterBand(1).WriteArray(ls_map_img)
        ls_mask_file.GetRasterBand(1).SetNoDataValue(0)
        ls_mask_file.FlushCache()
        ls_mask_file = None

        # Back-geocode Gamma0 backscatter product to map geometry using B-spline interpolation on sqrt of data
        data_in_pathname = str(self.dem_master_gamma0)
        width_in = self.r_dem_master_mli_width
        lookup_table_pathname = str(self.dem_lt_fine)
        data_out_pathname = str(self.dem_master_gamma0_geo)
        width_out = self.dem_width
        nlines_out = "-"
        interp_mode = 5  # B-spline interpolation sqrt(x)
        dtype = 0  # FLOAT
        lr_in = "-"
        lr_out = "-"
        order = 5  # Lanczos function order or B-spline degree

        pg.geocode_back(
            data_in_pathname,
            width_in,
            lookup_table_pathname,
            data_out_pathname,
            width_out,
            nlines_out,
            interp_mode,
            dtype,
            lr_in,
            lr_out,
            order,
        )

        # make quick-look png image
        pwr_pathname = str(self.dem_master_gamma0_geo)
        width = self.dem_width
        start = 1
        nlines = 0  # to end of file
        pixavr = 20
        pixavaz = 20
        scale = "-"
        exp = "-"
        lr = "-"
        rasf_pathname = str(self.dem_master_gamma0_geo_bmp)

        pg.raspwr(
            pwr_pathname,
            width,
            start,
            nlines,
            pixavr,
            pixavaz,
            scale,
            exp,
            lr,
            rasf_pathname,
        )

        # Convert the bitmap to a PNG w/ black pixels made transparent
        img = Image.open(self.dem_master_gamma0_geo_bmp.as_posix())
        img = np.array(img.convert("RGBA"))
        img[(img[:, :, :3] == (0, 0, 0)).all(axis=-1)] = (0, 0, 0, 0)
        Image.fromarray(img).save(
            self.dem_master_gamma0_geo_bmp.with_suffix(".png").as_posix()
        )

        # geotiff gamma0 file
        dem_par_pathname = str(self.geo_dem_par)
        data_pathname = str(self.dem_master_gamma0_geo)
        dtype = 2  # FLOAT
        geotiff_pathname = self.dem_master_gamma0_geo_tif
        nodata = 0.0

        pg.data2geotiff(
            dem_par_pathname, data_pathname, dtype, geotiff_pathname, nodata,
        )

        # geocode sigma0 mli
        shutil.copyfile(self.r_dem_master_mli, self.dem_master_sigma0)

        data_in_pathname = str(self.dem_master_sigma0)
        width_in = self.r_dem_master_mli_width
        lookup_table_pathname = str(self.dem_lt_fine)
        data_out_pathname = str(self.dem_master_sigma0_geo)
        width_out = self.dem_width
        nlines_out = "-"
        interp_mode = 0
        dtype = 0  # FLOAT
        lr_in = "-"
        lr_out = "-"

        pg.geocode_back(
            data_in_pathname,
            width_in,
            lookup_table_pathname,
            data_out_pathname,
            width_out,
            nlines_out,
            interp_mode,
            dtype,
            lr_in,
            lr_out,
        )

        # geotiff sigma0 file
        dem_par_pathname = str(self.geo_dem_par)
        data_pathname = str(self.dem_master_sigma0_geo)
        dtype = 2  # FLOAT
        geotiff_pathname = str(self.dem_master_sigma0_geo_tif)
        nodata = 0.0

        pg.data2geotiff(
            dem_par_pathname, data_pathname, dtype, geotiff_pathname, nodata,
        )

        # geotiff DEM
        dem_par_pathname = str(self.geo_dem_par)
        data_pathname = str(self.geo_dem)
        dtype = 2  # FLOAT
        geotiff_pathname = str(self.geo_dem_geo)
        nodata = 0.0

        pg.data2geotiff(
            dem_par_pathname, data_pathname, dtype, geotiff_pathname, nodata,
        )

        # create kml
        image_pathname = str(self.dem_master_gamma0_geo_bmp.with_suffix(".png"))
        dem_par_pathname = str(self.geo_dem_par)
        kml_pathname = str(self.dem_master_gamma0_geo_bmp.with_suffix(".kml"))

        pg.kml_map(
            image_pathname, dem_par_pathname, kml_pathname,
        )

        # clean up now intermittent redundant files.
        for item in [
            self.dem_offs,
            self.dem_offsets,
            self.dem_coffs,
            self.dem_coffsets,
            self.dem_lt_rough,
            self.dem_master_gamma0_geo_bmp,
        ]:
            # TODO uncomment remove comment in production phase.
            if item.exists():
                # os.remove(item)
                pass

    def look_vector(self):
        """Create look vector files."""

        # create angles look vector image
        slc_par_pathname = str(self.r_dem_master_slc_par)
        off_par_pathname = "-"
        dem_par_pathname = str(self.geo_dem_par)
        dem_pathname = str(self.geo_dem)
        lv_theta_pathname = str(self.dem_lv_theta)
        lv_phi_pathname = str(self.dem_lv_phi)

        pg.look_vector(
            slc_par_pathname,
            off_par_pathname,
            dem_par_pathname,
            dem_pathname,
            lv_theta_pathname,
            lv_phi_pathname,
        )

        # convert look vector files to geotiff file
        dem_par_pathname = str(self.geo_dem_par)
        data_pathname = str(self.dem_lv_theta)
        dtype = 2  # FLOAT
        geotiff_pathname = str(self.dem_lv_theta_geo)
        nodata = 0.0

        pg.data2geotiff(
            dem_par_pathname, data_pathname, dtype, geotiff_pathname, nodata,
        )

        dem_par_pathname = str(self.geo_dem_par)
        data_pathname = str(self.dem_lv_phi)
        dtype = 2  # FLOAT
        geotiff_pathname = str(self.dem_lv_phi_geo)
        nodata = 0.0

        pg.data2geotiff(
            dem_par_pathname, data_pathname, dtype, geotiff_pathname, nodata,
        )

    def main(self):
        """Main method to execute SLC-DEM coregistration task in sequence."""

        self.dem_outdir.mkdir(exist_ok=True)
        with working_directory(self.dem_outdir):
            self.copy_slc()
            self.create_diff_par()
            self.gen_dem_rdc()
            self.offset_calc()
            self.geocode()
            self.look_vector()<|MERGE_RESOLUTION|>--- conflicted
+++ resolved
@@ -1089,11 +1089,7 @@
             )
 
         # Convert lsmap to geotiff
-<<<<<<< HEAD
-        ls_map_tif = str(self.dem_lsmap.with_suffix(".lsmap.tif"))
-=======
         ls_map_tif = str(self.dem_lsmap.with_suffix("_lsmap.tif"))
->>>>>>> 0aa98a4a
         pg.data2geotiff(
             str(self.geo_dem_par),
             str(self.dem_lsmap),
@@ -1114,11 +1110,7 @@
         ls_map_img[ls_map_img != 1] = 0
 
         # Save this back out as a geotiff w/ identical projection as the lsmap
-<<<<<<< HEAD
-        ls_map_mask_tif = self.dem_lsmap.with_suffix(".lsmap.mask.tif")
-=======
         ls_map_mask_tif = self.dem_lsmap.with_suffix("_lsmap_mask.tif")
->>>>>>> 0aa98a4a
         ls_mask_file = gdal.GetDriverByName("GTiff").Create(
             ls_map_mask_tif.as_posix(),
             ls_map_img.shape[1], ls_map_img.shape[0], 1,
