--- conflicted
+++ resolved
@@ -382,11 +382,7 @@
 
     def run(self):
         log = STATUS_LOGGER.bind(track_frame=f"{self.track}_{self.frame}")
-<<<<<<< HEAD
-        log.info("initial setup task", sensor_filter=self.sensor)
-=======
         log.info("initial setup task", sensor=self.sensor)
->>>>>>> 5da9a8d9
 
         outdir = Path(self.outdir)
 
