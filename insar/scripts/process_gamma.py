--- conflicted
+++ resolved
@@ -324,19 +324,9 @@
         outdir.mkdir(parents=True, exist_ok=True)
 
         try:
-<<<<<<< HEAD
-            download_obj.slc_download(Path(str(self.output_dir)))
+            download_obj.slc_download(outdir)
         except:
             log.error("SLC download failed with exception", exc_info=True)
-=======
-            download_obj.slc_download(outdir)
-<<<<<<< Updated upstream
-        except (zipfile.BadZipFile, zlib.error):
-=======
-        except:
-            log.error("SLC download failed with exception", exc_info=True)
->>>>>>> Stashed changes
->>>>>>> 57788c4d
             failed = True
         finally:
             with self.output().open("w") as f:
