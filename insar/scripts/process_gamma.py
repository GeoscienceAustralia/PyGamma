--- conflicted
+++ resolved
@@ -1381,18 +1381,12 @@
 
                 # Determine the selected sensor(s) from the query, for directory naming
                 selected_sensors = set()
-<<<<<<< HEAD
-
-                for pol, dated_scenes in slc_query_results.items():
-                    for date, swathes in dated_scenes.items():
-=======
                 scene_dates = set()
 
                 for pol, dated_scenes in slc_query_results.items():
                     for date, swathes in dated_scenes.items():
                         scene_dates.add(date)
 
->>>>>>> 6fffd30c
                         for swath, scenes in swathes.items():
                             for slc_id, slc_metadata in scenes.items():
                                 if "sensor" in slc_metadata:
