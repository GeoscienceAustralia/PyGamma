--- conflicted
+++ resolved
@@ -17,11 +17,8 @@
 import shutil
 import osgeo.gdal
 import json
-<<<<<<< HEAD
 import pkg_resources
-=======
 import geopandas
->>>>>>> d43d8b42
 
 import insar
 from insar.constant import SCENE_DATE_FMT, SlcFilenames, MliFilenames
