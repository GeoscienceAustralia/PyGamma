--- conflicted
+++ resolved
@@ -1378,7 +1378,6 @@
                     log.error(msg)
                     raise ValueError(msg)
 
-<<<<<<< HEAD
                 # Extract info from shapefile
                 vec_file_parts = Path(vector_file).stem.split("_")
                 if len(vec_file_parts) != 3:
@@ -1386,13 +1385,9 @@
                     log.error(msg)
                     raise ValueError(msg)
 
+                # Extract <track>_<frame>_<sensor> from shapefile (eg: T118D_F32S_S1A.shp)
                 track, frame, shapefile_sensor = vec_file_parts
                 # Issue #180: We should validate this against the actual metadata in the file
-=======
-                # Extract <track>_<frame>_<sensor> from shapefile (eg: T118D_F32S_S1A.shp)
-                track, frame, shapefile_sensor = Path(vector_file).stem.split("_")
-                # TODO: We should validate this against the actual metadata in the file
->>>>>>> 0a129427
 
                 # Query SLC inputs for this location (extent specified by vector/shape file)
                 rel_orbit = int(re.findall(r"\d+", str(track))[0])
