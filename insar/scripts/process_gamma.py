--- conflicted
+++ resolved
@@ -339,11 +339,8 @@
     def run(self):
         log = STATUS_LOGGER.bind(track_frame=f"{self.track}_{self.frame}")
         log.info("initial setup task")
-<<<<<<< HEAD
         if self.sensor:
             log.info("sensor: " + self.sensor)
-=======
->>>>>>> cd4e168b
 
         # get the relative orbit number, which is int value of the numeric part of the track name
         rel_orbit = int(re.findall(r"\d+", str(self.track))[0])
