#!/usr/bin/env python

import datetime
import os
import re
import traceback
from os.path import exists, join as pjoin
from pathlib import Path
import zipfile
import luigi
import luigi.configuration
import pandas as pd
from luigi.util import requires
import zlib
import structlog
import shutil

from insar.constant import SCENE_DATE_FMT
from insar.generate_slc_inputs import query_slc_inputs, slc_inputs
from insar.calc_baselines_new import BaselineProcess
from insar.calc_multilook_values import multilook, calculate_mean_look_values
from insar.coregister_dem import CoregisterDem
from insar.coregister_slc import CoregisterSlc
from insar.make_gamma_dem import create_gamma_dem
from insar.process_s1_slc import SlcProcess
from insar.process_ifg import run_workflow, get_ifg_width, TempFileConfig
from insar.project import ProcConfig, DEMFileNames, IfgFileNames

from insar.meta_data.s1_slc import S1DataDownload
from insar.logs import TASK_LOGGER, STATUS_LOGGER, COMMON_PROCESSORS

structlog.configure(processors=COMMON_PROCESSORS)
_LOG = structlog.get_logger("insar")

__RAW__ = "RAW_DATA"
__SLC__ = "SLC"
__DEM_GAMMA__ = "GAMMA_DEM"
__DEM__ = "DEM"
__IFG__ = "IFG"
__DATE_FMT__ = "%Y%m%d"
__TRACK_FRAME__ = r"^T[0-9]{2}[0-9]?[A|D]_F[0-9]{2}"

SLC_PATTERN = (
    r"^(?P<sensor>S1[AB])_"
    r"(?P<beam>S1|S2|S3|S4|S5|S6|IW|EW|WV|EN|N1|N2|N3|N4|N5|N6|IM)_"
    r"(?P<product>SLC|GRD|OCN)(?:F|H|M|_)_"
    r"(?:1|2)"
    r"(?P<category>S|A)"
    r"(?P<pols>SH|SV|DH|DV|VV|HH|HV|VH)_"
    r"(?P<start>[0-9]{8}T[0-9]{6})_"
    r"(?P<stop>[0-9]{8}T[0-9]{6})_"
    r"(?P<orbitNumber>[0-9]{6})_"
    r"(?P<dataTakeID>[0-9A-F]{6})_"
    r"(?P<productIdentifier>[0-9A-F]{4})"
    r"(?P<extension>.SAFE|.zip)$"
)


@luigi.Task.event_handler(luigi.Event.FAILURE)
def on_failure(task, exception):
    """Capture any Task Failure here."""
    TASK_LOGGER.exception(
        task=task.get_task_family(),
        params=task.to_str_params(),
        track=getattr(task, "track", ""),
        frame=getattr(task, "frame", ""),
        stack_info=True,
        status="failure",
        exception=exception.__str__(),
        traceback=traceback.format_exc().splitlines(),
    )


@luigi.Task.event_handler(luigi.Event.SUCCESS)
def on_success(task):
    """Capture any Task Succes here."""
    TASK_LOGGER.info(
        task=task.get_task_family(),
        params=task.to_str_params(),
        track=getattr(task, "track", ""),
        frame=getattr(task, "frame", ""),
        status="success",
    )


def get_scenes(burst_data_csv):
    df = pd.read_csv(burst_data_csv)
    scene_dates = [_dt for _dt in sorted(df.date.unique())]

    frames_data = []

    for _date in scene_dates:
        df_subset = df[df["date"] == _date]
        polarizations = df_subset.polarization.unique()
        df_subset_new = df_subset[df_subset["polarization"] == polarizations[0]]

        complete_frame = True
        for swath in [1, 2, 3]:
            swath_df = df_subset_new[df_subset_new.swath == "IW{}".format(swath)]
            swath_df = swath_df.sort_values(by="acquistion_datetime", ascending=True)
            for row in swath_df.itertuples():
                missing_bursts = row.missing_master_bursts.strip("][")
                if missing_bursts:
                    complete_frame = False
        dt = datetime.datetime.strptime(_date, "%Y-%m-%d")
        frames_data.append((dt, complete_frame, polarizations))

    return frames_data


def find_scenes_in_range(
    master_dt, date_list, thres_days: int, include_closest: bool = True
):
    """
    Creates a list of frame dates that within range of a master date.

    :param master_dt:
        The master date in which we are searching for scenes relative to.
    :param date_list:
        The list which we're searching for dates in.
    :param thres_days:
        The number of days threshold in which scenes must be within relative to
        the master date.
    :param include_closest:
        When true - if there exist slc frames on either side of the master date, which are NOT
        within the threshold window then the closest date from each side will be
        used instead of no scene at all.
    """

    # We do everything with datetime.date's (can't mix and match date vs. datetime)
    if isinstance(master_dt, datetime.datetime):
        master_dt = master_dt.date()
    elif not isinstance(master_dt, datetime.date):
        master_dt = datetime.date(master_dt)

    thresh_dt = datetime.timedelta(days=thres_days)
    tree_lhs = []  # This was the 'lower' side in the bash...
    tree_rhs = []  # This was the 'upper' side in the bash...
    closest_lhs = None
    closest_rhs = None
    closest_lhs_diff = None
    closest_rhs_diff = None

    for dt in date_list:
        if isinstance(dt, datetime.datetime):
            dt = dt.date()
        elif not isinstance(master_dt, datetime.date):
            dt = datetime.date(dt)

        dt_diff = dt - master_dt

        # Skip scenes that match the master date
        if dt_diff.days == 0:
            continue

        # Record closest scene
        if dt_diff < datetime.timedelta(0):
            is_closer = closest_lhs is None or dt_diff > closest_lhs_diff
            closest_lhs = dt if is_closer else closest_lhs
            closest_lhs_diff = dt_diff
        else:
            is_closer = closest_rhs is None or dt_diff < closest_rhs_diff
            closest_rhs = dt if is_closer else closest_rhs
            closest_rhs_diff = dt_diff

        # Skip scenes outside threshold window
        if abs(dt_diff) > thresh_dt:
            continue

        if dt_diff < datetime.timedelta(0):
            tree_lhs.append(dt)
        else:
            tree_rhs.append(dt)

    # Use closest scene if none are in threshold window
    if include_closest:
        if len(tree_lhs) == 0 and closest_lhs is not None:
            _LOG.info(
                f"Date difference to closest slave greater than {thres_days} days, using closest slave only: {closest_lhs}"
            )
            tree_lhs = [closest_lhs]

        if len(tree_rhs) == 0 and closest_rhs is not None:
            _LOG.info(
                f"Date difference to closest slave greater than {thres_days} days, using closest slave only: {closest_rhs}"
            )
            tree_rhs = [closest_rhs]

    return tree_lhs, tree_rhs


def create_slave_coreg_tree(master_dt, date_list, thres_days=63):
    """
    Creates a set of co-registration lists containing subsets of the prior set, to create a tree-like co-registration structure.

    Notes from the bash on :thres_days: parameter:
        #thres_days=93 # three months, S1A/B repeats 84, 90, 96, ... (90 still ok, 96 too long)
        # -> some slaves with zero averages for azimuth offset refinement
        thres_days=63 # three months, S1A/B repeats 54, 60, 66, ... (60 still ok, 66 too long)
         -> 63 days seems to be a good compromise between runtime and coregistration success
        #thres_days=51 # maximum 7 weeks, S1A/B repeats 42, 48, 54, ... (48 still ok, 54 too long)
        # -> longer runtime compared to 63, similar number of badly coregistered scenes
        # do slaves with time difference less than thres_days
    """

    # We do everything with datetime.date's (can't mix and match date vs. datetime)
    if isinstance(master_dt, datetime.datetime):
        master_dt = master_dt.date()
    elif not isinstance(master_dt, datetime.date):
        master_dt = datetime.date(master_dt)

    lists = []

    # Note: when compositing the lists, rhs comes first because the bash puts the rhs as
    # the "lower" part of the tree, which seems to appear first in the list file...
    #
    # I've opted for rhs vs. lhs because it's more obvious, newer scenes are to the right
    # in sequence as they're greater than, older scenes are to the left / less than.

    # Initial Master<->Slave coreg list
    lhs, rhs = find_scenes_in_range(master_dt, date_list, thres_days)
    last_list = lhs + rhs

    while len(last_list) > 0:
        lists.append(last_list)

        if last_list[0] < master_dt:
            lhs, rhs = find_scenes_in_range(last_list[0], date_list, thres_days)
            sub_list1 = lhs
        else:
            sub_list1 = []

        if last_list[-1] > master_dt:
            lhs, rhs = find_scenes_in_range(last_list[-1], date_list, thres_days)
            sub_list2 = rhs
        else:
            sub_list2 = []

        last_list = sub_list1 + sub_list2

    return lists


def calculate_master(scenes_list) -> datetime:

    slc_dates = [
        datetime.datetime.strptime(scene.strip(), __DATE_FMT__).date()
        for scene in scenes_list
    ]
    return sorted(slc_dates, reverse=True)[int(len(slc_dates) / 2)]


class ExternalFileChecker(luigi.ExternalTask):
    """checks the external dependencies."""

    filename = luigi.Parameter()

    def output(self):
        return luigi.LocalTarget(str(self.filename))


class ListParameter(luigi.Parameter):
    """Converts luigi parameters separated by comma to a list."""

    def parse(self, arguments):
        return arguments.split(",")


class SlcDataDownload(luigi.Task):
    """
    Runs single slc scene extraction task
    """

    slc_scene = luigi.Parameter()
    poeorb_path = luigi.Parameter()
    resorb_path = luigi.Parameter()
    output_dir = luigi.Parameter()
    polarization = luigi.ListParameter()
    workdir = luigi.Parameter()

    def output(self):
        return luigi.LocalTarget(
            Path(str(self.workdir)).joinpath(
                f"{Path(str(self.slc_scene)).stem}_slc_download.out"
            )
        )

    def run(self):
        download_obj = S1DataDownload(
            Path(str(self.slc_scene)),
            list(self.polarization),
            Path(str(self.poeorb_path)),
            Path(str(self.resorb_path)),
        )
        failed = False
        os.makedirs(str(self.output_dir), exist_ok=True)
        try:
            download_obj.slc_download(Path(str(self.output_dir)))
        except (zipfile.BadZipFile, zlib.error):
            failed = True
        finally:
            with self.output().open("w") as f:
                if failed:
                    f.write(f"{Path(self.slc_scene).name}")
                else:
                    f.write("")


class InitialSetup(luigi.Task):
    """
    Runs the initial setup of insar processing workflow by
    creating required directories and file lists
    """

    proc_file = luigi.Parameter()
    start_date = luigi.Parameter()
    end_date = luigi.Parameter()
    vector_file = luigi.Parameter()
    database_name = luigi.Parameter()
    orbit = luigi.Parameter()
    sensor = luigi.Parameter()
    polarization = luigi.ListParameter(default=["VV"])
    track = luigi.Parameter()
    frame = luigi.Parameter()
    outdir = luigi.Parameter()
    workdir = luigi.Parameter()
    burst_data_csv = luigi.Parameter()
    poeorb_path = luigi.Parameter()
    resorb_path = luigi.Parameter()
    cleanup = luigi.BoolParameter()

    def output(self):
        return luigi.LocalTarget(
            Path(str(self.workdir)).joinpath(
                f"{self.track}_{self.frame}_initialsetup_status_logs.out"
            )
        )

    def run(self):
        log = STATUS_LOGGER.bind(track_frame=f"{self.track}_{self.frame}")
        log.info("initial setup task")
<<<<<<< HEAD
        if self.sensor:
            log.info("sensor: " + self.sensor)
=======
>>>>>>> aa85efa8

        # get the relative orbit number, which is int value of the numeric part of the track name
        rel_orbit = int(re.findall(r"\d+", str(self.track))[0])

        # get slc input information
        slc_query_results = query_slc_inputs(
            str(self.database_name),
            str(self.vector_file),
            self.start_date,
            self.end_date,
            str(self.orbit),
            rel_orbit,
            list(self.polarization),
            self.sensor
        )

        if slc_query_results is None:
            raise ValueError(
                f"Nothing was returned for {self.track}_{self.frame} "
                f"start_date: {self.start_date} "
                f"end_date: {self.end_date} "
                f"orbit: {self.orbit}"
            )

        # here scenes_list and download_list are overwritten for each polarization
        # IW products in conflict-free mode products VV and VH polarization over land
        slc_inputs_df = pd.concat(
            [slc_inputs(slc_query_results[pol]) for pol in list(self.polarization)]
        )

        # download slc data
        download_dir = Path(str(self.outdir)).joinpath(__RAW__)

        os.makedirs(download_dir, exist_ok=True)

        download_list = slc_inputs_df.url.unique()
        download_tasks = []
        for slc_url in download_list:
            scene_date = Path(slc_url).name.split("_")[5].split("T")[0]
            download_tasks.append(
                SlcDataDownload(
                    slc_scene=slc_url.rstrip(),
                    polarization=self.polarization,
                    poeorb_path=self.poeorb_path,
                    resorb_path=self.resorb_path,
                    workdir=self.workdir,
                    output_dir=Path(download_dir).joinpath(scene_date),
                )
            )
        yield download_tasks

        # TODO decide if we terminate if scenes in a stack fails to extract
        # TODO or continue to processing after removing a failed scenes
        # currently processing removing failed scenes
        for _task in download_tasks:
            with open(_task.output().path) as fid:
                out_name = fid.readline().rstrip()
                if re.match(SLC_PATTERN, out_name):
                    log.info(
                        f"corrupted zip file {out_name} removed from further processing"
                    )
                    indexes = slc_inputs_df[
                        slc_inputs_df["url"].map(lambda x: Path(x).name) == out_name
                    ].index
                    slc_inputs_df.drop(indexes, inplace=True)

        # save slc burst data details which is used by different tasks
        slc_inputs_df.to_csv(self.burst_data_csv)

        with self.output().open("w") as out_fid:
            out_fid.write("")


@requires(InitialSetup)
class CreateGammaDem(luigi.Task):
    """
    Runs create gamma dem task
    """

    dem_img = luigi.Parameter()

    def output(self):

        return luigi.LocalTarget(
            Path(self.workdir).joinpath(
                f"{self.track}_{self.frame}_creategammadem_status_logs.out"
            )
        )

    def run(self):
        log = STATUS_LOGGER.bind(track_frame=f"{self.track}_{self.frame}")
        log.info("create gamma dem task")

        gamma_dem_dir = Path(self.outdir).joinpath(__DEM_GAMMA__)

        os.makedirs(gamma_dem_dir, exist_ok=True)

        kwargs = {
            "gamma_dem_dir": gamma_dem_dir,
            "dem_img": self.dem_img,
            "track_frame": f"{self.track}_{self.frame}",
            "shapefile": self.vector_file,
        }

        create_gamma_dem(**kwargs)
        with self.output().open("w") as out_fid:
            out_fid.write("")


class ProcessSlc(luigi.Task):
    """
    Runs single slc processing task
    """

    scene_date = luigi.Parameter()
    raw_path = luigi.Parameter()
    polarization = luigi.Parameter()
    burst_data = luigi.Parameter()
    slc_dir = luigi.Parameter()
    workdir = luigi.Parameter()
    ref_master_tab = luigi.Parameter(default=None)

    def output(self):
        return luigi.LocalTarget(
            Path(str(self.workdir)).joinpath(
                f"{self.scene_date}_{self.polarization}_slc_logs.out"
            )
        )

    def run(self):
        slc_job = SlcProcess(
            str(self.raw_path),
            str(self.slc_dir),
            str(self.polarization),
            str(self.scene_date),
            str(self.burst_data),
            self.ref_master_tab,
        )

        slc_job.main()

        with self.output().open("w") as f:
            f.write("")


@requires(InitialSetup)
class CreateFullSlc(luigi.Task):
    """
    Runs the create full slc tasks
    """

    proc_file = luigi.Parameter()

    def output(self):
        return luigi.LocalTarget(
            Path(self.workdir).joinpath(
                f"{self.track}_{self.frame}_createfullslc_status_logs.out"
            )
        )

    def run(self):
        log = STATUS_LOGGER.bind(track_frame=f"{self.track}_{self.frame}")
        log.info("create full slc task")

        slc_dir = Path(self.outdir).joinpath(__SLC__)
        os.makedirs(slc_dir, exist_ok=True)

        slc_frames = get_scenes(self.burst_data_csv)

        # first create slc for one complete frame which will be a reference frame
        # to resize the incomplete frames.
        resize_master_tab = None
        resize_master_scene = None
        resize_master_pol = None
        for _dt, status_frame, _pols in slc_frames:
            slc_scene = _dt.strftime(__DATE_FMT__)
            for _pol in _pols:
                if status_frame:
                    resize_task = ProcessSlc(
                        scene_date=slc_scene,
                        raw_path=Path(self.outdir).joinpath(__RAW__),
                        polarization=_pol,
                        burst_data=self.burst_data_csv,
                        slc_dir=slc_dir,
                        workdir=self.workdir,
                    )
                    yield resize_task
                    resize_master_tab = Path(slc_dir).joinpath(
                        slc_scene, f"{slc_scene}_{_pol.upper()}_tab"
                    )
                    break
            if resize_master_tab is not None:
                if resize_master_tab.exists():
                    resize_master_scene = slc_scene
                    resize_master_pol = _pol
                    break

        # need at least one complete frame to enable further processing of the stacks
        # The frame definition were generated using all sentinel-1 acquisition dataset, thus
        # only processing a temporal subset might encounter stacks with all scene's frame
        # not forming a complete master frame.
        # TODO implement a method to resize a stacks to new frames definition
        # TODO Generate a new reference frame using scene that has least number of missing burst
        if resize_master_tab is None:
            raise ValueError(
                f"Not a  single complete frames were available {self.track}_{self.frame}"
            )

        slc_tasks = []
        for _dt, status_frame, _pols in slc_frames:
            slc_scene = _dt.strftime(__DATE_FMT__)
            for _pol in _pols:
                if _pol not in self.polarization:
                    continue
                if slc_scene == resize_master_scene and _pol == resize_master_pol:
                    continue
                slc_tasks.append(
                    ProcessSlc(
                        scene_date=slc_scene,
                        raw_path=Path(self.outdir).joinpath(__RAW__),
                        polarization=_pol,
                        burst_data=self.burst_data_csv,
                        slc_dir=slc_dir,
                        workdir=self.workdir,
                        ref_master_tab=resize_master_tab,
                    )
                )
        yield slc_tasks
        # TODO decide if we terminate if scenes in a stack fails to process slc
        # TODO or continue to processing after removing failed scenes
        # currently processing removing failed scenes
        slc_inputs_df = pd.read_csv(self.burst_data_csv)
        rewrite = False
        for _slc_task in slc_tasks:
            print("THIS IS slc task")
            with open(_slc_task.output().path) as fid:
                slc_date = fid.readline().rstrip()
                if re.match(r"^[0-9]{8}", slc_date):
                    slc_date = f"{slc_date[0:4]}-{slc_date[4:6]}-{slc_date[6:8]}"
                    log.info(
                        f"slc processing failed for scene for {slc_date}: removed from further processing"
                    )
                    indexes = slc_inputs_df[slc_inputs_df["date"] == slc_date].index
                    slc_inputs_df.drop(indexes, inplace=True)
                    rewrite = True

        # rewrite the burst_data_csv with removed scenes
        if rewrite:
            log.info(
                f"re-writing the burst data csv files after removing failed slc scenes"
            )
            slc_inputs_df.to_csv(self.burst_data_csv)

        with self.output().open("w") as out_fid:
            out_fid.write("")



class ProcessSlcSubset(luigi.Task):
    """
    Runs single slc processing task
    """

    scene_date = luigi.Parameter()
    raw_path = luigi.Parameter()
    polarization = luigi.Parameter()
    burst_data = luigi.Parameter()
    slc_dir = luigi.Parameter()
    outdir = luigi.Parameter()
    workdir = luigi.Parameter()
    ref_master_tab = luigi.Parameter(default=None)
    rlks = luigi.IntParameter()
    alks = luigi.IntParameter()

    def output(self):
        return luigi.LocalTarget(
            Path(str(self.workdir)).joinpath(
                f"{self.scene_date}_{self.polarization}_slc_subset_logs.out"
            )
        )

    def run(self):
        slc_job = SlcProcess(
            str(self.raw_path),
            str(self.slc_dir),
            str(self.polarization),
            str(self.scene_date),
            str(self.burst_data),
            self.ref_master_tab,
        )

        slc_job.main_subset(int(self.rlks), int(self.alks))

        with self.output().open("w") as f:
            f.write("")


@requires(CreateFullSlc)
class CreateSlcSubset(luigi.Task):
    """
    Runs the slc subsetting tasks
    """

    proc_file = luigi.Parameter()
    multi_look = luigi.IntParameter()

    def output(self):
        return luigi.LocalTarget(
            Path(self.workdir).joinpath(
                f"{self.track}_{self.frame}_createslcsubset_status_logs.out"
            )
        )

    def run(self):
        log = STATUS_LOGGER.bind(track_frame=f"{self.track}_{self.frame}")
        log.info("subset slc task")

        slc_dir = Path(self.outdir).joinpath(__SLC__)
        slc_frames = get_scenes(self.burst_data_csv)

        # Get all VV par files and compute range and azimuth looks
        slc_par_files = []
        for _dt, status_frame, _pols in slc_frames:
            slc_scene = _dt.strftime(__DATE_FMT__)
            for _pol in _pols:
                if _pol not in self.polarization or _pol.upper() != "VV":
                    continue
                slc_par = pjoin(
                    self.outdir,
                    __SLC__,
                    slc_scene,
                    f"{slc_scene}_{_pol.upper()}.slc.par",
                )
                if not exists(slc_par):
                    raise FileNotFoundError(f"missing {slc_par} file")
                slc_par_files.append(Path(slc_par))

        # range and azimuth looks are only computed from VV polarization
        rlks, alks, *_ = calculate_mean_look_values(
            slc_par_files,
            int(str(self.multi_look)),
        )

        # first create slc for one complete frame which will be a reference frame
        # to resize the incomplete frames.
        resize_master_tab = None
        resize_master_scene = None
        resize_master_pol = None
        for _dt, status_frame, _pols in slc_frames:
            slc_scene = _dt.strftime(__DATE_FMT__)
            for _pol in _pols:
                if status_frame:
                    resize_task = ProcessSlcSubset(
                        scene_date=slc_scene,
                        raw_path=Path(self.outdir).joinpath(__RAW__),
                        polarization=_pol,
                        burst_data=self.burst_data_csv,
                        slc_dir=slc_dir,
                        outdir=self.outdir,
                        workdir=self.workdir,
                        rlks=rlks,
                        alks=alks
                    )
                    yield resize_task
                    resize_master_tab = Path(slc_dir).joinpath(
                        slc_scene, f"{slc_scene}_{_pol.upper()}_tab"
                    )
                    break
            if resize_master_tab is not None:
                if resize_master_tab.exists():
                    resize_master_scene = slc_scene
                    resize_master_pol = _pol
                    break

        # need at least one complete frame to enable further processing of the stacks
        # The frame definition were generated using all sentinel-1 acquisition dataset, thus
        # only processing a temporal subset might encounter stacks with all scene's frame
        # not forming a complete master frame.
        # TODO implement a method to resize a stacks to new frames definition
        # TODO Generate a new reference frame using scene that has least number of missing burst
        if resize_master_tab is None:
            raise ValueError(
                f"Not a  single complete frames were available {self.track}_{self.frame}"
            )

        slc_tasks = []
        for _dt, status_frame, _pols in slc_frames:
            slc_scene = _dt.strftime(__DATE_FMT__)
            for _pol in _pols:
                if _pol not in self.polarization:
                    continue
                if slc_scene == resize_master_scene and _pol == resize_master_pol:
                    continue
                slc_tasks.append(
                    ProcessSlcSubset(
                        scene_date=slc_scene,
                        raw_path=Path(self.outdir).joinpath(__RAW__),
                        polarization=_pol,
                        burst_data=self.burst_data_csv,
                        slc_dir=slc_dir,
                        outdir=self.outdir,
                        workdir=self.workdir,
                        ref_master_tab=resize_master_tab,
                        rlks=rlks,
                        alks=alks
                    )
                )
        yield slc_tasks

        # clean up raw data directory immediately (as it's tens of GB / the sooner we delete it the better)
        raw_data_path = Path(self.outdir).joinpath(__RAW__)
        if self.cleanup and Path(raw_data_path).exists():
            shutil.rmtree(raw_data_path)

        with self.output().open("w") as out_fid:
            out_fid.write("")


class Multilook(luigi.Task):
    """
    Runs single slc processing task
    """

    slc = luigi.Parameter()
    slc_par = luigi.Parameter()
    rlks = luigi.IntParameter()
    alks = luigi.IntParameter()
    workdir = luigi.Parameter()

    def output(self):
        return luigi.LocalTarget(
            Path(str(self.workdir)).joinpath(f"{Path(str(self.slc)).stem}_ml_logs.out")
        )

    def run(self):
        multilook(
            Path(str(self.slc)),
            Path(str(self.slc_par)),
            int(str(self.rlks)),
            int(str(self.alks)),
        )
        with self.output().open("w") as f:
            f.write("")


@requires(CreateSlcSubset)
class CreateMultilook(luigi.Task):
    """
    Runs creation of multi-look image task
    """

    proc_file = luigi.Parameter()
    multi_look = luigi.IntParameter()

    def output(self):
        return luigi.LocalTarget(
            Path(self.workdir).joinpath(
                f"{self.track}_{self.frame}_createmultilook_status_logs.out"
            )
        )

    def run(self):

        log = STATUS_LOGGER.bind(track_frame=f"{self.track}_{self.frame}")
        log.info("create multi-look task")

        # calculate the mean range and azimuth look values
        slc_dir = Path(self.outdir).joinpath(__SLC__)
        slc_frames = get_scenes(self.burst_data_csv)
        slc_par_files = []

        for _dt, status_frame, _pols in slc_frames:
            slc_scene = _dt.strftime(__DATE_FMT__)
            for _pol in _pols:
                if _pol not in self.polarization:
                    continue
                slc_par = pjoin(
                    self.outdir,
                    __SLC__,
                    slc_scene,
                    f"{slc_scene}_{_pol.upper()}.slc.par",
                )
                if not exists(slc_par):
                    raise FileNotFoundError(f"missing {slc_par} file")
                slc_par_files.append(Path(slc_par))

        # range and azimuth looks are only computed from VV polarization
        rlks, alks, *_ = calculate_mean_look_values(
            [_par for _par in slc_par_files if "VV" in _par.stem],
            int(str(self.multi_look)),
        )

        # multi-look jobs run
        ml_jobs = []
        for slc_par in slc_par_files:
            slc = slc_par.with_suffix("")
            ml_jobs.append(
                Multilook(
                    slc=slc, slc_par=slc_par, rlks=rlks, alks=alks, workdir=self.workdir
                )
            )

        yield ml_jobs

        with self.output().open("w") as out_fid:
            out_fid.write("rlks:\t {}\n".format(str(rlks)))
            out_fid.write("alks:\t {}".format(str(alks)))


@requires(CreateMultilook)
class CalcInitialBaseline(luigi.Task):
    """
    Runs calculation of initial baseline task
    """

    proc_file = luigi.Parameter()
    master_scene_polarization = luigi.Parameter(default="VV")

    def output(self):

        return luigi.LocalTarget(
            Path(self.workdir).joinpath(
                f"{self.track}_{self.frame}_calcinitialbaseline_status_logs.out"
            )
        )

    def run(self):
        log = STATUS_LOGGER.bind(track_frame=f"{self.track}_{self.frame}")
        log.info("calculate baseline task")

        # Load the gamma proc config file
        with open(str(self.proc_file), "r") as proc_fileobj:
            proc_config = ProcConfig.from_file(proc_fileobj, self.outdir)

        slc_frames = get_scenes(self.burst_data_csv)
        slc_par_files = []
        polarizations = [self.master_scene_polarization]
        for _dt, _, _pols in slc_frames:
            slc_scene = _dt.strftime(__DATE_FMT__)

            if self.master_scene_polarization in _pols:
                slc_par = pjoin(
                    self.outdir,
                    __SLC__,
                    slc_scene,
                    "{}_{}.slc.par".format(slc_scene, self.master_scene_polarization),
                )
            else:
                slc_par = pjoin(
                    self.outdir,
                    __SLC__,
                    slc_scene,
                    "{}_{}.slc.par".format(slc_scene, _pols[0]),
                )
                polarizations.append(_pols[0])

            if not exists(slc_par):
                raise FileNotFoundError(f"missing {slc_par} file")

            slc_par_files.append(Path(slc_par))

        baseline = BaselineProcess(
            slc_par_files,
            list(set(polarizations)),
            master_scene=calculate_master(
                [dt.strftime(__DATE_FMT__) for dt, *_ in slc_frames]
            ),
            outdir=Path(self.outdir),
        )

        # creates a ifg list based on sbas-network
        # TODO confirm with InSAR team if sbas-network is the default ifg list?
        baseline.sbas_list(nmin=int(proc_config.min_connect), nmax=int(proc_config.max_connect))

        with self.output().open("w") as out_fid:
            out_fid.write("")


@requires(CreateGammaDem, CalcInitialBaseline)
class CoregisterDemMaster(luigi.Task):
    """
    Runs co-registration of DEM and master scene
    """

    multi_look = luigi.IntParameter()
    master_scene_polarization = luigi.Parameter(default="VV")
    master_scene = luigi.Parameter(default=None)

    def output(self):

        return luigi.LocalTarget(
            Path(self.workdir).joinpath(
                f"{self.track}_{self.frame}_coregisterdemmaster_status_logs.out"
            )
        )

    def run(self):
        log = STATUS_LOGGER.bind(track_frame=f"{self.track}_{self.frame}")
        log.info("co-register master-dem task")

        # glob a multi-look file and read range and azimuth values computed before
        # TODO need better mechanism to pass parameter between tasks
        ml_file = Path(self.workdir).joinpath(
            f"{self.track}_{self.frame}_createmultilook_status_logs.out"
        )
        with open(ml_file, "r") as src:
            for line in src.readlines():
                if line.startswith("rlks"):
                    rlks = int(line.strip().split(":")[1])
                if line.startswith("alks"):
                    alks = int(line.strip().split(":")[1])

        master_scene = self.master_scene
        if master_scene is None:
            slc_frames = get_scenes(self.burst_data_csv)
            master_scene = calculate_master(
                [dt.strftime(__DATE_FMT__) for dt, *_ in slc_frames]
            )

        master_slc = pjoin(
            Path(self.outdir),
            __SLC__,
            master_scene.strftime(__DATE_FMT__),
            "{}_{}.slc".format(
                master_scene.strftime(__DATE_FMT__), self.master_scene_polarization
            ),
        )

        master_slc_par = Path(master_slc).with_suffix(".slc.par")
        dem = (
            Path(self.outdir)
            .joinpath(__DEM_GAMMA__)
            .joinpath(f"{self.track}_{self.frame}.dem")
        )
        dem_par = dem.with_suffix(dem.suffix + ".par")

        coreg = CoregisterDem(
            rlks=rlks,
            alks=alks,
            shapefile=str(self.vector_file),
            dem=dem,
            slc=Path(master_slc),
            dem_par=dem_par,
            slc_par=master_slc_par,
            dem_outdir=Path(self.outdir).joinpath(__DEM__),
            multi_look=self.multi_look,
        )

        coreg.main()

        with self.output().open("w") as out_fid:
            out_fid.write("")


class CoregisterSlave(luigi.Task):
    """
    Runs the master-slave co-registration task
    """

    proc_file = luigi.Parameter()
    list_idx = luigi.Parameter()
    slc_master = luigi.Parameter()
    slc_slave = luigi.Parameter()
    slave_mli = luigi.Parameter()
    range_looks = luigi.IntParameter()
    azimuth_looks = luigi.IntParameter()
    ellip_pix_sigma0 = luigi.Parameter()
    dem_pix_gamma0 = luigi.Parameter()
    r_dem_master_mli = luigi.Parameter()
    rdc_dem = luigi.Parameter()
    geo_dem_par = luigi.Parameter()
    dem_lt_fine = luigi.Parameter()
    outdir = luigi.Parameter()
    work_dir = luigi.Parameter()

    def output(self):
        return luigi.LocalTarget(
            Path(str(self.work_dir)).joinpath(
                f"{Path(str(self.slc_master)).stem}_{Path(str(self.slc_slave)).stem}_coreg_logs.out"
            )
        )

    def run(self):
        log = STATUS_LOGGER.bind(outdir=self.outdir, slc_master=self.slc_master, slc_slave=self.slc_slave)
        log.info("Beginning SLC coregistration")

        # Load the gamma proc config file
        with open(str(self.proc_file), "r") as proc_fileobj:
            proc_config = ProcConfig.from_file(proc_fileobj, self.outdir)
<<<<<<< HEAD
=======

        coreg_slave = CoregisterSlc(
            proc=proc_config,
            list_idx=str(self.list_idx),
            slc_master=Path(str(self.slc_master)),
            slc_slave=Path(str(self.slc_slave)),
            slave_mli=Path(str(self.slave_mli)),
            range_looks=int(str(self.range_looks)),
            azimuth_looks=int(str(self.azimuth_looks)),
            ellip_pix_sigma0=Path(str(self.ellip_pix_sigma0)),
            dem_pix_gamma0=Path(str(self.dem_pix_gamma0)),
            r_dem_master_mli=Path(str(self.r_dem_master_mli)),
            rdc_dem=Path(str(self.rdc_dem)),
            geo_dem_par=Path(str(self.geo_dem_par)),
            dem_lt_fine=Path(str(self.dem_lt_fine)),
        )
>>>>>>> aa85efa8

        # Run SLC coreg in an exception handler that doesn't propagate exception into Luigi
        # This is to allow processing to fail without stopping the Luigi pipeline, and thus
        # allows as many scenes as possible to fully process even if some scenes fail.
        try:
            coreg_slave = CoregisterSlc(
                proc=proc_config,
                list_idx=str(self.list_idx),
                slc_master=Path(str(self.slc_master)),
                slc_slave=Path(str(self.slc_slave)),
                slave_mli=Path(str(self.slave_mli)),
                range_looks=int(str(self.range_looks)),
                azimuth_looks=int(str(self.azimuth_looks)),
                ellip_pix_sigma0=Path(str(self.ellip_pix_sigma0)),
                dem_pix_gamma0=Path(str(self.dem_pix_gamma0)),
                r_dem_master_mli=Path(str(self.r_dem_master_mli)),
                rdc_dem=Path(str(self.rdc_dem)),
                geo_dem_par=Path(str(self.geo_dem_par)),
                dem_lt_fine=Path(str(self.dem_lt_fine)),
            )

            coreg_slave.main()
            log.info("SLC coregistration complete")
        except Exception as e:
            log.error("SLC coregistration failed with exception", exception=e, traceback=traceback.format_exc())
        finally:
            # We flag a task as complete no matter if the scene failed or not!
            with self.output().open("w") as f:
                f.write("")

@requires(CoregisterDemMaster)
class CreateCoregisterSlaves(luigi.Task):
    """
    Runs the co-registration tasks.

    The first batch of tasks produced is the master-slave coregistration, followed
    up by each sub-tree of slave-slave coregistrations in the coregistration network.
    """

    proc_file = luigi.Parameter()
    master_scene_polarization = luigi.Parameter(default="VV")
    master_scene = luigi.Parameter(default=None)

    def output(self):
        return luigi.LocalTarget(
            Path(self.workdir).joinpath(
                f"{self.track}_{self.frame}_coregister_slaves_status_logs.out"
            )
        )

    def run(self):
        log = STATUS_LOGGER.bind(track_frame=f"{self.track}_{self.frame}")
        log.info("co-register master-slaves task")

        # Load the gamma proc config file
        with open(str(self.proc_file), "r") as proc_fileobj:
            proc_config = ProcConfig.from_file(proc_fileobj, self.outdir)

        slc_frames = get_scenes(self.burst_data_csv)

        master_scene = self.master_scene
        if master_scene is None:
            master_scene = calculate_master(
                [dt.strftime(__DATE_FMT__) for dt, *_ in slc_frames]
            )

        coreg_tree = create_slave_coreg_tree(
            master_scene, [dt for dt, _, _ in slc_frames]
        )

        master_polarizations = [
            pols for dt, _, pols in slc_frames if dt.date() == master_scene
        ]
        assert len(master_polarizations) == 1

        # TODO if master polarization data does not exist in SLC archive then
        # TODO choose other polarization or raise Error.
        if self.master_scene_polarization not in master_polarizations[0]:
            raise ValueError(
                f"{self.master_scene_polarization}  not available in SLC data for {master_scene}"
            )

        # get range and azimuth looked values
        ml_file = Path(self.workdir).joinpath(
            f"{self.track}_{self.frame}_createmultilook_status_logs.out"
        )
        with open(ml_file, "r") as src:
            for line in src.readlines():
                if line.startswith("rlks"):
                    rlks = int(line.strip().split(":")[1])
                if line.startswith("alks"):
                    alks = int(line.strip().split(":")[1])

        master_scene = master_scene.strftime(__DATE_FMT__)
        master_slc_prefix = (
            f"{master_scene}_{str(self.master_scene_polarization).upper()}"
        )
        master_slc_rlks_prefix = f"{master_slc_prefix}_{rlks}rlks"
        r_dem_master_slc_prefix = f"r{master_slc_prefix}"

        dem_dir = Path(self.outdir).joinpath(__DEM__)
        dem_filenames = CoregisterDem.dem_filenames(
            dem_prefix=master_slc_rlks_prefix, outdir=dem_dir
        )
        slc_master_dir = Path(pjoin(self.outdir, __SLC__, master_scene))
        dem_master_names = CoregisterDem.dem_master_names(
            slc_prefix=master_slc_rlks_prefix,
            r_slc_prefix=r_dem_master_slc_prefix,
            outdir=slc_master_dir,
        )
        kwargs = {
            "proc_file": self.proc_file,
            "list_idx": "-",
            "slc_master": slc_master_dir.joinpath(f"{master_slc_prefix}.slc"),
            "range_looks": rlks,
            "azimuth_looks": alks,
            "ellip_pix_sigma0": dem_filenames["ellip_pix_sigma0"],
            "dem_pix_gamma0": dem_filenames["dem_pix_gam"],
            "r_dem_master_mli": dem_master_names["r_dem_master_mli"],
            "rdc_dem": dem_filenames["rdc_dem"],
            "geo_dem_par": dem_filenames["geo_dem_par"],
            "dem_lt_fine": dem_filenames["dem_lt_fine"],
            "outdir": self.outdir,
            "work_dir": Path(self.workdir),
        }

        slave_coreg_jobs = []

        # need to account for master scene with polarization different than
        # the one used in coregistration of dem and master scene
        master_pol_coreg = set(list(master_polarizations[0])) - {
            str(self.master_scene_polarization).upper()
        }
        for pol in master_pol_coreg:
            master_slc_prefix = f"{master_scene}_{pol.upper()}"
            kwargs["slc_slave"] = slc_master_dir.joinpath(f"{master_slc_prefix}.slc")
            kwargs["slave_mli"] = slc_master_dir.joinpath(
                f"{master_slc_prefix}_{rlks}rlks.mli"
            )
            slave_coreg_jobs.append(CoregisterSlave(**kwargs))

        for list_index, list_dates in enumerate(coreg_tree):
            list_index += 1  # list index is 1-based
            list_frames = [i for i in slc_frames if i[0].date() in list_dates]

            # Write list file
            list_file_path = Path(self.outdir) / proc_config.list_dir / f"slaves{list_index}.list"
            if not list_file_path.parent.exists():
                list_file_path.parent.mkdir(parents=True)

            with open(list_file_path, "w") as listfile:
                list_date_strings = [
                    dt.strftime(__DATE_FMT__) for dt, _, _ in list_frames
                ]
                listfile.write("\n".join(list_date_strings))

            # Bash passes '-' for slaves1.list, and list_index there after.
            if list_index > 1:
                kwargs["list_idx"] = list_index

            for _dt, _, _pols in list_frames:
                slc_scene = _dt.strftime(__DATE_FMT__)
                if slc_scene == master_scene:
                    continue

                slave_dir = Path(self.outdir).joinpath(__SLC__).joinpath(slc_scene)
                for _pol in _pols:
                    if _pol not in self.polarization:
                        continue

                    slave_slc_prefix = f"{slc_scene}_{_pol.upper()}"
                    kwargs["slc_slave"] = slave_dir.joinpath(f"{slave_slc_prefix}.slc")
                    kwargs["slave_mli"] = slave_dir.joinpath(
                        f"{slave_slc_prefix}_{rlks}rlks.mli"
                    )
                    slave_coreg_jobs.append(CoregisterSlave(**kwargs))

        yield slave_coreg_jobs

        with self.output().open("w") as f:
            f.write("")


class ProcessIFG(luigi.Task):
    """
    Runs the interferogram processing tasks.
    """

    proc_file = luigi.Parameter()
    track = luigi.Parameter()
    frame = luigi.Parameter()
    outdir = luigi.Parameter()
    workdir = luigi.Parameter()

    master_date = luigi.Parameter()
    slave_date = luigi.Parameter()

    def output(self):
        return luigi.LocalTarget(
            Path(self.workdir).joinpath(
                f"{self.track}_{self.frame}_ifg_{self.master_date}-{self.slave_date}_status_logs.out"
            )
        )

    def run(self):
        log = STATUS_LOGGER.bind(outdir=self.outdir, master_date=self.master_date, slave_date=self.slave_date)
        log.info("Beginning interferogram processing")

        # Load the gamma proc config file
        with open(str(self.proc_file), 'r') as proc_fileobj:
            proc_config = ProcConfig.from_file(proc_fileobj, self.outdir)
<<<<<<< HEAD
=======

        ic = IfgFileNames(proc_config, self.master_date, self.slave_date, self.outdir)
        dc = DEMFileNames(proc_config, self.outdir)
        tc = TempFileConfig(ic)
>>>>>>> aa85efa8

        # Run IFG processing in an exception handler that doesn't propagate exception into Luigi
        # This is to allow processing to fail without stopping the Luigi pipeline, and thus
        # allows as many scenes as possible to fully process even if some scenes fail.
        try:
            ic = IfgFileNames(proc_config, self.master_date, self.slave_date, self.outdir)
            dc = DEMFileNames(proc_config, self.outdir)
            tc = TempFileConfig(ic)

            # Run interferogram processing workflow w/ ifg width specified in r_master_mli par file
            with open(Path(self.outdir) / ic.r_master_mli_par, 'r') as fileobj:
                ifg_width = get_ifg_width(fileobj)

            run_workflow(
                proc_config,
                ic,
                dc,
                tc,
                ifg_width)

            log.info("Interferogram complete")
        except Exception as e:
            log.error("Interferogram failed with exception", exception=e, traceback=traceback.format_exc())
        finally:
            # We flag a task as complete no matter if the scene failed or not!
            with self.output().open("w") as f:
                f.write("")

<<<<<<< HEAD
=======
        run_workflow(
            proc_config,
            ic,
            dc,
            tc,
            ifg_width)

        with self.output().open("w") as f:
            f.write("")
>>>>>>> aa85efa8


@requires(CreateCoregisterSlaves)
class CreateProcessIFGs(luigi.Task):
    """
    Runs the interferogram processing tasks.
    """

    proc_file = luigi.Parameter()
    track = luigi.Parameter()
    frame = luigi.Parameter()
    outdir = luigi.Parameter()
    workdir = luigi.Parameter()

    def output(self):
        return luigi.LocalTarget(
            Path(self.workdir).joinpath(
                f"{self.track}_{self.frame}_create_ifgs_status_logs.out"
            )
        )

    def run(self):
        log = STATUS_LOGGER.bind(track_frame=f"{self.track}_{self.frame}")
        log.info("Process interferograms task")

        # Load the gamma proc config file
        with open(str(self.proc_file), 'r') as proc_fileobj:
            proc_config = ProcConfig.from_file(proc_fileobj, self.outdir)

        # Parse ifg_list to schedule jobs for each interferogram
        with open(Path(self.outdir) / proc_config.list_dir / proc_config.ifg_list) as ifg_list_file:
            ifgs_list = [dates.split(",") for dates in ifg_list_file.read().splitlines()]

        jobs = []
        for master_date, slave_date in ifgs_list:
            jobs.append(
                ProcessIFG(
                    proc_file=self.proc_file,
                    track=self.track,
                    frame=self.frame,
                    outdir=self.outdir,
                    workdir=self.workdir,
                    master_date=master_date,
                    slave_date=slave_date
                )
            )

        yield jobs

        with self.output().open("w") as f:
            f.write("")


class ARD(luigi.WrapperTask):
    """
    Runs the InSAR ARD pipeline using GAMMA software.

    -----------------------------------------------------------------------------
    minimum parameter required to run using default luigi Parameter set in luigi.cfg
    ------------------------------------------------------------------------------
    usage:{
        luigi --module process_gamma ARD
        --proc-file <path to the .proc config file>
        --vector-file <path to a vector file (.shp)>
        --start-date <start date of SLC acquisition>
        --end-date <end date of SLC acquisition>
        --workdir <base working directory where luigi logs will be stored>
        --outdir <output directory where processed data will be stored>
        --local-scheduler (use only local-scheduler)
        --workers <number of workers>
    }
    """

    proc_file = luigi.Parameter()
    vector_file_list = luigi.Parameter(significant=False)
    start_date = luigi.DateParameter(significant=False)
    end_date = luigi.DateParameter(significant=False)
    sensor = luigi.Parameter(significant=False, default=None)
    polarization = luigi.ListParameter(default=["VV", "VH"], significant=False)
    cleanup = luigi.BoolParameter(
        default=False, significant=False, parsing=luigi.BoolParameter.EXPLICIT_PARSING
    )
    outdir = luigi.Parameter(significant=False)
    workdir = luigi.Parameter(significant=False)
    database_name = luigi.Parameter()
    orbit = luigi.Parameter()
    dem_img = luigi.Parameter()
    multi_look = luigi.IntParameter()
    poeorb_path = luigi.Parameter()
    resorb_path = luigi.Parameter()

    def requires(self):
        log = STATUS_LOGGER.bind(vector_file_list=Path(self.vector_file_list).stem)

        # Coregistration processing
        ard_tasks = []
        self.output_dirs = []

        with open(self.vector_file_list, "r") as fid:
            vector_files = fid.readlines()
            for vector_file in vector_files:
                vector_file = vector_file.rstrip()

                # Match <track>_<frame> prefix syntax
                # Note: this doesn't match _<sensor> suffix which is unstructured
                if not re.match(__TRACK_FRAME__, Path(vector_file).stem):
                    msg = f"{Path(vector_file).stem} should be of {__TRACK_FRAME__} format"
                    log.error(msg)
                    raise ValueError(msg)

                # Extract info from shapefile
                vec_file_parts = Path(vector_file).stem.split("_")
                if len(vec_file_parts) != 3:
                    msg = f"File '{vector_file}' does not match <track>_<frame>_<sensor>"
                    log.error(msg)
                    raise ValueError(msg)

                # Extract <track>_<frame>_<sensor> from shapefile (eg: T118D_F32S_S1A.shp)
                track, frame, shapefile_sensor = vec_file_parts
                # Issue #180: We should validate this against the actual metadata in the file

                # Query SLC inputs for this location (extent specified by vector/shape file)
                rel_orbit = int(re.findall(r"\d+", str(track))[0])
                slc_query_results = query_slc_inputs(
                    str(self.database_name),
                    str(vector_file),
                    self.start_date,
                    self.end_date,
                    str(self.orbit),
                    rel_orbit,
                    list(self.polarization),
                    self.sensor
                )

                if slc_query_results is None:
                    raise ValueError(
                        f"Nothing was returned for {self.track}_{self.frame} "
                        f"start_date: {self.start_date} "
                        f"end_date: {self.end_date} "
                        f"orbit: {self.orbit}"
                    )

<<<<<<< HEAD
                # Determine the selected sensor(s) from the query, for directory naming
                selected_sensors = set()
                scene_dates = set()

                for pol, dated_scenes in slc_query_results.items():
                    for date, swathes in dated_scenes.items():
                        scene_dates.add(date)

                        for swath, scenes in swathes.items():
                            for slc_id, slc_metadata in scenes.items():
                                if "sensor" in slc_metadata:
                                    selected_sensors.add(slc_metadata["sensor"])

                selected_sensors = "_".join(sorted(selected_sensors))

=======
                # Extract <track>_<frame>_<sensor> from shapefile (eg: T118D_F32S_S1A.shp)
                track, frame, shapefile_sensor = Path(vector_file).stem.split("_")
                # TODO: We should validate this against the actual metadata in the file

                # Query SLC inputs for this location (extent specified by vector/shape file)
                rel_orbit = int(re.findall(r"\d+", str(track))[0])
                slc_query_results = query_slc_inputs(
                    str(self.database_name),
                    str(vector_file),
                    self.start_date,
                    self.end_date,
                    str(self.orbit),
                    rel_orbit,
                    list(self.polarization),
                    self.sensor
                )

                if slc_query_results is None:
                    raise ValueError(
                        f"Nothing was returned for {self.track}_{self.frame} "
                        f"start_date: {self.start_date} "
                        f"end_date: {self.end_date} "
                        f"orbit: {self.orbit}"
                    )

                # Determine the selected sensor(s) from the query, for directory naming
                selected_sensors = set()
                scene_dates = set()

                for pol, dated_scenes in slc_query_results.items():
                    for date, swathes in dated_scenes.items():
                        scene_dates.add(date)

                        for swath, scenes in swathes.items():
                            for slc_id, slc_metadata in scenes.items():
                                if "sensor" in slc_metadata:
                                    selected_sensors.add(slc_metadata["sensor"])

                selected_sensors = "_".join(sorted(selected_sensors))

>>>>>>> aa85efa8
                outdir = Path(str(self.outdir)).joinpath(f"{track}_{frame}_{selected_sensors}")
                workdir = Path(str(self.workdir)).joinpath(f"{track}_{frame}_{selected_sensors}")

                self.output_dirs.append(outdir)

                os.makedirs(outdir / 'lists', exist_ok=True)
                os.makedirs(workdir, exist_ok=True)

                # Write reference scene before we start processing
                formatted_scene_dates = [dt.strftime(__DATE_FMT__) for dt in scene_dates]
                ref_scene_date = calculate_master(formatted_scene_dates)
                log.info("Automatically computed primary reference scene date", ref_scene_date=ref_scene_date)

                with open(outdir / 'lists' / 'primary_ref_scene', 'w') as ref_scene_file:
                    ref_scene_file.write(ref_scene_date.strftime(__DATE_FMT__))

                # Write scenes list
                with open(outdir / 'lists' / 'scenes.list', 'w') as scenes_list_file:
                    scenes_list_file.write('\n'.join(formatted_scene_dates))

                kwargs = {
                    "proc_file": self.proc_file,
                    "vector_file": vector_file,
                    "start_date": self.start_date,
                    "end_date": self.end_date,
                    "sensor": self.sensor,
                    "database_name": self.database_name,
                    "polarization": self.polarization,
                    "track": track,
                    "frame": frame,
                    "outdir": outdir,
                    "workdir": workdir,
                    "orbit": self.orbit,
                    "dem_img": self.dem_img,
                    "poeorb_path": self.poeorb_path,
                    "resorb_path": self.resorb_path,
                    "multi_look": self.multi_look,
                    "burst_data_csv": pjoin(outdir, f"{track}_{frame}_burst_data.csv"),
                    "cleanup": self.cleanup,
                }

                ard_tasks.append(CreateProcessIFGs(**kwargs))

        yield ard_tasks

    def run(self):
        log = STATUS_LOGGER

        # Finally once all ARD pipeline dependencies are complete (eg: data processing is complete)
        # - we cleanup files that are no longer required as outputs.
        if not self.cleanup:
            log.info("Cleanup of unused files skipped, all files being kept")
            return

        log.info("Cleaning up unused files")

        required_files = [
            # IFG files
            "INT/**/*_geo_unw.tif",
            "INT/**/*_flat_geo_coh.tif",
            "INT/**/*_flat_geo_int.tif",
            "INT/**/*_filt_geo_coh.tif",
            "INT/**/*_filt_geo_int.tif",
            "INT/**/*_base.par",
            "INT/**/*_bperp.par",
            "INT/**/*_geo_unw.png",
            "INT/**/*_flat_geo_int.png",
            "INT/**/*_flat_int",

            # SLC files
<<<<<<< HEAD
=======
            "SLC/**/r*rlks.mli",
>>>>>>> aa85efa8
            "SLC/**/r*rlks.mli.par",
            "SLC/**/r*.slc.par",
            "SLC/**/*sigma0.tif",
            "SLC/**/*gamma0.tif",
            "SLC/**/ACCURACY_WARNING",

            # DEM files
            "DEM/**/*rlks_geo_to_rdc.lt",
            "DEM/**/*_geo.dem",
            "DEM/**/*_geo.dem.par",
<<<<<<< HEAD
=======
            "DEM/**/diff_*rlks.par",
>>>>>>> aa85efa8
            "DEM/**/*_geo.lv_phi",
            "DEM/**/*_geo.lv_theta",
            "DEM/**/*_rdc.dem",

            # Keep all lists and top level files
            "lists/*",
            "*"
        ]

        # Generate a list of required files we want to keep
        keep_files = []

        for outdir in self.output_dirs:
            for pattern in required_files:
                keep_files += outdir.glob(pattern)

        # Iterate every single output dir, and remove any file that's not required
        for outdir in self.output_dirs:
            for file in outdir.rglob("*"):
                if file.is_dir():
                    continue

                is_required = any([file.samefile(i) for i in keep_files])

                if not is_required:
                    log.info("Cleaning up file", file=file)
                    file.unlink()
                else:
                    log.info("Keeping required file", file=file)


def run():
    with open("insar-log.jsonl", "w") as fobj:
        structlog.configure(logger_factory=structlog.PrintLoggerFactory(fobj))
        luigi.run()


if __name__ == "__name__":
    run()<|MERGE_RESOLUTION|>--- conflicted
+++ resolved
@@ -339,11 +339,8 @@
     def run(self):
         log = STATUS_LOGGER.bind(track_frame=f"{self.track}_{self.frame}")
         log.info("initial setup task")
-<<<<<<< HEAD
         if self.sensor:
             log.info("sensor: " + self.sensor)
-=======
->>>>>>> aa85efa8
 
         # get the relative orbit number, which is int value of the numeric part of the track name
         rel_orbit = int(re.findall(r"\d+", str(self.track))[0])
@@ -1033,25 +1030,6 @@
         # Load the gamma proc config file
         with open(str(self.proc_file), "r") as proc_fileobj:
             proc_config = ProcConfig.from_file(proc_fileobj, self.outdir)
-<<<<<<< HEAD
-=======
-
-        coreg_slave = CoregisterSlc(
-            proc=proc_config,
-            list_idx=str(self.list_idx),
-            slc_master=Path(str(self.slc_master)),
-            slc_slave=Path(str(self.slc_slave)),
-            slave_mli=Path(str(self.slave_mli)),
-            range_looks=int(str(self.range_looks)),
-            azimuth_looks=int(str(self.azimuth_looks)),
-            ellip_pix_sigma0=Path(str(self.ellip_pix_sigma0)),
-            dem_pix_gamma0=Path(str(self.dem_pix_gamma0)),
-            r_dem_master_mli=Path(str(self.r_dem_master_mli)),
-            rdc_dem=Path(str(self.rdc_dem)),
-            geo_dem_par=Path(str(self.geo_dem_par)),
-            dem_lt_fine=Path(str(self.dem_lt_fine)),
-        )
->>>>>>> aa85efa8
 
         # Run SLC coreg in an exception handler that doesn't propagate exception into Luigi
         # This is to allow processing to fail without stopping the Luigi pipeline, and thus
@@ -1263,13 +1241,6 @@
         # Load the gamma proc config file
         with open(str(self.proc_file), 'r') as proc_fileobj:
             proc_config = ProcConfig.from_file(proc_fileobj, self.outdir)
-<<<<<<< HEAD
-=======
-
-        ic = IfgFileNames(proc_config, self.master_date, self.slave_date, self.outdir)
-        dc = DEMFileNames(proc_config, self.outdir)
-        tc = TempFileConfig(ic)
->>>>>>> aa85efa8
 
         # Run IFG processing in an exception handler that doesn't propagate exception into Luigi
         # This is to allow processing to fail without stopping the Luigi pipeline, and thus
@@ -1298,18 +1269,6 @@
             with self.output().open("w") as f:
                 f.write("")
 
-<<<<<<< HEAD
-=======
-        run_workflow(
-            proc_config,
-            ic,
-            dc,
-            tc,
-            ifg_width)
-
-        with self.output().open("w") as f:
-            f.write("")
->>>>>>> aa85efa8
 
 
 @requires(CreateCoregisterSlaves)
@@ -1452,7 +1411,6 @@
                         f"orbit: {self.orbit}"
                     )
 
-<<<<<<< HEAD
                 # Determine the selected sensor(s) from the query, for directory naming
                 selected_sensors = set()
                 scene_dates = set()
@@ -1468,48 +1426,6 @@
 
                 selected_sensors = "_".join(sorted(selected_sensors))
 
-=======
-                # Extract <track>_<frame>_<sensor> from shapefile (eg: T118D_F32S_S1A.shp)
-                track, frame, shapefile_sensor = Path(vector_file).stem.split("_")
-                # TODO: We should validate this against the actual metadata in the file
-
-                # Query SLC inputs for this location (extent specified by vector/shape file)
-                rel_orbit = int(re.findall(r"\d+", str(track))[0])
-                slc_query_results = query_slc_inputs(
-                    str(self.database_name),
-                    str(vector_file),
-                    self.start_date,
-                    self.end_date,
-                    str(self.orbit),
-                    rel_orbit,
-                    list(self.polarization),
-                    self.sensor
-                )
-
-                if slc_query_results is None:
-                    raise ValueError(
-                        f"Nothing was returned for {self.track}_{self.frame} "
-                        f"start_date: {self.start_date} "
-                        f"end_date: {self.end_date} "
-                        f"orbit: {self.orbit}"
-                    )
-
-                # Determine the selected sensor(s) from the query, for directory naming
-                selected_sensors = set()
-                scene_dates = set()
-
-                for pol, dated_scenes in slc_query_results.items():
-                    for date, swathes in dated_scenes.items():
-                        scene_dates.add(date)
-
-                        for swath, scenes in swathes.items():
-                            for slc_id, slc_metadata in scenes.items():
-                                if "sensor" in slc_metadata:
-                                    selected_sensors.add(slc_metadata["sensor"])
-
-                selected_sensors = "_".join(sorted(selected_sensors))
-
->>>>>>> aa85efa8
                 outdir = Path(str(self.outdir)).joinpath(f"{track}_{frame}_{selected_sensors}")
                 workdir = Path(str(self.workdir)).joinpath(f"{track}_{frame}_{selected_sensors}")
 
@@ -1580,10 +1496,7 @@
             "INT/**/*_flat_int",
 
             # SLC files
-<<<<<<< HEAD
-=======
             "SLC/**/r*rlks.mli",
->>>>>>> aa85efa8
             "SLC/**/r*rlks.mli.par",
             "SLC/**/r*.slc.par",
             "SLC/**/*sigma0.tif",
@@ -1594,10 +1507,7 @@
             "DEM/**/*rlks_geo_to_rdc.lt",
             "DEM/**/*_geo.dem",
             "DEM/**/*_geo.dem.par",
-<<<<<<< HEAD
-=======
             "DEM/**/diff_*rlks.par",
->>>>>>> aa85efa8
             "DEM/**/*_geo.lv_phi",
             "DEM/**/*_geo.lv_theta",
             "DEM/**/*_rdc.dem",
