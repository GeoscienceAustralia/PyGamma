#!/usr/bin/env python

import datetime
import os
import re
import traceback
from os.path import exists, join as pjoin
from pathlib import Path
import zipfile
import luigi
import luigi.configuration
import pandas as pd
from luigi.util import requires
import zlib
import structlog
import shutil

from insar.constant import SCENE_DATE_FMT, SlcFilenames, MliFilenames
from insar.generate_slc_inputs import query_slc_inputs, slc_inputs
from insar.calc_baselines_new import BaselineProcess
from insar.calc_multilook_values import multilook, calculate_mean_look_values
from insar.coregister_dem import CoregisterDem
from insar.coregister_slc import CoregisterSlc
from insar.make_gamma_dem import create_gamma_dem
from insar.process_s1_slc import SlcProcess
from insar.process_ifg import run_workflow, get_ifg_width, TempFileConfig, validate_ifg_input_files, ProcessIfgException
from insar.project import ProcConfig, DEMFileNames, IfgFileNames

from insar.meta_data.s1_slc import S1DataDownload
from insar.logs import TASK_LOGGER, STATUS_LOGGER, COMMON_PROCESSORS

structlog.configure(processors=COMMON_PROCESSORS)
_LOG = structlog.get_logger("insar")

__RAW__ = "RAW_DATA"
__SLC__ = "SLC"
__DEM_GAMMA__ = "GAMMA_DEM"
__DEM__ = "DEM"
__IFG__ = "IFG"
__DATE_FMT__ = "%Y%m%d"
__TRACK_FRAME__ = r"^T[0-9][0-9]?[0-9]?[A|D]_F[0-9][0-9]?"

SLC_PATTERN = (
    r"^(?P<sensor>S1[AB])_"
    r"(?P<beam>S1|S2|S3|S4|S5|S6|IW|EW|WV|EN|N1|N2|N3|N4|N5|N6|IM)_"
    r"(?P<product>SLC|GRD|OCN)(?:F|H|M|_)_"
    r"(?:1|2)"
    r"(?P<category>S|A)"
    r"(?P<pols>SH|SV|DH|DV|VV|HH|HV|VH)_"
    r"(?P<start>[0-9]{8}T[0-9]{6})_"
    r"(?P<stop>[0-9]{8}T[0-9]{6})_"
    r"(?P<orbitNumber>[0-9]{6})_"
    r"(?P<dataTakeID>[0-9A-F]{6})_"
    r"(?P<productIdentifier>[0-9A-F]{4})"
    r"(?P<extension>.SAFE|.zip)$"
)


@luigi.Task.event_handler(luigi.Event.FAILURE)
def on_failure(task, exception):
    """Capture any Task Failure here."""
    TASK_LOGGER.exception(
        task=task.get_task_family(),
        params=task.to_str_params(),
        track=getattr(task, "track", ""),
        frame=getattr(task, "frame", ""),
        stack_info=True,
        status="failure",
        exception=exception.__str__(),
        traceback=traceback.format_exc().splitlines(),
    )


@luigi.Task.event_handler(luigi.Event.SUCCESS)
def on_success(task):
    """Capture any Task Succes here."""
    TASK_LOGGER.info(
        task=task.get_task_family(),
        params=task.to_str_params(),
        track=getattr(task, "track", ""),
        frame=getattr(task, "frame", ""),
        status="success",
    )


def get_scenes(burst_data_csv):
    df = pd.read_csv(burst_data_csv)
    scene_dates = [_dt for _dt in sorted(df.date.unique())]

    frames_data = []

    for _date in scene_dates:
        df_subset = df[df["date"] == _date]
        polarizations = df_subset.polarization.unique()
        df_subset_new = df_subset[df_subset["polarization"] == polarizations[0]]

        complete_frame = True
        for swath in [1, 2, 3]:
            swath_df = df_subset_new[df_subset_new.swath == "IW{}".format(swath)]
            swath_df = swath_df.sort_values(by="acquistion_datetime", ascending=True)
            for row in swath_df.itertuples():
                missing_bursts = row.missing_master_bursts.strip("][")
                if missing_bursts:
                    complete_frame = False

        # HACK: Until we implement https://github.com/GeoscienceAustralia/gamma_insar/issues/200
        # - this assert son't even fail as long as the #200 hack is in place
        # - (and once it's removed, this should assert - basically a reminder for the issue)
        assert(complete_frame)

        dt = datetime.datetime.strptime(_date, "%Y-%m-%d")
        frames_data.append((dt, complete_frame, polarizations))

    return frames_data


def find_scenes_in_range(
    master_dt, date_list, thres_days: int, include_closest: bool = True
):
    """
    Creates a list of frame dates that within range of a master date.

    :param master_dt:
        The master date in which we are searching for scenes relative to.
    :param date_list:
        The list which we're searching for dates in.
    :param thres_days:
        The number of days threshold in which scenes must be within relative to
        the master date.
    :param include_closest:
        When true - if there exist slc frames on either side of the master date, which are NOT
        within the threshold window then the closest date from each side will be
        used instead of no scene at all.
    """

    # We do everything with datetime.date's (can't mix and match date vs. datetime)
    if isinstance(master_dt, datetime.datetime):
        master_dt = master_dt.date()
    elif not isinstance(master_dt, datetime.date):
        master_dt = datetime.date(master_dt)

    thresh_dt = datetime.timedelta(days=thres_days)
    tree_lhs = []  # This was the 'lower' side in the bash...
    tree_rhs = []  # This was the 'upper' side in the bash...
    closest_lhs = None
    closest_rhs = None
    closest_lhs_diff = None
    closest_rhs_diff = None

    for dt in date_list:
        if isinstance(dt, datetime.datetime):
            dt = dt.date()
        elif not isinstance(master_dt, datetime.date):
            dt = datetime.date(dt)

        dt_diff = dt - master_dt

        # Skip scenes that match the master date
        if dt_diff.days == 0:
            continue

        # Record closest scene
        if dt_diff < datetime.timedelta(0):
            is_closer = closest_lhs is None or dt_diff > closest_lhs_diff
            closest_lhs = dt if is_closer else closest_lhs
            closest_lhs_diff = dt_diff
        else:
            is_closer = closest_rhs is None or dt_diff < closest_rhs_diff
            closest_rhs = dt if is_closer else closest_rhs
            closest_rhs_diff = dt_diff

        # Skip scenes outside threshold window
        if abs(dt_diff) > thresh_dt:
            continue

        if dt_diff < datetime.timedelta(0):
            tree_lhs.append(dt)
        else:
            tree_rhs.append(dt)

    # Use closest scene if none are in threshold window
    if include_closest:
        if len(tree_lhs) == 0 and closest_lhs is not None:
            _LOG.info(
                f"Date difference to closest slave greater than {thres_days} days, using closest slave only: {closest_lhs}"
            )
            tree_lhs = [closest_lhs]

        if len(tree_rhs) == 0 and closest_rhs is not None:
            _LOG.info(
                f"Date difference to closest slave greater than {thres_days} days, using closest slave only: {closest_rhs}"
            )
            tree_rhs = [closest_rhs]

    return tree_lhs, tree_rhs


def create_slave_coreg_tree(master_dt, date_list, thres_days=63):
    """
    Creates a set of co-registration lists containing subsets of the prior set, to create a tree-like co-registration structure.

    Notes from the bash on :thres_days: parameter:
        #thres_days=93 # three months, S1A/B repeats 84, 90, 96, ... (90 still ok, 96 too long)
        # -> some slaves with zero averages for azimuth offset refinement
        thres_days=63 # three months, S1A/B repeats 54, 60, 66, ... (60 still ok, 66 too long)
         -> 63 days seems to be a good compromise between runtime and coregistration success
        #thres_days=51 # maximum 7 weeks, S1A/B repeats 42, 48, 54, ... (48 still ok, 54 too long)
        # -> longer runtime compared to 63, similar number of badly coregistered scenes
        # do slaves with time difference less than thres_days
    """

    # We do everything with datetime.date's (can't mix and match date vs. datetime)
    if isinstance(master_dt, datetime.datetime):
        master_dt = master_dt.date()
    elif not isinstance(master_dt, datetime.date):
        master_dt = datetime.date(master_dt)

    lists = []

    # Note: when compositing the lists, rhs comes first because the bash puts the rhs as
    # the "lower" part of the tree, which seems to appear first in the list file...
    #
    # I've opted for rhs vs. lhs because it's more obvious, newer scenes are to the right
    # in sequence as they're greater than, older scenes are to the left / less than.

    # Initial Master<->Slave coreg list
    lhs, rhs = find_scenes_in_range(master_dt, date_list, thres_days)
    last_list = lhs + rhs

    while len(last_list) > 0:
        lists.append(last_list)

        if last_list[0] < master_dt:
            lhs, rhs = find_scenes_in_range(last_list[0], date_list, thres_days)
            sub_list1 = lhs
        else:
            sub_list1 = []

        if last_list[-1] > master_dt:
            lhs, rhs = find_scenes_in_range(last_list[-1], date_list, thres_days)
            sub_list2 = rhs
        else:
            sub_list2 = []

        last_list = sub_list1 + sub_list2

    return lists


def calculate_master(scenes_list) -> datetime:
    slc_dates = [
        datetime.datetime.strptime(scene.strip(), __DATE_FMT__).date()
        for scene in scenes_list
    ]
    return sorted(slc_dates, reverse=True)[int(len(slc_dates) / 2)]


def read_primary_date(outdir: Path):
    with (outdir / 'lists' / 'primary_ref_scene').open() as f:
        date = f.readline().strip()

    return datetime.datetime.strptime(date, __DATE_FMT__).date()


class ExternalFileChecker(luigi.ExternalTask):
    """checks the external dependencies."""

    filename = luigi.Parameter()

    def output(self):
        return luigi.LocalTarget(str(self.filename))


class ListParameter(luigi.Parameter):
    """Converts luigi parameters separated by comma to a list."""

    def parse(self, arguments):
        return arguments.split(",")


def _forward_kwargs(cls, kwargs):
    ids = cls.get_param_names()

    return {k:v for k,v in kwargs.items() if k in ids}


def mk_clean_dir(path: Path):
    # Clear directory in case it has incomplete data from an interrupted run we've resumed
    if path.exists():
        shutil.rmtree(path)

    path.mkdir(parents=True, exist_ok=True)


def read_rlks_alks(ml_file: Path):
    with ml_file.open("r") as src:
        for line in src.readlines():
            if line.startswith("rlks"):
                rlks = int(line.strip().split(":")[1])
            if line.startswith("alks"):
                alks = int(line.strip().split(":")[1])

    return rlks, alks


class SlcDataDownload(luigi.Task):
    """
    Runs single slc scene extraction task
    """

    slc_scene = luigi.Parameter()
    poeorb_path = luigi.Parameter()
    resorb_path = luigi.Parameter()
    output_dir = luigi.Parameter()
    polarization = luigi.ListParameter()
    workdir = luigi.Parameter()

    def output(self):
        return luigi.LocalTarget(
            Path(str(self.workdir)).joinpath(
                f"{Path(str(self.slc_scene)).stem}_slc_download.out"
            )
        )

    def run(self):
        log = STATUS_LOGGER.bind(slc_scene=self.slc_scene)

        download_obj = S1DataDownload(
            Path(str(self.slc_scene)),
            list(self.polarization),
            Path(str(self.poeorb_path)),
            Path(str(self.resorb_path)),
        )
        failed = False

        outdir = Path(self.output_dir)
        outdir.mkdir(parents=True, exist_ok=True)

        try:
            download_obj.slc_download(outdir)
        except:
            log.error("SLC download failed with exception", exc_info=True)
            failed = True
        finally:
            with self.output().open("w") as f:
                if failed:
                    f.write(f"{Path(self.slc_scene).name}")
                else:
                    f.write("")


class InitialSetup(luigi.Task):
    """
    Runs the initial setup of insar processing workflow by
    creating required directories and file lists
    """

    proc_file = luigi.Parameter()
    start_date = luigi.Parameter()
    end_date = luigi.Parameter()
    vector_file = luigi.Parameter()
    database_name = luigi.Parameter()
    orbit = luigi.Parameter()
    sensor = luigi.Parameter()
    polarization = luigi.ListParameter(default=["VV"])
    track = luigi.Parameter()
    frame = luigi.Parameter()
    outdir = luigi.Parameter()
    workdir = luigi.Parameter()
    burst_data_csv = luigi.Parameter()
    poeorb_path = luigi.Parameter()
    resorb_path = luigi.Parameter()
    cleanup = luigi.BoolParameter()

    def output(self):
        return luigi.LocalTarget(
            Path(str(self.workdir)).joinpath(
                f"{self.track}_{self.frame}_initialsetup_status_logs.out"
            )
        )

    def run(self):
        log = STATUS_LOGGER.bind(track_frame=f"{self.track}_{self.frame}")
<<<<<<< HEAD
        log.info("initial setup task", sensor_filter=self.sensor)
=======
        log.info("initial setup task", sensor=self.sensor)

        outdir = Path(self.outdir)
>>>>>>> 5da9a8d9

        # get the relative orbit number, which is int value of the numeric part of the track name
        rel_orbit = int(re.findall(r"\d+", str(self.track))[0])

        # get slc input information
        slc_query_results = query_slc_inputs(
            str(self.database_name),
            str(self.vector_file),
            self.start_date,
            self.end_date,
            str(self.orbit),
            rel_orbit,
            list(self.polarization),
            self.sensor
        )

        if slc_query_results is None:
            raise ValueError(
                f"Nothing was returned for {self.track}_{self.frame} "
                f"start_date: {self.start_date} "
                f"end_date: {self.end_date} "
                f"orbit: {self.orbit}"
            )

        # here scenes_list and download_list are overwritten for each polarization
        # IW products in conflict-free mode products VV and VH polarization over land
        slc_inputs_df = pd.concat(
            [slc_inputs(slc_query_results[pol]) for pol in list(self.polarization)]
        )

        # download slc data
        download_dir = outdir / __RAW__

        os.makedirs(download_dir, exist_ok=True)

        download_list = slc_inputs_df.url.unique()
        download_tasks = []
        for slc_url in download_list:
            scene_date = Path(slc_url).name.split("_")[5].split("T")[0]
            download_tasks.append(
                SlcDataDownload(
                    slc_scene=slc_url.rstrip(),
                    polarization=self.polarization,
                    poeorb_path=self.poeorb_path,
                    resorb_path=self.resorb_path,
                    workdir=self.workdir,
                    output_dir=Path(download_dir).joinpath(scene_date),
                )
            )
        yield download_tasks

        # Detect scenes w/ incomplete/bad raw data, and remove those scenes from
        # processing while logging the situation for post-processing analysis.
        drop_whole_date_if_corrupt = True

        if drop_whole_date_if_corrupt:
            for _task in download_tasks:
                with open(_task.output().path) as fid:
                    failed_file = fid.readline().strip()
                    if not failed_file:
                        continue

                    scene_date = failed_file.split("_")[5].split("T")[0]
                    log.info(
                        f"corrupted zip file {failed_file}, removed whole date {scene_date} from processing"
                    )

                    scene_date = f"{scene_date[0:4]}-{scene_date[4:6]}-{scene_date[6:8]}"
                    indexes = slc_inputs_df[slc_inputs_df["date"].astype(str) == scene_date].index
                    slc_inputs_df.drop(indexes, inplace=True)
        else:
            for _task in download_tasks:
                with open(_task.output().path) as fid:
                    out_name = fid.readline().rstrip()
                    if re.match(SLC_PATTERN, out_name):
                        log.info(
                            f"corrupted zip file {out_name} removed from further processing"
                        )
                        indexes = slc_inputs_df[
                            slc_inputs_df["url"].map(lambda x: Path(x).name) == out_name
                        ].index
                        slc_inputs_df.drop(indexes, inplace=True)

        # save slc burst data details which is used by different tasks
        slc_inputs_df.to_csv(self.burst_data_csv)

        # Write reference scene before we start processing
        formatted_scene_dates = set([str(dt).replace("-", "") for dt in slc_inputs_df["date"]])
        ref_scene_date = calculate_master(formatted_scene_dates)
        log.info("Automatically computed primary reference scene date", ref_scene_date=ref_scene_date)

        with open(outdir / 'lists' / 'primary_ref_scene', 'w') as ref_scene_file:
            ref_scene_file.write(ref_scene_date.strftime(__DATE_FMT__))

        # Write scenes list
        with open(outdir / 'lists' / 'scenes.list', 'w') as scenes_list_file:
            scenes_list_file.write('\n'.join(sorted(formatted_scene_dates)))

        with self.output().open("w") as out_fid:
            out_fid.write("")


@requires(InitialSetup)
class CreateGammaDem(luigi.Task):
    """
    Runs create gamma dem task
    """

    dem_img = luigi.Parameter()

    def output(self):
        return luigi.LocalTarget(
            Path(self.workdir).joinpath(
                f"{self.track}_{self.frame}_creategammadem_status_logs.out"
            )
        )

    def run(self):
        log = STATUS_LOGGER.bind(track_frame=f"{self.track}_{self.frame}")
        log.info("create gamma dem task")

        gamma_dem_dir = Path(self.outdir).joinpath(__DEM_GAMMA__)
        mk_clean_dir(gamma_dem_dir)

        kwargs = {
            "gamma_dem_dir": gamma_dem_dir,
            "dem_img": self.dem_img,
            "track_frame": f"{self.track}_{self.frame}",
            "shapefile": self.vector_file,
        }

        create_gamma_dem(**kwargs)
        with self.output().open("w") as out_fid:
            out_fid.write("")


class ProcessSlc(luigi.Task):
    """
    Runs single slc processing task
    """

    scene_date = luigi.Parameter()
    raw_path = luigi.Parameter()
    polarization = luigi.Parameter()
    burst_data = luigi.Parameter()
    slc_dir = luigi.Parameter()
    workdir = luigi.Parameter()
    ref_master_tab = luigi.Parameter(default=None)

    def output(self):
        return luigi.LocalTarget(
            Path(str(self.workdir)).joinpath(
                f"{self.scene_date}_{self.polarization}_slc_logs.out"
            )
        )

    def run(self):
        (Path(self.slc_dir) / str(self.scene_date)).mkdir(parents=True, exist_ok=True)

        slc_job = SlcProcess(
            str(self.raw_path),
            str(self.slc_dir),
            str(self.polarization),
            str(self.scene_date),
            str(self.burst_data),
            self.ref_master_tab,
        )

        slc_job.main()

        with self.output().open("w") as f:
            f.write("")


@requires(InitialSetup)
class CreateFullSlc(luigi.Task):
    """
    Runs the create full slc tasks
    """

    proc_file = luigi.Parameter()

    def output(self):
        return luigi.LocalTarget(
            Path(self.workdir).joinpath(
                f"{self.track}_{self.frame}_createfullslc_status_logs.out"
            )
        )

    def run(self):
        log = STATUS_LOGGER.bind(track_frame=f"{self.track}_{self.frame}")
        log.info("create full slc task")

        slc_dir = Path(self.outdir).joinpath(__SLC__)
        os.makedirs(slc_dir, exist_ok=True)

        slc_frames = get_scenes(self.burst_data_csv)

        # first create slc for one complete frame which will be a reference frame
        # to resize the incomplete frames.
        resize_master_tab = None
        resize_master_scene = None
        resize_master_pol = None
        for _dt, status_frame, _pols in slc_frames:
            slc_scene = _dt.strftime(__DATE_FMT__)
            for _pol in _pols:
                if status_frame:
                    resize_task = ProcessSlc(
                        scene_date=slc_scene,
                        raw_path=Path(self.outdir).joinpath(__RAW__),
                        polarization=_pol,
                        burst_data=self.burst_data_csv,
                        slc_dir=slc_dir,
                        workdir=self.workdir,
                    )
                    yield resize_task
                    resize_master_tab = Path(slc_dir).joinpath(
                        slc_scene, f"{slc_scene}_{_pol.upper()}_tab"
                    )
                    break
            if resize_master_tab is not None:
                if resize_master_tab.exists():
                    resize_master_scene = slc_scene
                    resize_master_pol = _pol
                    break

        # need at least one complete frame to enable further processing of the stacks
        # The frame definition were generated using all sentinel-1 acquisition dataset, thus
        # only processing a temporal subset might encounter stacks with all scene's frame
        # not forming a complete master frame.
        # TODO: Generate a new reference frame using scene that has least number of bursts
        # (as we can't subset smaller scenes to larger)
        if resize_master_tab is None:
            raise ValueError(
                f"Not a  single complete frames were available {self.track}_{self.frame}"
            )

        slc_tasks = []
        for _dt, status_frame, _pols in slc_frames:
            slc_scene = _dt.strftime(__DATE_FMT__)
            for _pol in _pols:
                if _pol not in self.polarization:
                    continue
                if slc_scene == resize_master_scene and _pol == resize_master_pol:
                    continue
                slc_tasks.append(
                    ProcessSlc(
                        scene_date=slc_scene,
                        raw_path=Path(self.outdir).joinpath(__RAW__),
                        polarization=_pol,
                        burst_data=self.burst_data_csv,
                        slc_dir=slc_dir,
                        workdir=self.workdir,
                        ref_master_tab=resize_master_tab,
                    )
                )
        yield slc_tasks

        # Remove any failed scenes from upstream processing if SLC files fail processing
        slc_inputs_df = pd.read_csv(self.burst_data_csv)
        rewrite = False
        for _slc_task in slc_tasks:
            with open(_slc_task.output().path) as fid:
                slc_date = fid.readline().rstrip()
                if re.match(r"^[0-9]{8}", slc_date):
                    slc_date = f"{slc_date[0:4]}-{slc_date[4:6]}-{slc_date[6:8]}"
                    log.info(
                        f"slc processing failed for scene for {slc_date}: removed from further processing"
                    )
                    indexes = slc_inputs_df[slc_inputs_df["date"] == slc_date].index
                    slc_inputs_df.drop(indexes, inplace=True)
                    rewrite = True

        # rewrite the burst_data_csv with removed scenes
        if rewrite:
            log.info(
                f"re-writing the burst data csv files after removing failed slc scenes"
            )
            slc_inputs_df.to_csv(self.burst_data_csv)

        with self.output().open("w") as out_fid:
            out_fid.write("")


class ProcessSlcMosaic(luigi.Task):
    """
    This task runs the final SLC mosaic step using the mean rlks/alks values
    """

    scene_date = luigi.Parameter()
    raw_path = luigi.Parameter()
    polarization = luigi.Parameter()
    burst_data = luigi.Parameter()
    slc_dir = luigi.Parameter()
    outdir = luigi.Parameter()
    workdir = luigi.Parameter()
    ref_master_tab = luigi.Parameter(default=None)
    rlks = luigi.IntParameter()
    alks = luigi.IntParameter()

    def output(self):
        return luigi.LocalTarget(
            Path(str(self.workdir)).joinpath(
                f"{self.scene_date}_{self.polarization}_slc_subset_logs.out"
            )
        )

    def run(self):
        slc_job = SlcProcess(
            str(self.raw_path),
            str(self.slc_dir),
            str(self.polarization),
            str(self.scene_date),
            str(self.burst_data),
            self.ref_master_tab,
        )

        slc_job.main_mosaic(int(self.rlks), int(self.alks))

        with self.output().open("w") as f:
            f.write("")


@requires(CreateFullSlc)
class CreateSlcMosaic(luigi.Task):
    """
    Runs the slc subsetting tasks
    """

    proc_file = luigi.Parameter()
    multi_look = luigi.IntParameter()

    def output(self):
        return luigi.LocalTarget(
            Path(self.workdir).joinpath(
                f"{self.track}_{self.frame}_createslcmosaic_status_logs.out"
            )
        )

    def run(self):
        log = STATUS_LOGGER.bind(track_frame=f"{self.track}_{self.frame}")
        log.info("subset slc task")

        slc_dir = Path(self.outdir).joinpath(__SLC__)
        slc_frames = get_scenes(self.burst_data_csv)

        # Get all VV par files and compute range and azimuth looks
        slc_par_files = []
        for _dt, status_frame, _pols in slc_frames:
            slc_scene = _dt.strftime(__DATE_FMT__)
            for _pol in _pols:
                if _pol not in self.polarization or _pol.upper() != "VV":
                    continue
                slc_par = pjoin(
                    self.outdir,
                    __SLC__,
                    slc_scene,
                    f"{slc_scene}_{_pol.upper()}.slc.par",
                )
                if not exists(slc_par):
                    raise FileNotFoundError(f"missing {slc_par} file")
                slc_par_files.append(Path(slc_par))

        # range and azimuth looks are only computed from VV polarization
        rlks, alks, *_ = calculate_mean_look_values(
            slc_par_files,
            int(str(self.multi_look)),
        )

        # first create slc for one complete frame which will be a reference frame
        # to resize the incomplete frames.
        resize_master_tab = None
        resize_master_scene = None
        resize_master_pol = None
        for _dt, status_frame, _pols in slc_frames:
            slc_scene = _dt.strftime(__DATE_FMT__)
            for _pol in _pols:
                if status_frame:
                    resize_task = ProcessSlcMosaic(
                        scene_date=slc_scene,
                        raw_path=Path(self.outdir).joinpath(__RAW__),
                        polarization=_pol,
                        burst_data=self.burst_data_csv,
                        slc_dir=slc_dir,
                        outdir=self.outdir,
                        workdir=self.workdir,
                        rlks=rlks,
                        alks=alks
                    )
                    yield resize_task
                    resize_master_tab = Path(slc_dir).joinpath(
                        slc_scene, f"{slc_scene}_{_pol.upper()}_tab"
                    )
                    break
            if resize_master_tab is not None:
                if resize_master_tab.exists():
                    resize_master_scene = slc_scene
                    resize_master_pol = _pol
                    break

        # need at least one complete frame to enable further processing of the stacks
        # The frame definition were generated using all sentinel-1 acquisition dataset, thus
        # only processing a temporal subset might encounter stacks with all scene's frame
        # not forming a complete master frame.
        # TODO implement a method to resize a stacks to new frames definition
        # TODO Generate a new reference frame using scene that has least number of missing burst
        if resize_master_tab is None:
            raise ValueError(
                f"Not a  single complete frames were available {self.track}_{self.frame}"
            )

        slc_tasks = []
        for _dt, status_frame, _pols in slc_frames:
            slc_scene = _dt.strftime(__DATE_FMT__)
            for _pol in _pols:
                if _pol not in self.polarization:
                    continue
                if slc_scene == resize_master_scene and _pol == resize_master_pol:
                    continue
                slc_tasks.append(
                    ProcessSlcMosaic(
                        scene_date=slc_scene,
                        raw_path=Path(self.outdir).joinpath(__RAW__),
                        polarization=_pol,
                        burst_data=self.burst_data_csv,
                        slc_dir=slc_dir,
                        outdir=self.outdir,
                        workdir=self.workdir,
                        ref_master_tab=resize_master_tab,
                        rlks=rlks,
                        alks=alks
                    )
                )
        yield slc_tasks

        # clean up raw data directory immediately (as it's tens of GB / the sooner we delete it the better)
        raw_data_path = Path(self.outdir).joinpath(__RAW__)
        if self.cleanup and Path(raw_data_path).exists():
            shutil.rmtree(raw_data_path)

        with self.output().open("w") as out_fid:
            out_fid.write("")


class ReprocessSingleSLC(luigi.Task):
    """
    This task reprocesses a single SLC scene (including multilook) from scratch.

    This task is completely self-sufficient, it will download it's own raw data.

    This task assumes it is re-processing a partially completed job, and as such
    assumes this task would only be used if SLC processing had succeeded earlier,
    thus assumes the existence of multilook status output containing rlks/alks.
    """

    proc_file = luigi.Parameter()
    track = luigi.Parameter()
    frame = luigi.Parameter()
    polarization = luigi.Parameter()

    burst_data_csv = luigi.Parameter()

    poeorb_path = luigi.Parameter()
    resorb_path = luigi.Parameter()

    scene_date = luigi.Parameter()
    ref_master_tab = luigi.Parameter()

    outdir = luigi.Parameter()
    workdir = luigi.Parameter()

    resume_token = luigi.Parameter()

    def output_path(self):
        return Path(
            f"{self.track}_{self.frame}_reprocess_{self.scene_date}_{self.polarization}_{self.resume_token}_status.out"
        )

    def progress_path(self):
        return Path(self.workdir) / self.output_path().with_suffix(".progress")

    def output(self):
        return luigi.LocalTarget(self.output_path())

    def progress(self):
        if not self.progress_path().exists():
            return None

        with self.progress_path().open() as file:
            return file.read().strip()

    def set_progress(self, value):
        with self.progress_path().open("w") as file:
            return file.write(value)

    def get_key_outputs(self):
        workdir = Path(self.workdir)

        # Read rlks/alks from multilook status
        mlk_status = workdir / f"{self.track}_{self.frame}_createmultilook_status_logs.out"
        if not mlk_status.exists():
            raise ValueError(f"Failed to reprocess SLC, missing multilook status: {mlk_status}")

        rlks, alks = read_rlks_alks(mlk_status)

        pol = self.polarization.upper()

        slc_dir = Path(self.outdir).joinpath(__SLC__) / self.scene_date
        slc = slc_dir / SlcFilenames.SLC_FILENAME.value.format(self.scene_date, pol)
        slc_par = slc_dir / SlcFilenames.SLC_PAR_FILENAME.value.format(self.scene_date, pol)

        mli = slc_dir / MliFilenames.MLI_FILENAME.value.format(scene_date=self.scene_date, pol=pol, rlks=str(rlks))
        mli_par = slc_dir / MliFilenames.MLI_PAR_FILENAME.value.format(scene_date=self.scene_date, pol=pol, rlks=str(rlks))

        return [slc, slc_par, mli, mli_par]

    def run(self):
        workdir = Path(self.workdir)

        # Read rlks/alks from multilook status
        mlk_status = workdir / f"{self.track}_{self.frame}_createmultilook_status_logs.out"
        if not mlk_status.exists():
            raise ValueError(f"Failed to reprocess SLC, missing multilook status: {mlk_status}")

        rlks, alks = read_rlks_alks(mlk_status)

        # Read scenes CSV and schedule SLC download via URLs
        if self.progress() is None:
            slc_inputs_df = pd.read_csv(self.burst_data_csv)

            download_dir = Path(str(self.outdir)).joinpath(__RAW__)
            os.makedirs(download_dir, exist_ok=True)

            download_list = slc_inputs_df.url.unique()
            download_tasks = []

            for slc_url in download_list:
                url_scene_date = Path(slc_url).name.split("_")[5].split("T")[0]

                if url_scene_date == self.scene_date:
                    download_task = SlcDataDownload(
                        slc_scene=slc_url.rstrip(),
                        polarization=self.polarization,
                        poeorb_path=self.poeorb_path,
                        resorb_path=self.resorb_path,
                        workdir=self.workdir,
                        output_dir=Path(download_dir).joinpath(url_scene_date),
                    )

                    # Force re-download, we clean raw data so the output status file is a lie...
                    if download_task.output().exists():
                        download_task.output().remove()

                    download_tasks.append(download_task)

            self.set_progress("download_tasks")
            yield download_tasks

        slc_dir = Path(self.outdir).joinpath(__SLC__)
        slc = slc_dir / self.scene_date / SlcFilenames.SLC_FILENAME.value.format(self.scene_date, self.polarization.upper())
        slc_par = slc_dir / self.scene_date / SlcFilenames.SLC_PAR_FILENAME.value.format(self.scene_date, self.polarization.upper())

        if self.progress() == "download_tasks":
            slc_task = ProcessSlc(
                scene_date=self.scene_date,
                raw_path=Path(self.outdir).joinpath(__RAW__),
                polarization=self.polarization,
                burst_data=self.burst_data_csv,
                slc_dir=slc_dir,
                workdir=self.workdir,
                ref_master_tab=self.ref_master_tab,
            )

            if slc_task.output().exists():
                slc_task.output().remove()

            self.set_progress("slc_task")
            yield slc_task

        if not slc.exists():
            raise ValueError(f'Critical failure reprocessing SLC, slc file not found: {slc}')

        if self.progress() == "slc_task":
            mosaic_task = ProcessSlcMosaic(
                scene_date=self.scene_date,
                raw_path=Path(self.outdir).joinpath(__RAW__),
                polarization=self.polarization,
                burst_data=self.burst_data_csv,
                slc_dir=slc_dir,
                outdir=self.outdir,
                workdir=self.workdir,
                ref_master_tab=self.ref_master_tab,
                rlks=rlks,
                alks=alks,
            )

            if mosaic_task.output().exists():
                mosaic_task.output().remove()

            self.set_progress("mosaic_task")
            yield mosaic_task

        if self.progress() == "mosaic_task":
            mli_task = Multilook(
                slc=slc,
                slc_par=slc_par,
                rlks=rlks,
                alks=alks,
                workdir=self.workdir,
            )

            if mli_task.output().exists():
                mli_task.output().remove()

            self.set_progress("mli_task")
            yield mli_task

        # Quick sanity check, we shouldn't get this far unless mli_task was scheduled
        if self.progress() != "mli_task":
            raise RuntimeError("Unexpected dynamic dependency error in ReprocessSingleSLC task")

        with self.output().open("w") as f:
            f.write(str(datetime.datetime.now()))


class Multilook(luigi.Task):
    """
    Produces multilooked SLC given a specified rlks/alks for multilooking
    """

    slc = luigi.Parameter()
    slc_par = luigi.Parameter()
    rlks = luigi.IntParameter()
    alks = luigi.IntParameter()
    workdir = luigi.Parameter()

    def output(self):
        return luigi.LocalTarget(
            Path(str(self.workdir)).joinpath(f"{Path(str(self.slc)).stem}_ml_logs.out")
        )

    def run(self):
        multilook(
            Path(str(self.slc)),
            Path(str(self.slc_par)),
            int(str(self.rlks)),
            int(str(self.alks)),
        )
        with self.output().open("w") as f:
            f.write("")


@requires(CreateSlcMosaic)
class CreateMultilook(luigi.Task):
    """
    Runs creation of multi-look image task
    """

    proc_file = luigi.Parameter()
    multi_look = luigi.IntParameter()

    def output(self):
        return luigi.LocalTarget(
            Path(self.workdir).joinpath(
                f"{self.track}_{self.frame}_createmultilook_status_logs.out"
            )
        )

    def run(self):
        log = STATUS_LOGGER.bind(track_frame=f"{self.track}_{self.frame}")
        log.info("create multi-look task")

        # calculate the mean range and azimuth look values
        slc_dir = Path(self.outdir).joinpath(__SLC__)
        slc_frames = get_scenes(self.burst_data_csv)
        slc_par_files = []

        for _dt, status_frame, _pols in slc_frames:
            slc_scene = _dt.strftime(__DATE_FMT__)
            for _pol in _pols:
                if _pol not in self.polarization:
                    continue
                slc_par = pjoin(
                    self.outdir,
                    __SLC__,
                    slc_scene,
                    f"{slc_scene}_{_pol.upper()}.slc.par",
                )
                if not exists(slc_par):
                    raise FileNotFoundError(f"missing {slc_par} file")
                slc_par_files.append(Path(slc_par))

        # range and azimuth looks are only computed from VV polarization
        rlks, alks, *_ = calculate_mean_look_values(
            [_par for _par in slc_par_files if "VV" in _par.stem],
            int(str(self.multi_look)),
        )

        # multi-look jobs run
        ml_jobs = []
        for slc_par in slc_par_files:
            slc = slc_par.with_suffix("")
            ml_jobs.append(
                Multilook(
                    slc=slc, slc_par=slc_par, rlks=rlks, alks=alks, workdir=self.workdir
                )
            )

        yield ml_jobs

        with self.output().open("w") as out_fid:
            out_fid.write("rlks:\t {}\n".format(str(rlks)))
            out_fid.write("alks:\t {}".format(str(alks)))


@requires(CreateMultilook)
class CalcInitialBaseline(luigi.Task):
    """
    Runs calculation of initial baseline task
    """

    proc_file = luigi.Parameter()
    master_scene_polarization = luigi.Parameter(default="VV")

    def output(self):
        return luigi.LocalTarget(
            Path(self.workdir).joinpath(
                f"{self.track}_{self.frame}_calcinitialbaseline_status_logs.out"
            )
        )

    def run(self):
        log = STATUS_LOGGER.bind(track_frame=f"{self.track}_{self.frame}")
        log.info("calculate baseline task")

        outdir = Path(self.outdir)

        # Load the gamma proc config file
        with open(str(self.proc_file), "r") as proc_fileobj:
            proc_config = ProcConfig.from_file(proc_fileobj, outdir)

        slc_frames = get_scenes(self.burst_data_csv)
        slc_par_files = []
        polarizations = [self.master_scene_polarization]
        for _dt, _, _pols in slc_frames:
            slc_scene = _dt.strftime(__DATE_FMT__)

            if self.master_scene_polarization in _pols:
                slc_par = pjoin(
                    self.outdir,
                    __SLC__,
                    slc_scene,
                    "{}_{}.slc.par".format(slc_scene, self.master_scene_polarization),
                )
            else:
                slc_par = pjoin(
                    self.outdir,
                    __SLC__,
                    slc_scene,
                    "{}_{}.slc.par".format(slc_scene, _pols[0]),
                )
                polarizations.append(_pols[0])

            if not exists(slc_par):
                raise FileNotFoundError(f"missing {slc_par} file")

            slc_par_files.append(Path(slc_par))

        baseline = BaselineProcess(
            slc_par_files,
            list(set(polarizations)),
            master_scene=read_primary_date(outdir),
            outdir=outdir,
        )

        # creates a ifg list based on sbas-network
        baseline.sbas_list(nmin=int(proc_config.min_connect), nmax=int(proc_config.max_connect))

        with self.output().open("w") as out_fid:
            out_fid.write("")


@requires(CreateGammaDem, CalcInitialBaseline)
class CoregisterDemMaster(luigi.Task):
    """
    Runs co-registration of DEM and master scene
    """

    multi_look = luigi.IntParameter()
    master_scene_polarization = luigi.Parameter(default="VV")
    master_scene = luigi.OptionalParameter(default=None)

    def output(self):
        return luigi.LocalTarget(
            Path(self.workdir).joinpath(
                f"{self.track}_{self.frame}_coregisterdemmaster_status_logs.out"
            )
        )

    def run(self):
        log = STATUS_LOGGER.bind(track_frame=f"{self.track}_{self.frame}")
        log.info("co-register master-dem task")

        outdir = Path(self.outdir)

        # Read rlks/alks from multilook status
        ml_file = f"{self.track}_{self.frame}_createmultilook_status_logs.out"
        rlks, alks = read_rlks_alks(Path(self.workdir) / ml_file)

        master_scene = read_primary_date(outdir)

        master_slc = pjoin(
            outdir,
            __SLC__,
            master_scene.strftime(__DATE_FMT__),
            "{}_{}.slc".format(
                master_scene.strftime(__DATE_FMT__), self.master_scene_polarization
            ),
        )

        master_slc_par = Path(master_slc).with_suffix(".slc.par")
        dem = (
            outdir
            .joinpath(__DEM_GAMMA__)
            .joinpath(f"{self.track}_{self.frame}.dem")
        )
        dem_par = dem.with_suffix(dem.suffix + ".par")

        dem_outdir = outdir / __DEM__
        mk_clean_dir(dem_outdir)

        coreg = CoregisterDem(
            rlks=rlks,
            alks=alks,
            shapefile=str(self.vector_file),
            dem=dem,
            slc=Path(master_slc),
            dem_par=dem_par,
            slc_par=master_slc_par,
            dem_outdir=dem_outdir,
            multi_look=self.multi_look,
        )

        coreg.main()

        with self.output().open("w") as out_fid:
            out_fid.write("")


class CoregisterSlave(luigi.Task):
    """
    Runs the master-slave co-registration task
    """

    proc_file = luigi.Parameter()
    list_idx = luigi.Parameter()
    slc_master = luigi.Parameter()
    slc_slave = luigi.Parameter()
    slave_mli = luigi.Parameter()
    range_looks = luigi.IntParameter()
    azimuth_looks = luigi.IntParameter()
    ellip_pix_sigma0 = luigi.Parameter()
    dem_pix_gamma0 = luigi.Parameter()
    r_dem_master_mli = luigi.Parameter()
    rdc_dem = luigi.Parameter()
    geo_dem_par = luigi.Parameter()
    dem_lt_fine = luigi.Parameter()
    outdir = luigi.Parameter()
    workdir = luigi.Parameter()

    def output(self):
        return luigi.LocalTarget(
            Path(self.workdir).joinpath(
                f"{Path(str(self.slc_master)).stem}_{Path(str(self.slc_slave)).stem}_coreg_logs.out"
            )
        )

    def run(self):
        log = STATUS_LOGGER.bind(outdir=self.outdir, slc_master=self.slc_master, slc_slave=self.slc_slave)
        log.info("Beginning SLC coregistration")

        # Load the gamma proc config file
        with open(str(self.proc_file), "r") as proc_fileobj:
            proc_config = ProcConfig.from_file(proc_fileobj, self.outdir)

        failed = False

        # Run SLC coreg in an exception handler that doesn't propagate exception into Luigi
        # This is to allow processing to fail without stopping the Luigi pipeline, and thus
        # allows as many scenes as possible to fully process even if some scenes fail.
        try:
            coreg_slave = CoregisterSlc(
                proc=proc_config,
                list_idx=str(self.list_idx),
                slc_master=Path(str(self.slc_master)),
                slc_slave=Path(str(self.slc_slave)),
                slave_mli=Path(str(self.slave_mli)),
                range_looks=int(str(self.range_looks)),
                azimuth_looks=int(str(self.azimuth_looks)),
                ellip_pix_sigma0=Path(str(self.ellip_pix_sigma0)),
                dem_pix_gamma0=Path(str(self.dem_pix_gamma0)),
                r_dem_master_mli=Path(str(self.r_dem_master_mli)),
                rdc_dem=Path(str(self.rdc_dem)),
                geo_dem_par=Path(str(self.geo_dem_par)),
                dem_lt_fine=Path(str(self.dem_lt_fine)),
            )

            coreg_slave.main()
            log.info("SLC coregistration complete")
        except Exception as e:
            log.error("SLC coregistration failed with exception", exc_info=True)
            failed = True
        finally:
            # We flag a task as complete no matter if the scene failed or not!
            # - however we do write if the scene failed, so it can be reprocessed
            # - later automatically if need be.
            with self.output().open("w") as f:
                f.write("FAILED" if failed else "")


@requires(CoregisterDemMaster)
class CreateCoregisterSlaves(luigi.Task):
    """
    Runs the co-registration tasks.

    The first batch of tasks produced is the master-slave coregistration, followed
    up by each sub-tree of slave-slave coregistrations in the coregistration network.
    """

    proc_file = luigi.Parameter()
    master_scene_polarization = luigi.Parameter(default="VV")
    master_scene = luigi.OptionalParameter(default=None)

    def output(self):
        return luigi.LocalTarget(
            Path(self.workdir).joinpath(
                f"{self.track}_{self.frame}_coregister_slaves_status_logs.out"
            )
        )

    def trigger_resume(self, reprocess_dates, reprocess_failed_scenes):
        log = STATUS_LOGGER.bind(track_frame=f"{self.track}_{self.frame}")

        # Remove our output to re-trigger this job, which will trigger CoregisterSlave
        # for all dates, however only those missing outputs will run.
        output = self.output()

        if output.exists():
            output.remove()

        # Remove completion status files for any failed SLC coreg tasks
        triggered_pairs = []

        if reprocess_failed_scenes:
            for status_out in Path(self.workdir).glob("*_coreg_logs.out"):
                with status_out.open("r") as file:
                    contents = file.read().splitlines()

                if len(contents) > 0 and "FAILED" in contents[0]:
                    parts = status_out.name.split("_")
                    master_date, slave_date = parts[0], parts[2]

                    triggered_pairs.append((master_date, slave_date))

                    log.info(f"Resuming SLC coregistration ({master_date}, {slave_date}) because of FAILED processing")
                    status_out.unlink()

        # Remove completion status files for any we're asked to
        for date in reprocess_dates:
            for status_out in Path(self.workdir).glob(f"*_*_{date}_*_coreg_logs.out"):
                parts = status_out.name.split("_")
                master_date, slave_date = parts[0], parts[2]

                triggered_pairs.append((master_date, slave_date))

                log.info(f"Resuming SLC coregistration ({master_date}, {slave_date}) because of dependency")
                status_out.unlink()

        return triggered_pairs


    def get_base_kwargs(self):
        outdir = Path(self.outdir)

        # Load the gamma proc config file
        with open(str(self.proc_file), "r") as proc_fileobj:
            proc_config = ProcConfig.from_file(proc_fileobj, outdir)

        slc_frames = get_scenes(self.burst_data_csv)

        master_scene = read_primary_date(outdir)

        # get range and azimuth looked values
        ml_file = Path(self.workdir).joinpath(
            f"{self.track}_{self.frame}_createmultilook_status_logs.out"
        )
        rlks, alks = read_rlks_alks(ml_file)

        master_scene = master_scene.strftime(__DATE_FMT__)
        master_slc_prefix = (
            f"{master_scene}_{str(self.master_scene_polarization).upper()}"
        )
        master_slc_rlks_prefix = f"{master_slc_prefix}_{rlks}rlks"
        r_dem_master_slc_prefix = f"r{master_slc_prefix}"

        dem_dir = outdir / __DEM__
        dem_filenames = CoregisterDem.dem_filenames(
            dem_prefix=master_slc_rlks_prefix, outdir=dem_dir
        )
        slc_master_dir = outdir / __SLC__ / master_scene
        dem_master_names = CoregisterDem.dem_master_names(
            slc_prefix=master_slc_rlks_prefix,
            r_slc_prefix=r_dem_master_slc_prefix,
            outdir=slc_master_dir,
        )
        kwargs = {
            "proc_file": self.proc_file,
            "list_idx": "-",
            "slc_master": slc_master_dir.joinpath(f"{master_slc_prefix}.slc"),
            "range_looks": rlks,
            "azimuth_looks": alks,
            "ellip_pix_sigma0": dem_filenames["ellip_pix_sigma0"],
            "dem_pix_gamma0": dem_filenames["dem_pix_gam"],
            "r_dem_master_mli": dem_master_names["r_dem_master_mli"],
            "rdc_dem": dem_filenames["rdc_dem"],
            "geo_dem_par": dem_filenames["geo_dem_par"],
            "dem_lt_fine": dem_filenames["dem_lt_fine"],
            "outdir": self.outdir,
            "workdir": Path(self.workdir),
        }

        return kwargs

    def run(self):
        log = STATUS_LOGGER.bind(track_frame=f"{self.track}_{self.frame}")
        log.info("co-register master-slaves task")

        outdir = Path(self.outdir)

        # Load the gamma proc config file
        with open(str(self.proc_file), "r") as proc_fileobj:
            proc_config = ProcConfig.from_file(proc_fileobj, outdir)

        slc_frames = get_scenes(self.burst_data_csv)

        master_scene = read_primary_date(outdir)

        coreg_tree = create_slave_coreg_tree(
            master_scene, [dt for dt, _, _ in slc_frames]
        )

        master_polarizations = [
            pols for dt, _, pols in slc_frames if dt.date() == master_scene
        ]
        assert len(master_polarizations) == 1

        # TODO if master polarization data does not exist in SLC archive then
        # TODO choose other polarization or raise Error.
        if self.master_scene_polarization not in master_polarizations[0]:
            raise ValueError(
                f"{self.master_scene_polarization}  not available in SLC data for {master_scene}"
            )

        # get range and azimuth looked values
        ml_file = Path(self.workdir).joinpath(
            f"{self.track}_{self.frame}_createmultilook_status_logs.out"
        )
        rlks, alks = read_rlks_alks(ml_file)

        master_scene = master_scene.strftime(__DATE_FMT__)
        master_slc_prefix = (
            f"{master_scene}_{str(self.master_scene_polarization).upper()}"
        )

        slc_master_dir = outdir / __SLC__ / master_scene

        kwargs = self.get_base_kwargs()

        slave_coreg_jobs = []

        # need to account for master scene with polarization different than
        # the one used in coregistration of dem and master scene
        master_pol_coreg = set(list(master_polarizations[0])) - {
            str(self.master_scene_polarization).upper()
        }
        for pol in master_pol_coreg:
            master_slc_prefix = f"{master_scene}_{pol.upper()}"
            kwargs["slc_slave"] = slc_master_dir.joinpath(f"{master_slc_prefix}.slc")
            kwargs["slave_mli"] = slc_master_dir.joinpath(
                f"{master_slc_prefix}_{rlks}rlks.mli"
            )
            slave_coreg_jobs.append(CoregisterSlave(**kwargs))

        for list_index, list_dates in enumerate(coreg_tree):
            list_index += 1  # list index is 1-based
            list_frames = [i for i in slc_frames if i[0].date() in list_dates]

            # Write list file
            list_file_path = outdir / proc_config.list_dir / f"slaves{list_index}.list"
            if not list_file_path.parent.exists():
                list_file_path.parent.mkdir(parents=True)

            with open(list_file_path, "w") as listfile:
                list_date_strings = [
                    dt.strftime(__DATE_FMT__) for dt, _, _ in list_frames
                ]
                listfile.write("\n".join(list_date_strings))

            # Bash passes '-' for slaves1.list, and list_index there after.
            if list_index > 1:
                kwargs["list_idx"] = list_index

            for _dt, _, _pols in list_frames:
                slc_scene = _dt.strftime(__DATE_FMT__)
                if slc_scene == master_scene:
                    continue

                slave_dir = outdir / __SLC__ / slc_scene
                for _pol in _pols:
                    if _pol not in self.polarization:
                        continue

                    slave_slc_prefix = f"{slc_scene}_{_pol.upper()}"
                    kwargs["slc_slave"] = slave_dir.joinpath(f"{slave_slc_prefix}.slc")
                    kwargs["slave_mli"] = slave_dir.joinpath(
                        f"{slave_slc_prefix}_{rlks}rlks.mli"
                    )
                    slave_coreg_jobs.append(CoregisterSlave(**kwargs))

        yield slave_coreg_jobs

        with self.output().open("w") as f:
            f.write("")


class ProcessIFG(luigi.Task):
    """
    Runs the interferogram processing tasks.
    """

    proc_file = luigi.Parameter()
    vector_file = luigi.Parameter()
    track = luigi.Parameter()
    frame = luigi.Parameter()
    outdir = luigi.Parameter()
    workdir = luigi.Parameter()

    master_date = luigi.Parameter()
    slave_date = luigi.Parameter()

    def output(self):
        return luigi.LocalTarget(
            Path(self.workdir).joinpath(
                f"{self.track}_{self.frame}_ifg_{self.master_date}-{self.slave_date}_status_logs.out"
            )
        )

    def run(self):
        log = STATUS_LOGGER.bind(outdir=self.outdir, master_date=self.master_date, slave_date=self.slave_date)
        log.info("Beginning interferogram processing")

        # Load the gamma proc config file
        with open(str(self.proc_file), 'r') as proc_fileobj:
            proc_config = ProcConfig.from_file(proc_fileobj, self.outdir)

        # Run IFG processing in an exception handler that doesn't propagate exception into Luigi
        # This is to allow processing to fail without stopping the Luigi pipeline, and thus
        # allows as many scenes as possible to fully process even if some scenes fail.
        failed = False
        try:
            ic = IfgFileNames(proc_config, Path(self.vector_file), self.master_date, self.slave_date, self.outdir)
            dc = DEMFileNames(proc_config, self.outdir)
            tc = TempFileConfig(ic)

            # Run interferogram processing workflow w/ ifg width specified in r_master_mli par file
            with open(Path(self.outdir) / ic.r_master_mli_par, 'r') as fileobj:
                ifg_width = get_ifg_width(fileobj)

            # Make sure output IFG dir is clean/empty, in case
            # we're resuming an incomplete/partial job.
            mk_clean_dir(ic.ifg_dir)

            run_workflow(
                proc_config,
                ic,
                dc,
                tc,
                ifg_width)

            log.info("Interferogram complete")
        except Exception as e:
            log.error("Interferogram failed with exception", exc_info=True)
            failed = True
        finally:
            # We flag a task as complete no matter if the scene failed or not!
            with self.output().open("w") as f:
                f.write("FAILED" if failed else "")


@requires(CreateCoregisterSlaves)
class CreateProcessIFGs(luigi.Task):
    """
    Runs the interferogram processing tasks.
    """

    proc_file = luigi.Parameter()
    vector_file = luigi.Parameter()
    track = luigi.Parameter()
    frame = luigi.Parameter()
    outdir = luigi.Parameter()
    workdir = luigi.Parameter()

    def output(self):
        return luigi.LocalTarget(
            Path(self.workdir).joinpath(
                f"{self.track}_{self.frame}_create_ifgs_status_logs.out"
            )
        )

    def trigger_resume(self, reprocess_failed_scenes=True):
        log = STATUS_LOGGER.bind(track_frame=f"{self.track}_{self.frame}")

        # Load the gamma proc config file
        with open(str(self.proc_file), 'r') as proc_fileobj:
            proc_config = ProcConfig.from_file(proc_fileobj, self.outdir)

        # Remove our output to re-trigger this job, which will trigger ProcessIFGs
        # for all date pairs, however only those missing IFG outputs will run.
        output = self.output()

        if output.exists():
            output.remove()

        # Remove completion status files for IFGs tasks that are missing outputs
        # - this is distinct from those that raised errors explicitly, to handle
        # - cases people have manually deleted outputs (accidentally or intentionally)
        # - and cases where jobs have been terminated mid processing.
        reprocess_pairs = []

        ifgs_list = Path(self.outdir) / proc_config.list_dir / proc_config.ifg_list
        if ifgs_list.exists():
            with open(ifgs_list) as ifg_list_file:
                ifgs_list = [dates.split(",") for dates in ifg_list_file.read().splitlines()]

            for master_date, slave_date in ifgs_list:
                ic = IfgFileNames(proc_config, Path(self.vector_file), master_date, slave_date, self.outdir)

                # Check for existence of filtered coh geocode files, if neither exist we need to re-run.
                ifg_filt_coh_geo_out = ic.ifg_dir / ic.ifg_filt_coh_geocode_out
                ifg_filt_coh_geo_out_tiff = ic.ifg_dir / ic.ifg_filt_coh_geocode_out_tiff

                if not ic.ifg_filt_coh_geocode_out.exists() and not ifg_filt_coh_geo_out_tiff.exists():
                    log.info(f"Resuming IFG ({master_date},{slave_date}) because of missing geocode outputs")
                    reprocess_pairs.append((master_date, slave_date))

        # Remove completion status files for any failed SLC coreg tasks.
        # This is probably slightly redundant, but we 'do' write FAILED to status outs
        # in the error handler, thus for cases this occurs but the above logic doesn't
        # apply, we have this as well just in case.
        if reprocess_failed_scenes:
            for status_out in Path(self.workdir).glob("*_ifg_*_status_logs.out"):
                with status_out.open("r") as file:
                    contents = file.read().splitlines()

                if len(contents) > 0 and "FAILED" in contents[0]:
                    master_date, slave_date = re.split("[-_]", status_out.stem)[2:3]

                    log.info(f"Resuming IFG ({master_date},{slave_date}) because of FAILED processing")
                    reprocess_pairs.append((master_date, slave_date))

        reprocess_pairs = set(reprocess_pairs)

        # Any pairs that need reprocessing, we remove the status file of + clean the tree
        for master_date, slave_date in reprocess_pairs:
            status_file = self.workdir / f"{self.track}_{self.frame}_ifg_{master_date}-{slave_date}_status_logs.out"

            # Remove Luigi status file
            if status_file.exists():
                status_file.unlink()

        return reprocess_pairs

    def run(self):
        log = STATUS_LOGGER.bind(track_frame=f"{self.track}_{self.frame}")
        log.info("Process interferograms task")

        # Load the gamma proc config file
        with open(str(self.proc_file), 'r') as proc_fileobj:
            proc_config = ProcConfig.from_file(proc_fileobj, self.outdir)

        # Parse ifg_list to schedule jobs for each interferogram
        with open(Path(self.outdir) / proc_config.list_dir / proc_config.ifg_list) as ifg_list_file:
            ifgs_list = [dates.split(",") for dates in ifg_list_file.read().splitlines()]

        jobs = []
        for master_date, slave_date in ifgs_list:
            jobs.append(
                ProcessIFG(
                    proc_file=self.proc_file,
                    vector_file=self.vector_file,
                    track=self.track,
                    frame=self.frame,
                    outdir=self.outdir,
                    workdir=self.workdir,
                    master_date=master_date,
                    slave_date=slave_date
                )
            )

        yield jobs

        with self.output().open("w") as f:
            f.write("")


class TriggerResume(luigi.Task):
    """
    This job triggers resumption of processing for a specific track/frame/sensor/polarisation over a date range
    """

    track = luigi.Parameter()
    frame = luigi.Parameter()

    master_scene = luigi.OptionalParameter(default=None)

    # Note: This task needs to take all the parameters the others do,
    # so we can re-create the other tasks for resuming
    proc_file = luigi.Parameter()
    vector_file = luigi.Parameter()
    burst_data_csv = luigi.Parameter()
    start_date = luigi.DateParameter()
    end_date = luigi.DateParameter()
    sensor = luigi.Parameter()
    polarization = luigi.ListParameter()
    cleanup = luigi.BoolParameter()
    outdir = luigi.Parameter()
    workdir = luigi.Parameter()
    database_name = luigi.Parameter()
    orbit = luigi.Parameter()
    dem_img = luigi.Parameter()
    multi_look = luigi.IntParameter()
    poeorb_path = luigi.Parameter()
    resorb_path = luigi.Parameter()

    resume = luigi.BoolParameter()
    reprocess_failed = luigi.BoolParameter()
    resume_token = luigi.Parameter()

    def output_path(self):
        return Path(f"{self.track}_{self.frame}_resume_pipeline_{self.resume_token}_status.out")

    def output(self):
        return luigi.LocalTarget(Path(self.workdir) / self.output_path())

    def triggered_path(self):
        return Path(self.workdir) / self.output_path().with_suffix(".triggered")

    def run(self):
        log = STATUS_LOGGER.bind(outdir=self.outdir, workdir=self.workdir)

        #kwargs = {k:v for k,v in self.get_params()}

        # Remove args that are just for this task
        #for arg in ["resume", "reprocess_failed", "resume_token"]:
        #    del kwargs[arg]

        # Note: The above doesn't work, and I'm not too sure why... so we're
        # manually re-creating kwargs just like the ARD task does...
        kwargs = {
            "proc_file": self.proc_file,
            "vector_file": self.vector_file,
            "start_date": self.start_date,
            "end_date": self.end_date,
            "sensor": self.sensor,
            "database_name": self.database_name,
            "polarization": self.polarization,
            "track": self.track,
            "frame": self.frame,
            "outdir": self.outdir,
            "workdir": self.workdir,
            "orbit": self.orbit,
            "dem_img": self.dem_img,
            "poeorb_path": self.poeorb_path,
            "resorb_path": self.resorb_path,
            "multi_look": self.multi_look,
            "burst_data_csv": self.burst_data_csv,
            "cleanup": self.cleanup,
        }

        outdir = Path(self.outdir)

        # Load the gamma proc config file
        with open(str(self.proc_file), 'r') as proc_fileobj:
            proc_config = ProcConfig.from_file(proc_fileobj, outdir)

        slc_coreg_task = CreateCoregisterSlaves(**kwargs)
        ifgs_task = CreateProcessIFGs(**kwargs)

        # Note: the following logic does NOT detect/resume bad SLCs or DEM, it only handles
        # reprocessing of bad/missing coregs and IFGs currently.

        # Count number of completed products
        num_completed_coregs = len(list(Path(self.workdir).glob("*_coreg_logs.out")))
        num_completed_ifgs = len(list(Path(self.workdir).glob("*_ifg_*_status_logs.out")))

        log.info(
            f"TriggerResume from {num_completed_coregs}x coreg and {num_completed_ifgs}x IFGs",
            num_completed_coregs=num_completed_coregs,
            num_completed_ifgs=num_completed_ifgs
        )

        # If we have no products, just resume the normal pipeline
        if num_completed_coregs == 0 and num_completed_ifgs == 0:
            log.info("No products need resuming, continuing w/ normal pipeline...")

            if slc_coreg_task.output().exists():
                slc_coreg_task.output().remove()

            if ifgs_task.output().exists():
                ifgs_task.output().remove()

            self.triggered_path().touch()

        # Read rlks/alks
        ml_file = Path(self.workdir).joinpath(
            f"{self.track}_{self.frame}_createmultilook_status_logs.out"
        )

        if ml_file.exists():
            rlks, alks = read_rlks_alks(ml_file)

        # But if multilook hasn't been run, we never did IFGs/SLC coreg...
        # thus we should simply resume the normal pipeline.
        else:
            log.info("Multi-look never ran, continuing w/ normal pipeline...")
            self.triggered_path().touch()

        if not self.triggered_path().exists():
            prerequisite_tasks = []

            tfs = outdir.name
            log.info(f"Resuming {tfs}")

            # Trigger IFGs resume, this will tell us what pairs are being reprocessed
            reprocessed_ifgs = ifgs_task.trigger_resume(self.reprocess_failed)
            log.info("Re-processing IFGs", list=reprocessed_ifgs)

            # We need to verify the SLC inputs still exist for these IFGs... if not, reprocess
            reprocessed_slc_coregs = []
            reprocessed_single_slcs = []

            for master_date, slave_date in reprocessed_ifgs:
                ic = IfgFileNames(proc_config, Path(self.vector_file), master_date, slave_date, outdir)

                # We re-use ifg's own input handling to detect this
                try:
                    validate_ifg_input_files(ic)
                except ProcessIfgException as e:
                    pol = proc_config.polarisation
                    status_out = f"{master_date}_{pol}_{slave_date}_{pol}_coreg_logs.out"
                    status_out = Path(self.workdir) / status_out

                    log.info("Triggering SLC reprocessing as coregistrations missing", missing=e.missing_files)

                    if status_out.exists():
                        status_out.unlink()

                    # Note: We intentionally don't clean master/slave SLC dirs as they
                    # contain files besides coreg we don't want to remove. SLC coreg
                    # can be safely re-run over it's existing files deterministically.

                    reprocessed_slc_coregs.append(master_date)
                    reprocessed_slc_coregs.append(slave_date)

                    # Add tertiary scene (if any)
                    for slc_scene in [master_date, slave_date]:
                        # Re-use slc coreg task for parameter acquisition
                        coreg_kwargs = slc_coreg_task.get_base_kwargs()
                        del coreg_kwargs["proc_file"]
                        del coreg_kwargs["outdir"]
                        del coreg_kwargs["workdir"]
                        list_idx = "-"

                        for list_file_path in (outdir / proc_config.list_dir).glob("slaves*.list"):
                            list_file_idx = int(list_file_path.stem[6:])

                            with list_file_path.open('r') as file:
                               list_dates = file.read().splitlines()

                            if slc_scene in list_dates:
                                if list_file_idx > 1:
                                    list_idx = list_file_idx

                                break

                        coreg_kwargs["list_idx"] = list_idx

                        slave_dir = outdir / __SLC__ / slc_scene
                        slave_slc_prefix = f"{slc_scene}_{pol}"
                        coreg_kwargs["slc_slave"] = slave_dir / f"{slave_slc_prefix}.slc"
                        coreg_kwargs["slave_mli"] = slave_dir / f"{slave_slc_prefix}_{rlks}rlks.mli"
                        coreg_task = CoregisterSlc(proc=proc_config, **coreg_kwargs)

                        tertiary_date = coreg_task.get_tertiary_coreg_scene()

                        if tertiary_date:
                            reprocessed_single_slcs.append(tertiary_date)

            # Finally trigger SLC coreg resumption (which will process related to above)
            triggered_slc_coregs = slc_coreg_task.trigger_resume(reprocessed_slc_coregs, self.reprocess_failed)
            for master_date, slave_date in triggered_slc_coregs:
                reprocessed_slc_coregs.append(slave_date)

                reprocessed_single_slcs.append(master_date)
                reprocessed_single_slcs.append(slave_date)

            reprocessed_slc_coregs = set(reprocessed_slc_coregs)
            reprocessed_single_slcs = set(reprocessed_single_slcs) | reprocessed_slc_coregs

            if len(reprocessed_single_slcs) > 0:
                # Unfortunately if we're missing SLC coregs, we may also need to reprocess the SLC
                #
                # Note: As the ARD task really only supports all-or-nothing for SLC processing,
                # the fact we have ifgs that need reprocessing implies we got well and truly past SLC
                # processing successfully in previous run(s) as the (ifgs list / sbas baseline can't
                # exist without having completed SLC processing...
                #
                # so we literally just need to reproduce the DEM+SLC files for coreg again.

                # Compute master scene
                master_scene = read_primary_date(outdir)

                # Trigger SLC processing for master scene (for master DEM coreg)
                reprocessed_single_slcs.add(master_scene.strftime(__DATE_FMT__))

                # Trigger SLC processing for other scenes (for SLC coreg)
                existing_single_slcs = set()

                for date in reprocessed_single_slcs:
                    slc_reprocess = ReprocessSingleSLC(
                        proc_file = self.proc_file,
                        track = self.track,
                        frame = self.frame,
                        polarization = proc_config.polarisation,
                        burst_data_csv = self.burst_data_csv,
                        poeorb_path = self.poeorb_path,
                        resorb_path = self.resorb_path,
                        scene_date = date,
                        ref_master_tab = None,  # FIXME: GH issue #200
                        outdir = self.outdir,
                        workdir = self.workdir,
                        # This is to prevent tasks from prior resumes from clashing with
                        # future resumes.
                        resume_token = self.resume_token
                    )

                    slc_files_exist = all([i.exists() for i in slc_reprocess.get_key_outputs()])

                    if slc_files_exist:
                        log.info(
                            f"SLC for {date} already processed",
                            files=slc_reprocess.get_key_outputs()
                        )
                        existing_single_slcs.add(date)
                        continue

                    prerequisite_tasks.append(slc_reprocess)

                reprocessed_single_slcs -= existing_single_slcs
                log.info("Re-processing singular SLCs", list=reprocessed_single_slcs)
                log.info("Re-processing SLC coregistrations", list=reprocessed_slc_coregs)

                # Trigger DEM tasks if we're re-processing SLC coreg as well
                #
                # Note: We don't add this to pre-requisite tasks, it's implied by
                # CreateCoregisterSlaves's @requires
                dem_task = CreateGammaDem(**_forward_kwargs(CreateGammaDem, kwargs))
                coreg_dem_task = CoregisterDemMaster(**_forward_kwargs(CoregisterDemMaster, kwargs))

                if dem_task.output().exists():
                    dem_task.output().remove()

                if coreg_dem_task.output().exists():
                    coreg_dem_task.output().remove()

            self.triggered_path().touch()

            # Yield pre-requisite tasks first
            if prerequisite_tasks:
                log.info("Issuing pre-requisite reprocessing tasks")
                yield prerequisite_tasks

        if not ifgs_task.output().exists():
            # and then finally resume the normal processing pipeline
            log.info("Issuing resumption of standard pipeline tasks")
            yield ifgs_task

        with self.output().open("w") as f:
            f.write("")


class ARD(luigi.WrapperTask):
    """
    Runs the InSAR ARD pipeline using GAMMA software.

    -----------------------------------------------------------------------------
    minimum parameter required to run using default luigi Parameter set in luigi.cfg
    ------------------------------------------------------------------------------
    usage:{
        luigi --module process_gamma ARD
        --proc-file <path to the .proc config file>
        --vector-file <path to a vector file (.shp)>
        --start-date <start date of SLC acquisition>
        --end-date <end date of SLC acquisition>
        --workdir <base working directory where luigi logs will be stored>
        --outdir <output directory where processed data will be stored>
        --local-scheduler (use only local-scheduler)
        --workers <number of workers>
    }
    """

    proc_file = luigi.Parameter()
    vector_file_list = luigi.Parameter(significant=False)
    start_date = luigi.DateParameter(significant=False)
    end_date = luigi.DateParameter(significant=False)
    sensor = luigi.Parameter(significant=False, default=None)
    polarization = luigi.ListParameter(default=["VV", "VH"], significant=False)
    cleanup = luigi.BoolParameter(
        default=False, significant=False, parsing=luigi.BoolParameter.EXPLICIT_PARSING
    )
    outdir = luigi.Parameter(significant=False)
    workdir = luigi.Parameter(significant=False)
    database_name = luigi.Parameter()
    orbit = luigi.Parameter()
    dem_img = luigi.Parameter()
    multi_look = luigi.IntParameter()
    poeorb_path = luigi.Parameter()
    resorb_path = luigi.Parameter()
    resume = luigi.BoolParameter(
        default=False, significant=False, parsing=luigi.BoolParameter.EXPLICIT_PARSING
    )
    reprocess_failed = luigi.BoolParameter(
        default=False, significant=False, parsing=luigi.BoolParameter.EXPLICIT_PARSING
    )

    def requires(self):
        log = STATUS_LOGGER.bind(vector_file_list=Path(self.vector_file_list).stem)

        # generate (just once) a unique token for tasks that need to re-run
        if self.resume:
            if not hasattr(self, 'resume_token'):
                self.resume_token = datetime.datetime.now().strftime("%Y%m%d-%H%M")

        # Coregistration processing
        ard_tasks = []
        self.output_dirs = []

        with open(self.vector_file_list, "r") as fid:
            vector_files = fid.readlines()
            for vector_file in vector_files:
                vector_file = vector_file.rstrip()

                # Match <track>_<frame> prefix syntax
                # Note: this doesn't match _<sensor> suffix which is unstructured
                if not re.match(__TRACK_FRAME__, Path(vector_file).stem):
                    msg = f"{Path(vector_file).stem} should be of {__TRACK_FRAME__} format"
                    log.error(msg)
                    raise ValueError(msg)

                # Extract info from shapefile
                vec_file_parts = Path(vector_file).stem.split("_")
                if len(vec_file_parts) != 3:
                    msg = f"File '{vector_file}' does not match <track>_<frame>_<sensor>"
                    log.error(msg)
                    raise ValueError(msg)

                # Extract <track>_<frame>_<sensor> from shapefile (eg: T118D_F32S_S1A.shp)
                track, frame, shapefile_sensor = vec_file_parts
                # Issue #180: We should validate this against the actual metadata in the file

                # Query SLC inputs for this location (extent specified by vector/shape file)
                rel_orbit = int(re.findall(r"\d+", str(track))[0])
                slc_query_results = query_slc_inputs(
                    str(self.database_name),
                    str(vector_file),
                    self.start_date,
                    self.end_date,
                    str(self.orbit),
                    rel_orbit,
                    list(self.polarization),
                    self.sensor
                )

                if slc_query_results is None:
                    raise ValueError(
                        f"Nothing was returned for {self.track}_{self.frame} "
                        f"start_date: {self.start_date} "
                        f"end_date: {self.end_date} "
                        f"orbit: {self.orbit}"
                    )

                # Determine the selected sensor(s) from the query, for directory naming
                selected_sensors = set()

                for pol, dated_scenes in slc_query_results.items():
                    for date, swathes in dated_scenes.items():
                        for swath, scenes in swathes.items():
                            for slc_id, slc_metadata in scenes.items():
                                if "sensor" in slc_metadata:
                                    selected_sensors.add(slc_metadata["sensor"])

                selected_sensors = "_".join(sorted(selected_sensors))

                tfs = f"{track}_{frame}_{selected_sensors}"
                outdir = Path(str(self.outdir)) / tfs
                workdir = Path(str(self.workdir)) / tfs

                self.output_dirs.append(outdir)

                os.makedirs(outdir / 'lists', exist_ok=True)
                os.makedirs(workdir, exist_ok=True)

                kwargs = {
                    "proc_file": self.proc_file,
                    "vector_file": vector_file,
                    "start_date": self.start_date,
                    "end_date": self.end_date,
                    "sensor": self.sensor,
                    "database_name": self.database_name,
                    "polarization": self.polarization,
                    "track": track,
                    "frame": frame,
                    "outdir": outdir,
                    "workdir": workdir,
                    "orbit": self.orbit,
                    "dem_img": self.dem_img,
                    "poeorb_path": self.poeorb_path,
                    "resorb_path": self.resorb_path,
                    "multi_look": self.multi_look,
                    "burst_data_csv": pjoin(outdir, f"{track}_{frame}_burst_data.csv"),
                    "cleanup": self.cleanup,
                }

                if self.resume:
                    ard_tasks.append(TriggerResume(resume_token=self.resume_token, **kwargs))
                else:
                    ard_tasks.append(CreateProcessIFGs(**kwargs))

        yield ard_tasks

    def run(self):
        log = STATUS_LOGGER

        # Finally once all ARD pipeline dependencies are complete (eg: data processing is complete)
        # - we cleanup files that are no longer required as outputs.
        if not self.cleanup:
            log.info("Cleanup of unused files skipped, all files being kept")
            return

        log.info("Cleaning up unused files")

        required_files = [
            # IFG files
            "INT/**/*_geo_unw.tif",
            "INT/**/*_flat_geo_coh.tif",
            "INT/**/*_flat_geo_int.tif",
            "INT/**/*_filt_geo_coh.tif",
            "INT/**/*_filt_geo_int.tif",
            "INT/**/*_base.par",
            "INT/**/*_bperp.par",
            "INT/**/*_geo_unw*.png",
            "INT/**/*_flat_geo_int.png",
            "INT/**/*_flat_int",

            # SLC files
            "SLC/**/r*rlks.mli",
            "SLC/**/r*rlks.mli.par",
            "SLC/**/r*.slc.par",
            "SLC/**/*sigma0.tif",
            "SLC/**/*gamma0.tif",
            "SLC/**/ACCURACY_WARNING",

            # DEM files
            "DEM/**/*rlks_geo_to_rdc.lt",
            "DEM/**/*_geo.dem",
            "DEM/**/*_geo.dem.par",
            "DEM/**/diff_*rlks.par",
            "DEM/**/*_geo.lv_phi",
            "DEM/**/*_geo.lv_theta",
            "DEM/**/*_rdc.dem",

            # Keep all lists and top level files
            "lists/*",
            "*"
        ]

        # Generate a list of required files we want to keep
        keep_files = []

        for outdir in self.output_dirs:
            for pattern in required_files:
                keep_files += outdir.glob(pattern)

        # Iterate every single output dir, and remove any file that's not required
        for outdir in self.output_dirs:
            for file in outdir.rglob("*"):
                if file.is_dir():
                    continue

                is_required = any([file.samefile(i) for i in keep_files])

                if not is_required:
                    log.info("Cleaning up file", file=file)
                    file.unlink()
                else:
                    log.info("Keeping required file", file=file)


def run():
    with open("insar-log.jsonl", "a") as fobj:
        structlog.configure(logger_factory=structlog.PrintLoggerFactory(fobj))
        luigi.run()


if __name__ == "__name__":
    run()<|MERGE_RESOLUTION|>--- conflicted
+++ resolved
@@ -381,13 +381,9 @@
 
     def run(self):
         log = STATUS_LOGGER.bind(track_frame=f"{self.track}_{self.frame}")
-<<<<<<< HEAD
-        log.info("initial setup task", sensor_filter=self.sensor)
-=======
         log.info("initial setup task", sensor=self.sensor)
 
         outdir = Path(self.outdir)
->>>>>>> 5da9a8d9
 
         # get the relative orbit number, which is int value of the numeric part of the track name
         rel_orbit = int(re.findall(r"\d+", str(self.track))[0])
