--- conflicted
+++ resolved
@@ -17,11 +17,8 @@
 import shutil
 import osgeo.gdal
 import json
-<<<<<<< HEAD
 import geopandas
-=======
 import pkg_resources
->>>>>>> d33ad160
 
 import insar
 from insar.constant import SCENE_DATE_FMT, SlcFilenames, MliFilenames
@@ -2409,7 +2406,30 @@
 
         # Extract <track>_<frame>_<sensor> from shapefile (eg: T118D_F32S_S1A.shp)
         track, frame, shapefile_sensor = vec_file_parts
-        # Issue #180: We should validate this against the actual metadata in the file
+
+        # Ensure shapefile is for a single track/frame IF it specifies such info
+        # and that it matches the specified track/frame intended for the job.
+        #
+        # Note: Ideally we don't get track/frame/sensor from shape file at all,
+        # these should be task parameters (still need to validate shapefile against that though)
+        shapefile_dbf = geopandas.GeoDataFrame.from_file(shape_file.with_suffix(".dbf"))
+
+        if hasattr(shapefile_dbf, "frame_ID") and hasattr(shapefile_dbf, "track"):
+            dbf_frames = shapefile_dbf.frame_ID.unique()
+            dbf_tracks = shapefile_dbf.track.unique()
+
+            if len(dbf_frames) != 1:
+                raise Exception("Supplied shapefile contains more than one frame!")
+
+            if len(dbf_tracks) != 1:
+                raise Exception("Supplied shapefile contains more than one track!")
+
+            if dbf_frames[0].strip().lower() != frame.lower():  # dbf has full TxxD track definition
+                raise Exception("Supplied shapefile frame does not match job frame")
+
+            if dbf_tracks[0].strip() != track[1:-1]:  # dbf only has track number
+                raise Exception("Supplied shapefile track does not match job track")
+
 
         # Query SLC inputs for this location (extent specified by shape file)
         rel_orbit = int(re.findall(r"\d+", str(track))[0])
@@ -2554,91 +2574,6 @@
         ard_tasks = []
         self.output_dirs = []
 
-<<<<<<< HEAD
-        shape_file = Path(self.shape_file)
-
-        # FIXME: assuming track/frame/sensor-filter info from shapefile path is... dodgy.
-
-        # Match <track>_<frame> prefix syntax
-        # Note: this doesn't match _<sensor> suffix which is unstructured
-        if not re.match(__TRACK_FRAME__, shape_file.stem):
-            msg = f"{shape_file.stem} should be of {__TRACK_FRAME__} format"
-            log.error(msg)
-            raise ValueError(msg)
-
-        # Extract info from shapefile
-        vec_file_parts = shape_file.stem.split("_")
-        if len(vec_file_parts) != 3:
-            msg = f"File '{shape_file}' does not match <track>_<frame>_<sensor>"
-            log.error(msg)
-            raise ValueError(msg)
-
-        # Extract <track>_<frame>_<sensor> from shapefile (eg: T118D_F32S_S1A.shp)
-        track, frame, shapefile_sensor = vec_file_parts
-
-        # Ensure shapefile is for a single track/frame IF it specifies such info
-        # and that it matches the specified track/frame intended for the job.
-        #
-        # Note: Ideally we don't get track/frame/sensor from shape file at all,
-        # these should be task parameters (still need to validate shapefile against that though)
-        shapefile_dbf = geopandas.GeoDataFrame.from_file(shape_file.with_suffix(".dbf"))
-
-        if hasattr(shapefile_dbf, "frame_ID") and hasattr(shapefile_dbf, "track"):
-            dbf_frames = shapefile_dbf.frame_ID.unique()
-            dbf_tracks = shapefile_dbf.track.unique()
-
-            if len(dbf_frames) != 1:
-                raise Exception("Supplied shapefile contains more than one frame!")
-
-            if len(dbf_tracks) != 1:
-                raise Exception("Supplied shapefile contains more than one track!")
-
-            if dbf_frames[0].strip().lower() != frame.lower():  # dbf has full TxxD track definition
-                raise Exception("Supplied shapefile frame does not match job frame")
-
-            if dbf_tracks[0].strip() != track[1:-1]:  # dbf only has track number
-                raise Exception("Supplied shapefile track does not match job track")
-
-        # Query SLC inputs for this location (extent specified by shape file)
-        rel_orbit = int(re.findall(r"\d+", str(track))[0])
-        slc_query_results = query_slc_inputs(
-            proc_config.database_name,
-            str(shape_file),
-            self.start_date,
-            self.end_date,
-            orbit,
-            rel_orbit,
-            pols,
-            proc_config.sensor
-        )
-
-        if slc_query_results is None:
-            raise ValueError(
-                f"Nothing was returned for {track}_{frame} "
-                f"start_date: {self.start_date} "
-                f"end_date: {self.end_date} "
-                f"orbit: {orbit}"
-            )
-
-        # Determine the selected sensor(s) from the query, for directory naming
-        selected_sensors = set()
-
-        for pol, dated_scenes in slc_query_results.items():
-            for date, swathes in dated_scenes.items():
-                for swath, scenes in swathes.items():
-                    for slc_id, slc_metadata in scenes.items():
-                        if "sensor" in slc_metadata:
-                            selected_sensors.add(slc_metadata["sensor"])
-
-        selected_sensors = "_".join(sorted(selected_sensors))
-
-        # Kick off processing task in appropriate frame dirs
-        tfs = f"{track}_{frame}_{selected_sensors}"
-        outdir = Path(outdir) / tfs
-        jobdir = Path(jobdir) / tfs
-
-=======
->>>>>>> d33ad160
         self.output_dirs.append(outdir)
 
         kwargs = {
