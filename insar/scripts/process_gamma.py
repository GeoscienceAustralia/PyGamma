#!/usr/bin/env python

import datetime
import os
import re
import traceback
import os.path
from os.path import exists, join as pjoin
from pathlib import Path
import luigi
import luigi.configuration
import logging
import logging.config
import pandas as pd
from luigi.util import requires
import structlog
import shutil
import osgeo.gdal
import json
import pkg_resources
import geopandas
import pkg_resources
import geopandas

import insar
from insar.constant import SCENE_DATE_FMT, SlcFilenames, MliFilenames
from insar.generate_slc_inputs import query_slc_inputs, slc_inputs
from insar.calc_baselines_new import BaselineProcess
from insar.calc_multilook_values import multilook, calculate_mean_look_values
from insar.coregister_dem import CoregisterDem
from insar.coregister_slc import CoregisterSlc
from insar.make_gamma_dem import create_gamma_dem
from insar.process_s1_slc import SlcProcess
from insar.process_ifg import run_workflow, get_ifg_width, TempFileConfig, validate_ifg_input_files, ProcessIfgException
from insar.project import ProcConfig, DEMFileNames, IfgFileNames, ARDWorkflow

from insar.meta_data.s1_slc import S1DataDownload
from insar.logs import TASK_LOGGER, STATUS_LOGGER, COMMON_PROCESSORS

structlog.configure(processors=COMMON_PROCESSORS)
_LOG = structlog.get_logger("insar")

__RAW__ = "RAW_DATA"
__SLC__ = "SLC"
__DEM_GAMMA__ = "GAMMA_DEM"
__DEM__ = "DEM"
__IFG__ = "IFG"
__DATE_FMT__ = "%Y%m%d"
__TRACK_FRAME__ = r"^T[0-9][0-9]?[0-9]?[A|D]_F[0-9][0-9]?"

SLC_PATTERN = (
    r"^(?P<sensor>S1[AB])_"
    r"(?P<beam>S1|S2|S3|S4|S5|S6|IW|EW|WV|EN|N1|N2|N3|N4|N5|N6|IM)_"
    r"(?P<product>SLC|GRD|OCN)(?:F|H|M|_)_"
    r"(?:1|2)"
    r"(?P<category>S|A)"
    r"(?P<pols>SH|SV|DH|DV|VV|HH|HV|VH)_"
    r"(?P<start>[0-9]{8}T[0-9]{6})_"
    r"(?P<stop>[0-9]{8}T[0-9]{6})_"
    r"(?P<orbitNumber>[0-9]{6})_"
    r"(?P<dataTakeID>[0-9A-F]{6})_"
    r"(?P<productIdentifier>[0-9A-F]{4})"
    r"(?P<extension>.SAFE|.zip)$"
)


@luigi.Task.event_handler(luigi.Event.FAILURE)
def on_failure(task, exception):
    """Capture any Task Failure here."""
    TASK_LOGGER.exception(
        "Task failed",
        task=task.get_task_family(),
        params=task.to_str_params(),
        track=getattr(task, "track", ""),
        frame=getattr(task, "frame", ""),
        stack_info=True,
        status="failure",
        exception=exception.__str__(),
        traceback=traceback.format_exc().splitlines(),
    )


@luigi.Task.event_handler(luigi.Event.SUCCESS)
def on_success(task):
    """Capture any Task Succes here."""
    TASK_LOGGER.info(
        "Task succeeded",
        task=task.get_task_family(),
        params=task.to_str_params(),
        track=getattr(task, "track", ""),
        frame=getattr(task, "frame", ""),
        status="success",
    )


# TODO: This should take a master polarisation to filter on
def get_scenes(burst_data_csv):
    df = pd.read_csv(burst_data_csv)
    scene_dates = [_dt for _dt in sorted(df.date.unique())]

    frames_data = []

    for _date in scene_dates:
        df_subset = df[df["date"] == _date]
        polarizations = df_subset.polarization.unique()
        # TODO: This filter should be to master polarisation
        # (which is not necessarily polarizations[0])
        df_subset_new = df_subset[df_subset["polarization"] == polarizations[0]]

        complete_frame = True
        for swath in [1, 2, 3]:
            swath_df = df_subset_new[df_subset_new.swath == "IW{}".format(swath)]
            swath_df = swath_df.sort_values(by="acquistion_datetime", ascending=True)
            for row in swath_df.itertuples():
                missing_bursts = row.missing_master_bursts.strip("][")
                if missing_bursts:
                    complete_frame = False

        # HACK: Until we implement https://github.com/GeoscienceAustralia/gamma_insar/issues/200
        # - this simply refuses to present any scene with missing bursts to the luigi workflow
        assert(complete_frame)

        dt = datetime.datetime.strptime(_date, "%Y-%m-%d")
        frames_data.append((dt, complete_frame, polarizations))

    return frames_data


def find_scenes_in_range(
    master_dt, date_list, thres_days: int, include_closest: bool = True
):
    """
    Creates a list of frame dates that within range of a master date.

    :param master_dt:
        The master date in which we are searching for scenes relative to.
    :param date_list:
        The list which we're searching for dates in.
    :param thres_days:
        The number of days threshold in which scenes must be within relative to
        the master date.
    :param include_closest:
        When true - if there exist slc frames on either side of the master date, which are NOT
        within the threshold window then the closest date from each side will be
        used instead of no scene at all.
    """

    # We do everything with datetime.date's (can't mix and match date vs. datetime)
    if isinstance(master_dt, datetime.datetime):
        master_dt = master_dt.date()
    elif not isinstance(master_dt, datetime.date):
        master_dt = datetime.date(master_dt)

    thresh_dt = datetime.timedelta(days=thres_days)
    tree_lhs = []  # This was the 'lower' side in the bash...
    tree_rhs = []  # This was the 'upper' side in the bash...
    closest_lhs = None
    closest_rhs = None
    closest_lhs_diff = None
    closest_rhs_diff = None

    for dt in date_list:
        if isinstance(dt, datetime.datetime):
            dt = dt.date()
        elif not isinstance(master_dt, datetime.date):
            dt = datetime.date(dt)

        dt_diff = dt - master_dt

        # Skip scenes that match the master date
        if dt_diff.days == 0:
            continue

        # Record closest scene
        if dt_diff < datetime.timedelta(0):
            is_closer = closest_lhs is None or dt_diff > closest_lhs_diff
            closest_lhs = dt if is_closer else closest_lhs
            closest_lhs_diff = dt_diff
        else:
            is_closer = closest_rhs is None or dt_diff < closest_rhs_diff
            closest_rhs = dt if is_closer else closest_rhs
            closest_rhs_diff = dt_diff

        # Skip scenes outside threshold window
        if abs(dt_diff) > thresh_dt:
            continue

        if dt_diff < datetime.timedelta(0):
            tree_lhs.append(dt)
        else:
            tree_rhs.append(dt)

    # Use closest scene if none are in threshold window
    if include_closest:
        if len(tree_lhs) == 0 and closest_lhs is not None:
            _LOG.info(
                f"Date difference to closest slave greater than {thres_days} days, using closest slave only: {closest_lhs}"
            )
            tree_lhs = [closest_lhs]

        if len(tree_rhs) == 0 and closest_rhs is not None:
            _LOG.info(
                f"Date difference to closest slave greater than {thres_days} days, using closest slave only: {closest_rhs}"
            )
            tree_rhs = [closest_rhs]

    return tree_lhs, tree_rhs


def create_slave_coreg_tree(master_dt, date_list, thres_days=63):
    """
    Creates a set of co-registration lists containing subsets of the prior set, to create a tree-like co-registration structure.

    Notes from the bash on :thres_days: parameter:
        #thres_days=93 # three months, S1A/B repeats 84, 90, 96, ... (90 still ok, 96 too long)
        # -> some slaves with zero averages for azimuth offset refinement
        thres_days=63 # three months, S1A/B repeats 54, 60, 66, ... (60 still ok, 66 too long)
         -> 63 days seems to be a good compromise between runtime and coregistration success
        #thres_days=51 # maximum 7 weeks, S1A/B repeats 42, 48, 54, ... (48 still ok, 54 too long)
        # -> longer runtime compared to 63, similar number of badly coregistered scenes
        # do slaves with time difference less than thres_days
    """

    # We do everything with datetime.date's (can't mix and match date vs. datetime)
    if isinstance(master_dt, datetime.datetime):
        master_dt = master_dt.date()
    elif not isinstance(master_dt, datetime.date):
        master_dt = datetime.date(master_dt)

    lists = []

    # Note: when compositing the lists, rhs comes first because the bash puts the rhs as
    # the "lower" part of the tree, which seems to appear first in the list file...
    #
    # I've opted for rhs vs. lhs because it's more obvious, newer scenes are to the right
    # in sequence as they're greater than, older scenes are to the left / less than.

    # Initial Master<->Slave coreg list
    lhs, rhs = find_scenes_in_range(master_dt, date_list, thres_days)
    last_list = lhs + rhs

    while len(last_list) > 0:
        lists.append(last_list)

        if last_list[0] < master_dt:
            lhs, rhs = find_scenes_in_range(last_list[0], date_list, thres_days)
            sub_list1 = lhs
        else:
            sub_list1 = []

        if last_list[-1] > master_dt:
            lhs, rhs = find_scenes_in_range(last_list[-1], date_list, thres_days)
            sub_list2 = rhs
        else:
            sub_list2 = []

        last_list = sub_list1 + sub_list2

    return lists


def calculate_master(scenes_list) -> datetime:
    slc_dates = [
        datetime.datetime.strptime(scene.strip(), __DATE_FMT__).date()
        for scene in scenes_list
    ]
    return sorted(slc_dates, reverse=True)[int(len(slc_dates) / 2)]


def read_primary_date(outdir: Path):
    with (outdir / 'lists' / 'primary_ref_scene').open() as f:
        date = f.readline().strip()

    return datetime.datetime.strptime(date, __DATE_FMT__).date()


class ExternalFileChecker(luigi.ExternalTask):
    """checks the external dependencies."""

    filename = luigi.Parameter()

    def output(self):
        return luigi.LocalTarget(str(self.filename))


class ListParameter(luigi.Parameter):
    """Converts luigi parameters separated by comma to a list."""

    def parse(self, arguments):
        return arguments.split(",")


def _forward_kwargs(cls, kwargs):
    ids = cls.get_param_names()

    return {k:v for k,v in kwargs.items() if k in ids}


def mk_clean_dir(path: Path):
    # Clear directory in case it has incomplete data from an interrupted run we've resumed
    if path.exists():
        shutil.rmtree(path)

    path.mkdir(parents=True, exist_ok=True)


def read_rlks_alks(ml_file: Path):
    with ml_file.open("r") as src:
        for line in src.readlines():
            if line.startswith("rlks"):
                rlks = int(line.strip().split(":")[1])
            if line.startswith("alks"):
                alks = int(line.strip().split(":")[1])

    return rlks, alks


class SlcDataDownload(luigi.Task):
    """
    Downloads/copies the raw data for an SLC scene, for all requested polarisations.
    """

    slc_scene = luigi.Parameter()
    poeorb_path = luigi.Parameter()
    resorb_path = luigi.Parameter()
    output_dir = luigi.Parameter()
    polarization = luigi.ListParameter()
    workdir = luigi.Parameter()

    def output(self):
        return luigi.LocalTarget(
            Path(str(self.workdir)).joinpath(
                f"{Path(str(self.slc_scene)).stem}_slc_download.out"
            )
        )

    def run(self):
        log = STATUS_LOGGER.bind(slc_scene=self.slc_scene)

        download_obj = S1DataDownload(
            Path(str(self.slc_scene)),
            list(self.polarization),
            Path(str(self.poeorb_path)),
            Path(str(self.resorb_path)),
        )
        failed = False

        outdir = Path(self.output_dir)
        outdir.mkdir(parents=True, exist_ok=True)

        try:
            download_obj.slc_download(outdir)
        except:
            log.error("SLC download failed with exception", exc_info=True)
            failed = True
        finally:
            with self.output().open("w") as f:
                if failed:
                    f.write(f"{Path(self.slc_scene).name}")
                else:
                    f.write("")


class InitialSetup(luigi.Task):
    """
    Runs the initial setup of insar processing workflow by
    creating required directories and file lists
    """

    proc_file = luigi.Parameter()
    start_date = luigi.Parameter()
    end_date = luigi.Parameter()
    shape_file = luigi.Parameter()
    orbit = luigi.Parameter()
    sensor = luigi.Parameter()
    polarization = luigi.ListParameter(default=["VV"])
    track = luigi.Parameter()
    frame = luigi.Parameter()
    outdir = luigi.Parameter()
    workdir = luigi.Parameter()
    burst_data_csv = luigi.Parameter()
    poeorb_path = luigi.Parameter()
    resorb_path = luigi.Parameter()
    cleanup = luigi.BoolParameter()
    dem_img = luigi.Parameter()

    def output(self):
        return luigi.LocalTarget(
            Path(str(self.workdir)).joinpath(
                f"{self.track}_{self.frame}_initialsetup_status_logs.out"
            )
        )

    def run(self):
        log = STATUS_LOGGER.bind(track_frame=f"{self.track}_{self.frame}")
        log.info("initial setup task", sensor=self.sensor)

        with open(self.proc_file, "r") as proc_file_obj:
            proc_config = ProcConfig.from_file(proc_file_obj)

        outdir = Path(proc_config.output_path)
        pols = list(self.polarization)

        # get the relative orbit number, which is int value of the numeric part of the track name
        rel_orbit = int(re.findall(r"\d+", str(self.track))[0])

        # get slc input information
        slc_query_results = query_slc_inputs(
            str(proc_config.database_path),
            str(self.shape_file),
            self.start_date,
            self.end_date,
            str(self.orbit),
            rel_orbit,
            pols,
            self.sensor
        )

        if slc_query_results is None:
            raise ValueError(
                f"Nothing was returned for {self.track}_{self.frame} "
                f"start_date: {self.start_date} "
                f"end_date: {self.end_date} "
                f"orbit: {self.orbit}"
            )

        # here scenes_list and download_list are overwritten for each polarization
        # IW products in conflict-free mode products VV and VH polarization over land
        slc_inputs_df = pd.concat(
            [slc_inputs(slc_query_results[pol]) for pol in pols],
            ignore_index=True
        )

        # download slc data
        download_dir = outdir / __RAW__

        os.makedirs(download_dir, exist_ok=True)

        download_list = slc_inputs_df.url.unique()
        download_tasks = []
        for slc_url in download_list:
            scene_date = Path(slc_url).name.split("_")[5].split("T")[0]
            download_tasks.append(
                SlcDataDownload(
                    slc_scene=slc_url.rstrip(),
                    polarization=self.polarization,
                    poeorb_path=self.poeorb_path,
                    resorb_path=self.resorb_path,
                    workdir=self.workdir,
                    output_dir=Path(download_dir).joinpath(scene_date),
                )
            )
        yield download_tasks

        # Detect scenes w/ incomplete/bad raw data, and remove those scenes from
        # processing while logging the situation for post-processing analysis.
        drop_whole_date_if_corrupt = True

        if drop_whole_date_if_corrupt:
            for _task in download_tasks:
                with open(_task.output().path) as fid:
                    failed_file = fid.readline().strip()
                    if not failed_file:
                        continue

                    scene_date = failed_file.split("_")[5].split("T")[0]
                    log.info(
                        f"corrupted zip file {failed_file}, removed whole date {scene_date} from processing"
                    )

                    scene_date = f"{scene_date[0:4]}-{scene_date[4:6]}-{scene_date[6:8]}"
                    indexes = slc_inputs_df[slc_inputs_df["date"].astype(str) == scene_date].index
                    slc_inputs_df.drop(indexes, inplace=True)
        else:
            for _task in download_tasks:
                with open(_task.output().path) as fid:
                    out_name = fid.readline().rstrip()
                    if re.match(SLC_PATTERN, out_name):
                        log.info(
                            f"corrupted zip file {out_name} removed from further processing"
                        )
                        indexes = slc_inputs_df[
                            slc_inputs_df["url"].map(lambda x: Path(x).name) == out_name
                        ].index
                        slc_inputs_df.drop(indexes, inplace=True)

        # save slc burst data details which is used by different tasks
        slc_inputs_df.to_csv(self.burst_data_csv)

        # Write reference scene before we start processing
        formatted_scene_dates = set([str(dt).replace("-", "") for dt in slc_inputs_df["date"]])
        ref_scene_date = calculate_master(formatted_scene_dates)
        log.info("Automatically computed primary reference scene date", ref_scene_date=ref_scene_date)

        with open(outdir / 'lists' / 'primary_ref_scene', 'w') as ref_scene_file:
            ref_scene_file.write(ref_scene_date.strftime(__DATE_FMT__))

        # Write scenes list
        with open(outdir / 'lists' / 'scenes.list', 'w') as scenes_list_file:
            scenes_list_file.write('\n'.join(sorted(formatted_scene_dates)))

        with self.output().open("w") as out_fid:
            out_fid.write("")

        # Update .proc file "auto" reference scene
        if proc_config.ref_master_scene.lower() == "auto":
            proc_config.ref_master_scene = ref_scene_date.strftime(__DATE_FMT__)

            with open(self.proc_file, "w") as proc_file_obj:
                proc_config.save(proc_file_obj)

        # Write high level workflow metadata
        _, gamma_version = os.path.split(os.environ["GAMMA_INSTALL_DIR"])[-1].split("-")
        workdir = Path(self.workdir)

        metadata = {
            # General workflow parameters
            #
            # Note: This is also accessible indirectly in the log files, and
            # potentially in other plain text files - but repeated here
            # for easy access for external software so it doesn't need to
            # know the nity gritty of all our auxilliary files or logs.
            "track_frame_sensor": workdir.name,
            "original_work_dir": Path(self.outdir).as_posix(),
            "original_job_dir": workdir.parent.as_posix(),
            "shapefile": str(self.shape_file),
            "database": str(proc_config.database_path),
            "poeorb_path": str(self.poeorb_path),
            "resorb_path": str(self.resorb_path),
            "source_data_path": str(os.path.commonpath(list(download_list))),
            "dem_path": str(self.dem_img),
            "primary_ref_scene": ref_scene_date.strftime(__DATE_FMT__),
            "temporal_range": [
                self.start_date.strftime(__DATE_FMT__),
                self.end_date.strftime(__DATE_FMT__)
            ],
            "burst_data": str(self.burst_data_csv),
            "num_scene_dates": len(formatted_scene_dates),
            "polarizations": pols,

            # Software versions used for processing
            "gamma_version": gamma_version,
            "gamma_insar_version": insar.__version__,
            "gdal_version": str(osgeo.gdal.VersionInfo()),
        }

        # We write metadata to BOTH work and out dirs
        with (outdir / "metadata.json").open("w") as file:
            json.dump(metadata, file, indent=2)

        with (workdir.parent / "metadata.json").open("w") as file:
            json.dump(metadata, file, indent=2)


@requires(InitialSetup)
class CreateGammaDem(luigi.Task):
    """
    Runs create gamma dem task
    """

    dem_img = luigi.Parameter()

    def output(self):
        return luigi.LocalTarget(
            Path(self.workdir).joinpath(
                f"{self.track}_{self.frame}_creategammadem_status_logs.out"
            )
        )

    def run(self):
        log = STATUS_LOGGER.bind(track_frame=f"{self.track}_{self.frame}")
        log.info("Beginning gamma DEM creation")

        gamma_dem_dir = Path(self.outdir).joinpath(__DEM_GAMMA__)
        mk_clean_dir(gamma_dem_dir)

        kwargs = {
            "gamma_dem_dir": gamma_dem_dir,
            "dem_img": self.dem_img,
            "track_frame": f"{self.track}_{self.frame}",
            "shapefile": str(self.shape_file),
        }

        create_gamma_dem(**kwargs)

        log.info("Gamma DEM creation complete")

        with self.output().open("w") as out_fid:
            out_fid.write("")


class ProcessSlc(luigi.Task):
    """
    Runs single slc processing task for a single polarisation.
    """

    scene_date = luigi.Parameter()
    raw_path = luigi.Parameter()
    polarization = luigi.Parameter()
    burst_data = luigi.Parameter()
    slc_dir = luigi.Parameter()
    workdir = luigi.Parameter()
    ref_master_tab = luigi.Parameter(default=None)

    def output(self):
        return luigi.LocalTarget(
            Path(str(self.workdir)).joinpath(
                f"{self.scene_date}_{self.polarization}_slc_logs.out"
            )
        )

    def run(self):
        log = STATUS_LOGGER.bind(scene_date=self.scene_date, polarization=self.polarization)
        log.info("Beginning SLC processing")

        (Path(self.slc_dir) / str(self.scene_date)).mkdir(parents=True, exist_ok=True)

        slc_job = SlcProcess(
            str(self.raw_path),
            str(self.slc_dir),
            str(self.polarization),
            str(self.scene_date),
            str(self.burst_data),
            self.ref_master_tab,
        )

        slc_job.main()

        log.info("SLC processing complete")

        with self.output().open("w") as f:
            f.write("")


@requires(InitialSetup)
class CreateFullSlc(luigi.Task):
    """
    Runs the create full slc tasks
    """

    proc_file = luigi.Parameter()

    def output(self):
        return luigi.LocalTarget(
            Path(self.workdir).joinpath(
                f"{self.track}_{self.frame}_createfullslc_status_logs.out"
            )
        )

    def run(self):
        log = STATUS_LOGGER.bind(track_frame=f"{self.track}_{self.frame}")
        log.info("create full slc task")

        slc_dir = Path(self.outdir).joinpath(__SLC__)
        os.makedirs(slc_dir, exist_ok=True)

        slc_frames = get_scenes(self.burst_data_csv)

        # first create slc for one complete frame which will be a reference frame
        # to resize the incomplete frames.
        resize_master_tab = None
        resize_master_scene = None
        resize_master_pol = None
        for _dt, status_frame, _pols in slc_frames:
            slc_scene = _dt.strftime(__DATE_FMT__)
            for _pol in _pols:
                if status_frame:
                    resize_task = ProcessSlc(
                        scene_date=slc_scene,
                        raw_path=Path(self.outdir).joinpath(__RAW__),
                        polarization=_pol,
                        burst_data=self.burst_data_csv,
                        slc_dir=slc_dir,
                        workdir=self.workdir,
                    )
                    yield resize_task
                    resize_master_tab = Path(slc_dir).joinpath(
                        slc_scene, f"{slc_scene}_{_pol.upper()}_tab"
                    )
                    break
            if resize_master_tab is not None:
                if resize_master_tab.exists():
                    resize_master_scene = slc_scene
                    resize_master_pol = _pol
                    break

        # need at least one complete frame to enable further processing of the stacks
        # The frame definition were generated using all sentinel-1 acquisition dataset, thus
        # only processing a temporal subset might encounter stacks with all scene's frame
        # not forming a complete master frame.
        # TODO: Generate a new reference frame using scene that has least number of bursts
        # (as we can't subset smaller scenes to larger)
        if resize_master_tab is None:
            raise ValueError(
                f"Not a  single complete frames were available {self.track}_{self.frame}"
            )

        slc_tasks = []
        for _dt, status_frame, _pols in slc_frames:
            slc_scene = _dt.strftime(__DATE_FMT__)
            for _pol in _pols:
                if _pol not in self.polarization:
                    continue
                if slc_scene == resize_master_scene and _pol == resize_master_pol:
                    continue
                slc_tasks.append(
                    ProcessSlc(
                        scene_date=slc_scene,
                        raw_path=Path(self.outdir).joinpath(__RAW__),
                        polarization=_pol,
                        burst_data=self.burst_data_csv,
                        slc_dir=slc_dir,
                        workdir=self.workdir,
                        ref_master_tab=resize_master_tab,
                    )
                )
        yield slc_tasks

        # Remove any failed scenes from upstream processing if SLC files fail processing
        slc_inputs_df = pd.read_csv(self.burst_data_csv)
        rewrite = False
        for _slc_task in slc_tasks:
            with open(_slc_task.output().path) as fid:
                slc_date = fid.readline().rstrip()
                if re.match(r"^[0-9]{8}", slc_date):
                    slc_date = f"{slc_date[0:4]}-{slc_date[4:6]}-{slc_date[6:8]}"
                    log.info(
                        f"slc processing failed for scene for {slc_date}: removed from further processing"
                    )
                    indexes = slc_inputs_df[slc_inputs_df["date"] == slc_date].index
                    slc_inputs_df.drop(indexes, inplace=True)
                    rewrite = True

        # rewrite the burst_data_csv with removed scenes
        if rewrite:
            log.info(
                f"re-writing the burst data csv files after removing failed slc scenes"
            )
            slc_inputs_df.to_csv(self.burst_data_csv)

        with self.output().open("w") as out_fid:
            out_fid.write("")


class ProcessSlcMosaic(luigi.Task):
    """
    This task runs the final SLC mosaic step using the mean rlks/alks values for
    a single polarisation.
    """

    scene_date = luigi.Parameter()
    raw_path = luigi.Parameter()
    polarization = luigi.Parameter()
    burst_data = luigi.Parameter()
    slc_dir = luigi.Parameter()
    outdir = luigi.Parameter()
    workdir = luigi.Parameter()
    ref_master_tab = luigi.Parameter(default=None)
    rlks = luigi.IntParameter()
    alks = luigi.IntParameter()

    def output(self):
        return luigi.LocalTarget(
            Path(str(self.workdir)).joinpath(
                f"{self.scene_date}_{self.polarization}_slc_subset_logs.out"
            )
        )

    def run(self):
        log = STATUS_LOGGER.bind(scene_date=self.scene_date, polarization=self.polarization)
        log.info("Beginning SLC mosaic")

        slc_job = SlcProcess(
            str(self.raw_path),
            str(self.slc_dir),
            str(self.polarization),
            str(self.scene_date),
            str(self.burst_data),
            self.ref_master_tab,
        )

        slc_job.main_mosaic(int(self.rlks), int(self.alks))

        log.info("SLC mosaic complete")

        with self.output().open("w") as f:
            f.write("")


@requires(CreateFullSlc)
class CreateSlcMosaic(luigi.Task):
    """
    Runs the final mosaics for all scenes, for all polarisations.
    """

    proc_file = luigi.Parameter()
    multi_look = luigi.IntParameter()

    def output(self):
        return luigi.LocalTarget(
            Path(self.workdir).joinpath(
                f"{self.track}_{self.frame}_createslcmosaic_status_logs.out"
            )
        )

    def run(self):
        slc_dir = Path(self.outdir).joinpath(__SLC__)
        slc_frames = get_scenes(self.burst_data_csv)

        # Get all VV par files and compute range and azimuth looks
        slc_par_files = []
        for _dt, status_frame, _pols in slc_frames:
            slc_scene = _dt.strftime(__DATE_FMT__)
            for _pol in _pols:
                if _pol not in self.polarization or _pol.upper() != "VV":
                    continue
                slc_par = pjoin(
                    self.outdir,
                    __SLC__,
                    slc_scene,
                    f"{slc_scene}_{_pol.upper()}.slc.par",
                )
                if not exists(slc_par):
                    raise FileNotFoundError(f"missing {slc_par} file")
                slc_par_files.append(Path(slc_par))

        # range and azimuth looks are only computed from VV polarization
        rlks, alks, *_ = calculate_mean_look_values(
            slc_par_files,
            int(str(self.multi_look)),
        )

        # first create slc for one complete frame which will be a reference frame
        # to resize the incomplete frames.
        resize_master_tab = None
        resize_master_scene = None
        resize_master_pol = None
        for _dt, status_frame, _pols in slc_frames:
            slc_scene = _dt.strftime(__DATE_FMT__)
            for _pol in _pols:
                if status_frame:
                    resize_task = ProcessSlcMosaic(
                        scene_date=slc_scene,
                        raw_path=Path(self.outdir).joinpath(__RAW__),
                        polarization=_pol,
                        burst_data=self.burst_data_csv,
                        slc_dir=slc_dir,
                        outdir=self.outdir,
                        workdir=self.workdir,
                        rlks=rlks,
                        alks=alks
                    )
                    yield resize_task
                    resize_master_tab = Path(slc_dir).joinpath(
                        slc_scene, f"{slc_scene}_{_pol.upper()}_tab"
                    )
                    break
            if resize_master_tab is not None:
                if resize_master_tab.exists():
                    resize_master_scene = slc_scene
                    resize_master_pol = _pol
                    break

        # need at least one complete frame to enable further processing of the stacks
        # The frame definition were generated using all sentinel-1 acquisition dataset, thus
        # only processing a temporal subset might encounter stacks with all scene's frame
        # not forming a complete master frame.
        # TODO implement a method to resize a stacks to new frames definition
        # TODO Generate a new reference frame using scene that has least number of missing burst
        if resize_master_tab is None:
            raise ValueError(
                f"Not a  single complete frames were available {self.track}_{self.frame}"
            )

        slc_tasks = []
        for _dt, status_frame, _pols in slc_frames:
            slc_scene = _dt.strftime(__DATE_FMT__)
            for _pol in _pols:
                if _pol not in self.polarization:
                    continue
                if slc_scene == resize_master_scene and _pol == resize_master_pol:
                    continue
                slc_tasks.append(
                    ProcessSlcMosaic(
                        scene_date=slc_scene,
                        raw_path=Path(self.outdir).joinpath(__RAW__),
                        polarization=_pol,
                        burst_data=self.burst_data_csv,
                        slc_dir=slc_dir,
                        outdir=self.outdir,
                        workdir=self.workdir,
                        ref_master_tab=resize_master_tab,
                        rlks=rlks,
                        alks=alks
                    )
                )
        yield slc_tasks

        # clean up raw data directory immediately (as it's tens of GB / the sooner we delete it the better)
        raw_data_path = Path(self.outdir).joinpath(__RAW__)
        if self.cleanup and Path(raw_data_path).exists():
            shutil.rmtree(raw_data_path)

        with self.output().open("w") as out_fid:
            out_fid.write("")


class ReprocessSingleSLC(luigi.Task):
    """
    This task reprocesses a single SLC scene (including multilook) from scratch.

    This task is completely self-sufficient, it will download it's own raw data.

    This task assumes it is re-processing a partially completed job, and as such
    assumes this task would only be used if SLC processing had succeeded earlier,
    thus assumes the existence of multilook status output containing rlks/alks.
    """

    proc_file = luigi.Parameter()
    track = luigi.Parameter()
    frame = luigi.Parameter()
    polarization = luigi.Parameter()

    burst_data_csv = luigi.Parameter()

    poeorb_path = luigi.Parameter()
    resorb_path = luigi.Parameter()

    scene_date = luigi.Parameter()
    ref_master_tab = luigi.Parameter()

    outdir = luigi.Parameter()
    workdir = luigi.Parameter()

    resume_token = luigi.Parameter()

    def output_path(self):
        return Path(
            f"{self.track}_{self.frame}_reprocess_{self.scene_date}_{self.polarization}_{self.resume_token}_status.out"
        )

    def progress_path(self):
        return Path(self.workdir) / self.output_path().with_suffix(".progress")

    def output(self):
        return luigi.LocalTarget(self.output_path())

    def progress(self):
        if not self.progress_path().exists():
            return None

        with self.progress_path().open() as file:
            return file.read().strip()

    def set_progress(self, value):
        with self.progress_path().open("w") as file:
            return file.write(value)

    def get_key_outputs(self):
        workdir = Path(self.workdir)

        # Read rlks/alks from multilook status
        mlk_status = workdir / f"{self.track}_{self.frame}_createmultilook_status_logs.out"
        if not mlk_status.exists():
            raise ValueError(f"Failed to reprocess SLC, missing multilook status: {mlk_status}")

        rlks, alks = read_rlks_alks(mlk_status)

        pol = self.polarization.upper()

        slc_dir = Path(self.outdir).joinpath(__SLC__) / self.scene_date
        slc = slc_dir / SlcFilenames.SLC_FILENAME.value.format(self.scene_date, pol)
        slc_par = slc_dir / SlcFilenames.SLC_PAR_FILENAME.value.format(self.scene_date, pol)

        mli = slc_dir / MliFilenames.MLI_FILENAME.value.format(scene_date=self.scene_date, pol=pol, rlks=str(rlks))
        mli_par = slc_dir / MliFilenames.MLI_PAR_FILENAME.value.format(scene_date=self.scene_date, pol=pol, rlks=str(rlks))

        return [slc, slc_par, mli, mli_par]

    def run(self):
        workdir = Path(self.workdir)

        # Read rlks/alks from multilook status
        mlk_status = workdir / f"{self.track}_{self.frame}_createmultilook_status_logs.out"
        if not mlk_status.exists():
            raise ValueError(f"Failed to reprocess SLC, missing multilook status: {mlk_status}")

        rlks, alks = read_rlks_alks(mlk_status)

        # Read scenes CSV and schedule SLC download via URLs
        if self.progress() is None:
            slc_inputs_df = pd.read_csv(self.burst_data_csv)

            download_dir = Path(str(self.outdir)).joinpath(__RAW__)
            os.makedirs(download_dir, exist_ok=True)

            download_list = slc_inputs_df.url.unique()
            download_tasks = []

            for slc_url in download_list:
                url_scene_date = Path(slc_url).name.split("_")[5].split("T")[0]

                if url_scene_date == self.scene_date:
                    download_task = SlcDataDownload(
                        slc_scene=slc_url.rstrip(),
                        polarization=self.polarization,
                        poeorb_path=self.poeorb_path,
                        resorb_path=self.resorb_path,
                        workdir=self.workdir,
                        output_dir=Path(download_dir).joinpath(url_scene_date),
                    )

                    # Force re-download, we clean raw data so the output status file is a lie...
                    if download_task.output().exists():
                        download_task.output().remove()

                    download_tasks.append(download_task)

            self.set_progress("download_tasks")
            yield download_tasks

        slc_dir = Path(self.outdir).joinpath(__SLC__)
        slc = slc_dir / self.scene_date / SlcFilenames.SLC_FILENAME.value.format(self.scene_date, self.polarization.upper())
        slc_par = slc_dir / self.scene_date / SlcFilenames.SLC_PAR_FILENAME.value.format(self.scene_date, self.polarization.upper())

        if self.progress() == "download_tasks":
            slc_task = ProcessSlc(
                scene_date=self.scene_date,
                raw_path=Path(self.outdir).joinpath(__RAW__),
                polarization=self.polarization,
                burst_data=self.burst_data_csv,
                slc_dir=slc_dir,
                workdir=self.workdir,
                ref_master_tab=self.ref_master_tab,
            )

            if slc_task.output().exists():
                slc_task.output().remove()

            self.set_progress("slc_task")
            yield slc_task

        if not slc.exists():
            raise ValueError(f'Critical failure reprocessing SLC, slc file not found: {slc}')

        if self.progress() == "slc_task":
            mosaic_task = ProcessSlcMosaic(
                scene_date=self.scene_date,
                raw_path=Path(self.outdir).joinpath(__RAW__),
                polarization=self.polarization,
                burst_data=self.burst_data_csv,
                slc_dir=slc_dir,
                outdir=self.outdir,
                workdir=self.workdir,
                ref_master_tab=self.ref_master_tab,
                rlks=rlks,
                alks=alks,
            )

            if mosaic_task.output().exists():
                mosaic_task.output().remove()

            self.set_progress("mosaic_task")
            yield mosaic_task

        if self.progress() == "mosaic_task":
            mli_task = Multilook(
                slc=slc,
                slc_par=slc_par,
                rlks=rlks,
                alks=alks,
                workdir=self.workdir,
            )

            if mli_task.output().exists():
                mli_task.output().remove()

            self.set_progress("mli_task")
            yield mli_task

        # Quick sanity check, we shouldn't get this far unless mli_task was scheduled
        if self.progress() != "mli_task":
            raise RuntimeError("Unexpected dynamic dependency error in ReprocessSingleSLC task")

        with self.output().open("w") as f:
            f.write(str(datetime.datetime.now()))


class Multilook(luigi.Task):
    """
    Produces multilooked SLC given a specified rlks/alks for multilooking
    """

    slc = luigi.Parameter()
    slc_par = luigi.Parameter()
    rlks = luigi.IntParameter()
    alks = luigi.IntParameter()
    workdir = luigi.Parameter()

    def output(self):
        return luigi.LocalTarget(
            Path(str(self.workdir)).joinpath(f"{Path(str(self.slc)).stem}_ml_logs.out")
        )

    def run(self):
        multilook(
            Path(str(self.slc)),
            Path(str(self.slc_par)),
            int(str(self.rlks)),
            int(str(self.alks)),
        )

        with self.output().open("w") as f:
            f.write("")


@requires(CreateSlcMosaic)
class CreateMultilook(luigi.Task):
    """
    Runs creation of multi-look image task for all scenes, for all polariastions.
    """

    proc_file = luigi.Parameter()
    multi_look = luigi.IntParameter()

    def output(self):
        return luigi.LocalTarget(
            Path(self.workdir).joinpath(
                f"{self.track}_{self.frame}_createmultilook_status_logs.out"
            )
        )

    def run(self):
        # calculate the mean range and azimuth look values
        slc_dir = Path(self.outdir).joinpath(__SLC__)
        slc_frames = get_scenes(self.burst_data_csv)
        slc_par_files = []

        for _dt, status_frame, _pols in slc_frames:
            slc_scene = _dt.strftime(__DATE_FMT__)
            for _pol in _pols:
                if _pol not in self.polarization:
                    continue
                slc_par = pjoin(
                    self.outdir,
                    __SLC__,
                    slc_scene,
                    f"{slc_scene}_{_pol.upper()}.slc.par",
                )
                if not exists(slc_par):
                    raise FileNotFoundError(f"missing {slc_par} file")
                slc_par_files.append(Path(slc_par))

        # range and azimuth looks are only computed from VV polarization
        rlks, alks, *_ = calculate_mean_look_values(
            [_par for _par in slc_par_files if "VV" in _par.stem],
            int(str(self.multi_look)),
        )

        # multi-look jobs run
        ml_jobs = []
        for slc_par in slc_par_files:
            slc = slc_par.with_suffix("")
            ml_jobs.append(
                Multilook(
                    slc=slc, slc_par=slc_par, rlks=rlks, alks=alks, workdir=self.workdir
                )
            )

        yield ml_jobs

        with self.output().open("w") as out_fid:
            out_fid.write("rlks:\t {}\n".format(str(rlks)))
            out_fid.write("alks:\t {}".format(str(alks)))


@requires(CreateMultilook)
class CalcInitialBaseline(luigi.Task):
    """
    Runs calculation of initial baseline task
    """

    proc_file = luigi.Parameter()
    master_scene_polarization = luigi.Parameter(default="VV")

    def output(self):
        return luigi.LocalTarget(
            Path(self.workdir).joinpath(
                f"{self.track}_{self.frame}_calcinitialbaseline_status_logs.out"
            )
        )

    def run(self):
        log = STATUS_LOGGER.bind(track_frame=f"{self.track}_{self.frame}")
        log.info("Beginning baseline calculation")

        outdir = Path(self.outdir)

        # Load the gamma proc config file
        with open(str(self.proc_file), "r") as proc_fileobj:
            proc_config = ProcConfig.from_file(proc_fileobj)

        slc_frames = get_scenes(self.burst_data_csv)
        slc_par_files = []
        polarizations = [self.master_scene_polarization]

        # Explicitly NOT supporting cross-polarisation IFGs, for now
        enable_cross_pol_ifgs = False

        for _dt, _, _pols in slc_frames:
            slc_scene = _dt.strftime(__DATE_FMT__)

            if self.master_scene_polarization in _pols:
                slc_par = pjoin(
                    self.outdir,
                    __SLC__,
                    slc_scene,
                    "{}_{}.slc.par".format(slc_scene, self.master_scene_polarization),
                )
            elif not enable_cross_pol_ifgs:
                continue
            else:
                slc_par = pjoin(
                    self.outdir,
                    __SLC__,
                    slc_scene,
                    "{}_{}.slc.par".format(slc_scene, _pols[0]),
                )
                polarizations.append(_pols[0])

            if not exists(slc_par):
                raise FileNotFoundError(f"missing {slc_par} file")

            slc_par_files.append(Path(slc_par))

        baseline = BaselineProcess(
            slc_par_files,
            list(set(polarizations)),
            master_scene=read_primary_date(outdir),
            outdir=outdir,
        )

        # creates a ifg list based on sbas-network
        baseline.sbas_list(nmin=int(proc_config.min_connect), nmax=int(proc_config.max_connect))

        log.info("Baseline calculation complete")

        with self.output().open("w") as out_fid:
            out_fid.write("")


@requires(CreateGammaDem, CalcInitialBaseline)
class CoregisterDemMaster(luigi.Task):
    """
    Runs co-registration of DEM and master scene
    """

    multi_look = luigi.IntParameter()
    master_scene_polarization = luigi.Parameter(default="VV")
    master_scene = luigi.OptionalParameter(default=None)

    def output(self):
        return luigi.LocalTarget(
            Path(self.workdir).joinpath(
                f"{self.track}_{self.frame}_coregisterdemmaster_status_logs.out"
            )
        )

    def run(self):
        log = STATUS_LOGGER.bind(track_frame=f"{self.track}_{self.frame}")
        log.info("Beginning DEM master coregistration")

        outdir = Path(self.outdir)

        # Read rlks/alks from multilook status
        ml_file = f"{self.track}_{self.frame}_createmultilook_status_logs.out"
        rlks, alks = read_rlks_alks(Path(self.workdir) / ml_file)

        master_scene = read_primary_date(outdir)

        master_slc = pjoin(
            outdir,
            __SLC__,
            master_scene.strftime(__DATE_FMT__),
            "{}_{}.slc".format(
                master_scene.strftime(__DATE_FMT__), self.master_scene_polarization
            ),
        )

        master_slc_par = Path(master_slc).with_suffix(".slc.par")
        dem = (
            outdir
            .joinpath(__DEM_GAMMA__)
            .joinpath(f"{self.track}_{self.frame}.dem")
        )
        dem_par = dem.with_suffix(dem.suffix + ".par")

        dem_outdir = outdir / __DEM__
        mk_clean_dir(dem_outdir)

        coreg = CoregisterDem(
            rlks=rlks,
            alks=alks,
            shapefile=str(self.shape_file),
            dem=dem,
            slc=Path(master_slc),
            dem_par=dem_par,
            slc_par=master_slc_par,
            dem_outdir=dem_outdir,
            multi_look=self.multi_look,
        )

        coreg.main()

        log.info("DEM master coregistration complete")

        with self.output().open("w") as out_fid:
            out_fid.write("")


class CoregisterSlave(luigi.Task):
    """
    Runs the master-slave co-registration task, followed by backscatter.

    Optionally, just runs backscattter if provided with a coreg_offset and
    coreg_lut parameter to use.
    """

    # TODO: A longer term task exists to separate coregistration and backscatter
    # GH issue: https://github.com/GeoscienceAustralia/gamma_insar/issues/211

    proc_file = luigi.Parameter()
    list_idx = luigi.Parameter()
    slc_master = luigi.Parameter()
    slc_slave = luigi.Parameter()
    slave_mli = luigi.Parameter()
    range_looks = luigi.IntParameter()
    azimuth_looks = luigi.IntParameter()
    ellip_pix_sigma0 = luigi.Parameter()
    dem_pix_gamma0 = luigi.Parameter()
    r_dem_master_mli = luigi.Parameter()
    rdc_dem = luigi.Parameter()
    geo_dem_par = luigi.Parameter()
    dem_lt_fine = luigi.Parameter()
    outdir = luigi.Parameter()
    workdir = luigi.Parameter()

    # External coregistration data to re-use instead of
    # computing our own (for non-master polarisations)
    #
    # This is a hack until we properly separate backscatter
    # from coregistration.
    coreg_offset = luigi.OptionalParameter(default=None)
    coreg_lut = luigi.OptionalParameter(default=None)
    just_backscatter = luigi.BoolParameter()

    def output(self):
        return luigi.LocalTarget(
            Path(self.workdir).joinpath(
                f"{Path(str(self.slc_master)).stem}_{Path(str(self.slc_slave)).stem}_coreg_logs.out"
            )
        )

    def get_coreg_info(self):
        with open(str(self.proc_file), "r") as proc_fileobj:
            proc_config = ProcConfig.from_file(proc_fileobj)

        coreg = CoregisterSlc(
            proc=proc_config,
            list_idx=str(self.list_idx),
            slc_master=Path(str(self.slc_master)),
            slc_slave=Path(str(self.slc_slave)),
            slave_mli=Path(str(self.slave_mli)),
            range_looks=int(str(self.range_looks)),
            azimuth_looks=int(str(self.azimuth_looks)),
            ellip_pix_sigma0=Path(str(self.ellip_pix_sigma0)),
            dem_pix_gamma0=Path(str(self.dem_pix_gamma0)),
            r_dem_master_mli=Path(str(self.r_dem_master_mli)),
            rdc_dem=Path(str(self.rdc_dem)),
            geo_dem_par=Path(str(self.geo_dem_par)),
            dem_lt_fine=Path(str(self.dem_lt_fine)),
        )

        return (coreg.slave_lt, coreg.slave_off)

    def run(self):
        slave_date, slave_pol = Path(self.slc_slave).stem.split('_')
        master_date, master_pol = Path(self.slc_master).stem.split('_')

        is_actually_backscatter = self.just_backscatter

        # coreg between differently polarised data makes no sense
        if not is_actually_backscatter:
            assert(slave_pol == master_pol)

        log = STATUS_LOGGER.bind(
            outdir=self.outdir,
            polarization=slave_pol,
            slave_date=slave_date,
            slc_slave=self.slc_slave,
            master_date=master_date,
            slc_master=self.slc_master
        )
        log.info("Beginning SLC coregistration")

        # Load the gamma proc config file
        with open(str(self.proc_file), "r") as proc_fileobj:
            proc_config = ProcConfig.from_file(proc_fileobj)

        failed = False

        # Run SLC coreg in an exception handler that doesn't propagate exception into Luigi
        # This is to allow processing to fail without stopping the Luigi pipeline, and thus
        # allows as many scenes as possible to fully process even if some scenes fail.
        try:
            coreg_slave = CoregisterSlc(
                proc=proc_config,
                list_idx=str(self.list_idx),
                slc_master=Path(str(self.slc_master)),
                slc_slave=Path(str(self.slc_slave)),
                slave_mli=Path(str(self.slave_mli)),
                range_looks=int(str(self.range_looks)),
                azimuth_looks=int(str(self.azimuth_looks)),
                ellip_pix_sigma0=Path(str(self.ellip_pix_sigma0)),
                dem_pix_gamma0=Path(str(self.dem_pix_gamma0)),
                r_dem_master_mli=Path(str(self.r_dem_master_mli)),
                rdc_dem=Path(str(self.rdc_dem)),
                geo_dem_par=Path(str(self.geo_dem_par)),
                dem_lt_fine=Path(str(self.dem_lt_fine)),
            )

            if is_actually_backscatter:
                # Backscatter w/ LUT for resampling
                if self.coreg_offset and self.coreg_lut:
                    coreg_slave.main_backscatter(
                        Path(self.coreg_offset),
                        Path(self.coreg_lut)
                    )
                # Backscatter w/o resampling (eg: for other polarisations in the reference date)
                else:
                    coreg_slave.main_backscatter(None, None)
            else:
                # Full coregistration (currently also includes backscatter)
                coreg_slave.main()

            log.info("SLC coregistration complete")
        except Exception as e:
            log.error("SLC coregistration failed with exception", exc_info=True)
            failed = True
        finally:
            # We flag a task as complete no matter if the scene failed or not!
            # - however we do write if the scene failed, so it can be reprocessed
            # - later automatically if need be.
            with self.output().open("w") as f:
                f.write("FAILED" if failed else "")


@requires(CoregisterDemMaster)
class CreateCoregisterSlaves(luigi.Task):
    """
    Runs the co-registration tasks.

    The first batch of tasks produced is the master-slave coregistration, followed
    up by each sub-tree of slave-slave coregistrations in the coregistration network.
    """

    proc_file = luigi.Parameter()
    master_scene_polarization = luigi.Parameter(default="VV")
    master_scene = luigi.OptionalParameter(default=None)

    def output(self):
        return luigi.LocalTarget(
            Path(self.workdir).joinpath(
                f"{self.track}_{self.frame}_coregister_slaves_status_logs.out"
            )
        )

    def trigger_resume(self, reprocess_dates, reprocess_failed_scenes):
        log = STATUS_LOGGER.bind(track_frame=f"{self.track}_{self.frame}")

        # Remove our output to re-trigger this job, which will trigger CoregisterSlave
        # for all dates, however only those missing outputs will run.
        output = self.output()

        if output.exists():
            output.remove()

        # Remove completion status files for any failed SLC coreg tasks
        triggered_pairs = []

        if reprocess_failed_scenes:
            for status_out in Path(self.workdir).glob("*_coreg_logs.out"):
                with status_out.open("r") as file:
                    contents = file.read().splitlines()

                if len(contents) > 0 and "FAILED" in contents[0]:
                    parts = status_out.name.split("_")
                    master_date, slave_date = parts[0], parts[2]

                    triggered_pairs.append((master_date, slave_date))

                    log.info(f"Resuming SLC coregistration ({master_date}, {slave_date}) because of FAILED processing")
                    status_out.unlink()

        # Remove completion status files for any we're asked to
        for date in reprocess_dates:
            for status_out in Path(self.workdir).glob(f"*_*_{date}_*_coreg_logs.out"):
                parts = status_out.name.split("_")
                master_date, slave_date = parts[0], parts[2]

                triggered_pairs.append((master_date, slave_date))

                log.info(f"Resuming SLC coregistration ({master_date}, {slave_date}) because of dependency")
                status_out.unlink()

        return triggered_pairs


    def get_base_kwargs(self):
        outdir = Path(self.outdir)

        # Load the gamma proc config file
        with open(str(self.proc_file), "r") as proc_fileobj:
            proc_config = ProcConfig.from_file(proc_fileobj)

        slc_frames = get_scenes(self.burst_data_csv)

        master_scene = read_primary_date(outdir)

        # get range and azimuth looked values
        ml_file = Path(self.workdir).joinpath(
            f"{self.track}_{self.frame}_createmultilook_status_logs.out"
        )
        rlks, alks = read_rlks_alks(ml_file)

        master_scene = master_scene.strftime(__DATE_FMT__)
        master_slc_prefix = (
            f"{master_scene}_{str(self.master_scene_polarization).upper()}"
        )
        master_slc_rlks_prefix = f"{master_slc_prefix}_{rlks}rlks"
        r_dem_master_slc_prefix = f"r{master_slc_prefix}"

        dem_dir = outdir / __DEM__
        dem_filenames = CoregisterDem.dem_filenames(
            dem_prefix=master_slc_rlks_prefix, outdir=dem_dir
        )
        slc_master_dir = outdir / __SLC__ / master_scene
        dem_master_names = CoregisterDem.dem_master_names(
            slc_prefix=master_slc_rlks_prefix,
            r_slc_prefix=r_dem_master_slc_prefix,
            outdir=slc_master_dir,
        )
        kwargs = {
            "proc_file": self.proc_file,
            "list_idx": "-",
            "slc_master": slc_master_dir.joinpath(f"{master_slc_prefix}.slc"),
            "range_looks": rlks,
            "azimuth_looks": alks,
            "ellip_pix_sigma0": dem_filenames["ellip_pix_sigma0"],
            "dem_pix_gamma0": dem_filenames["dem_pix_gam"],
            "r_dem_master_mli": dem_master_names["r_dem_master_mli"],
            "rdc_dem": dem_filenames["rdc_dem"],
            "geo_dem_par": dem_filenames["geo_dem_par"],
            "dem_lt_fine": dem_filenames["dem_lt_fine"],
            "outdir": self.outdir,
            "workdir": Path(self.workdir),
        }

        return kwargs

    def run(self):
        log = STATUS_LOGGER.bind(track_frame=f"{self.track}_{self.frame}")
        log.info("co-register master-slaves task")

        outdir = Path(self.outdir)

        # Load the gamma proc config file
        with open(str(self.proc_file), "r") as proc_fileobj:
            proc_config = ProcConfig.from_file(proc_fileobj)

        slc_frames = get_scenes(self.burst_data_csv)

        master_scene = read_primary_date(outdir)

        coreg_tree = create_slave_coreg_tree(
            master_scene, [dt for dt, _, _ in slc_frames]
        )

        master_polarizations = [
            pols for dt, _, pols in slc_frames if dt.date() == master_scene
        ]
        assert len(master_polarizations) == 1

        # TODO if master polarization data does not exist in SLC archive then
        # TODO choose other polarization or raise Error.
        if self.master_scene_polarization not in master_polarizations[0]:
            raise ValueError(
                f"{self.master_scene_polarization}  not available in SLC data for {master_scene}"
            )

        master_pol = str(self.master_scene_polarization).upper()

        # get range and azimuth looked values
        ml_file = Path(self.workdir).joinpath(
            f"{self.track}_{self.frame}_createmultilook_status_logs.out"
        )
        rlks, alks = read_rlks_alks(ml_file)

        master_scene = master_scene.strftime(__DATE_FMT__)
        master_slc_prefix = (
            f"{master_scene}_{master_pol}"
        )

        slc_master_dir = outdir / __SLC__ / master_scene

        kwargs = self.get_base_kwargs()
        kwargs["coreg_offset"] = None
        kwargs["coreg_lut"] = None

        slave_coreg_jobs = []

        for list_index, list_dates in enumerate(coreg_tree):
            list_index += 1  # list index is 1-based
            list_frames = [i for i in slc_frames if i[0].date() in list_dates]

            # Write list file
            list_file_path = outdir / proc_config.list_dir / f"slaves{list_index}.list"
            if not list_file_path.parent.exists():
                list_file_path.parent.mkdir(parents=True)

            with open(list_file_path, "w") as listfile:
                list_date_strings = [
                    dt.strftime(__DATE_FMT__) for dt, _, _ in list_frames
                ]
                listfile.write("\n".join(list_date_strings))

            # Bash passes '-' for slaves1.list, and list_index there after.
            if list_index > 1:
                kwargs["list_idx"] = list_index

            for _dt, _, _pols in list_frames:
                slc_scene = _dt.strftime(__DATE_FMT__)
                if slc_scene == master_scene:
                    continue

                if master_pol not in _pols:
                    log.warning(
                        f"Skipping SLC coregistration due to missing master polarisation data for that date",
                        master_pol=master_pol,
                        pols=_pols,
                        slc_scene=slc_scene
                    )
                    continue

                slave_dir = outdir / __SLC__ / slc_scene

                # Schedule master polarisation first (as other polarisations depend on it's coreg)
                # Note: eventually coreg and backscatter code will be separated, and this would
                # be where we do coreg for master pol, and we'd do backscatter in it's own task.
                # GH issue: https://github.com/GeoscienceAustralia/gamma_insar/issues/211
                slave_slc_prefix = f"{slc_scene}_{master_pol}"
                kwargs["slc_slave"] = slave_dir / f"{slave_slc_prefix}.slc"
                kwargs["slave_mli"] = slave_dir / f"{slave_slc_prefix}_{rlks}rlks.mli"
                slave_coreg_jobs.append(CoregisterSlave(**kwargs))


        yield slave_coreg_jobs

        with self.output().open("w") as f:
            f.write("")


@requires(CreateCoregisterSlaves)
class CreateBackscatter(luigi.Task):
    """
    Runs the backscatter tasks.
    """

    proc_file = luigi.Parameter()
    master_scene_polarization = luigi.Parameter(default="VV")
    master_scene = luigi.OptionalParameter(default=None)

    def output(self):
        return luigi.LocalTarget(
            Path(self.workdir).joinpath(
                f"{self.track}_{self.frame}_backscatter_status_logs.out"
            )
        )

    def get_create_coreg_task(self):
        log = STATUS_LOGGER.bind(track_frame=f"{self.track}_{self.frame}")

        # Note: We share identical parameters, so we just forward them a copy
        kwargs = {k:getattr(self,k) for k,_ in self.get_params()}

        return CreateCoregisterSlaves(**kwargs)

    def trigger_resume(self, reprocess_dates, reprocess_failed_scenes):
        log = STATUS_LOGGER.bind(track_frame=f"{self.track}_{self.frame}")

        if self.output().exists():
            self.output().remove()

        create_coregs_task = self.get_create_coreg_task()

        # FIXME: We need to separate backscatter from coreg
        return create_coregs_task.trigger_resume(reprocess_dates, reprocess_failed_scenes)

    def get_base_kwargs(self):
        return self.get_create_coreg_task().get_base_kwargs()

    def run(self):
        log = STATUS_LOGGER.bind(track_frame=f"{self.track}_{self.frame}")
        log.info("backscatter task")

        outdir = Path(self.outdir)

        # Load the gamma proc config file
        with open(str(self.proc_file), "r") as proc_fileobj:
            proc_config = ProcConfig.from_file(proc_fileobj)

        slc_frames = get_scenes(self.burst_data_csv)

        master_scene = read_primary_date(outdir)

        coreg_tree = create_slave_coreg_tree(
            master_scene, [dt for dt, _, _ in slc_frames]
        )

        master_polarizations = [
            pols for dt, _, pols in slc_frames if dt.date() == master_scene
        ]

        # Sanity check there's only a single master scene entry
        assert len(master_polarizations) == 1

        master_polarizations = master_polarizations[0]

        # TODO if master polarization data does not exist in SLC archive then
        # TODO choose other polarization or raise Error.
        if self.master_scene_polarization not in master_polarizations:
            raise ValueError(
                f"{self.master_scene_polarization}  not available in SLC data for {master_scene}"
            )

        master_pol = str(self.master_scene_polarization).upper()

        # get range and azimuth looked values
        ml_file = Path(self.workdir).joinpath(
            f"{self.track}_{self.frame}_createmultilook_status_logs.out"
        )
        rlks, alks = read_rlks_alks(ml_file)

        master_scene = master_scene.strftime(__DATE_FMT__)
        master_slc_prefix = (
            f"{master_scene}_{master_pol}"
        )

        kwargs = self.get_base_kwargs()
        kwargs["just_backscatter"] = True

        slave_coreg_jobs = []

        # Produce backscatter for the reference date
        slc_master_dir = outdir / __SLC__ / master_scene
        kwargs["coreg_offset"] = None
        kwargs["coreg_lut"] = None

        for pol in master_polarizations:
            slave_slc_prefix = f"{master_scene}_{pol.upper()}"

            kwargs["slc_slave"] = slc_master_dir / f"{slave_slc_prefix}.slc"
            kwargs["slave_mli"] = slc_master_dir / f"{slave_slc_prefix}_{rlks}rlks.mli"

            slave_coreg_jobs.append(CoregisterSlave(**kwargs))

        for list_index, list_dates in enumerate(coreg_tree):
            list_index += 1  # list index is 1-based
            list_frames = [i for i in slc_frames if i[0].date() in list_dates]

            # Write list file
            list_file_path = outdir / proc_config.list_dir / f"slaves{list_index}.list"
            if not list_file_path.parent.exists():
                list_file_path.parent.mkdir(parents=True)

            with open(list_file_path, "w") as listfile:
                list_date_strings = [
                    dt.strftime(__DATE_FMT__) for dt, _, _ in list_frames
                ]
                listfile.write("\n".join(list_date_strings))

            # Bash passes '-' for slaves1.list, and list_index there after.
            if list_index > 1:
                kwargs["list_idx"] = list_index

            for _dt, _, _pols in list_frames:
                slc_scene = _dt.strftime(__DATE_FMT__)
                if slc_scene == master_scene:
                    continue

                if master_pol not in _pols:
                    continue

                slave_dir = outdir / __SLC__ / slc_scene

                # Schedule master polarisation first (as other polarisations depend on it's coreg)
                # Note: eventually coreg and backscatter code will be separated, and this would
                # be where we do coreg for master pol, and we'd do backscatter for all pols in the loop
                # below.  GH issue: https://github.com/GeoscienceAustralia/gamma_insar/issues/211
                slave_slc_prefix = f"{slc_scene}_{master_pol}"
                kwargs["slc_slave"] = slave_dir / f"{slave_slc_prefix}.slc"
                kwargs["slave_mli"] = slave_dir / f"{slave_slc_prefix}_{rlks}rlks.mli"
                kwargs["coreg_offset"] = None
                kwargs["coreg_lut"] = None
                master_pol_task = CoregisterSlave(**kwargs)
                # Note: we are NOT scheduling this (until backscatter is separated from coreg)
                # - coreg task currently schedules master pol tasks, and we schedule others here

                master_pol_lt, master_pol_off = master_pol_task.get_coreg_info()

                # Then schedule other polarisations w/ dependency on master pol
                for _pol in _pols:
                    # Skip products that aren't of the polarisation we're processing
                    if _pol not in self.polarization:
                        continue

                    # Skip master polarisation (processed explicitly above)
                    if _pol == master_pol:
                        continue

                    slave_slc_prefix = f"{slc_scene}_{_pol.upper()}"
                    kwargs["slc_slave"] = slave_dir / f"{slave_slc_prefix}.slc"
                    kwargs["slave_mli"] = slave_dir / f"{slave_slc_prefix}_{rlks}rlks.mli"
                    kwargs["coreg_offset"] = master_pol_off
                    kwargs["coreg_lut"] = master_pol_lt

                    task = CoregisterSlave(**kwargs)
                    slave_coreg_jobs.append(task)


        yield slave_coreg_jobs

        with self.output().open("w") as f:
            f.write("")


class ProcessIFG(luigi.Task):
    """
    Runs the interferogram processing tasks for master polarisation.
    """

    proc_file = luigi.Parameter()
    shape_file = luigi.Parameter()
    track = luigi.Parameter()
    frame = luigi.Parameter()
    outdir = luigi.Parameter()
    workdir = luigi.Parameter()

    master_date = luigi.Parameter()
    slave_date = luigi.Parameter()

    def output(self):
        return luigi.LocalTarget(
            Path(self.workdir).joinpath(
                f"{self.track}_{self.frame}_ifg_{self.master_date}-{self.slave_date}_status_logs.out"
            )
        )

    def run(self):
        # Load the gamma proc config file
        with open(str(self.proc_file), 'r') as proc_fileobj:
            proc_config = ProcConfig.from_file(proc_fileobj)

        log = STATUS_LOGGER.bind(
            outdir=self.outdir,
            polarization=proc_config.polarisation,
            master_date=self.master_date,
            slave_date=self.slave_date
        )
        log.info("Beginning interferogram processing")

        # Run IFG processing in an exception handler that doesn't propagate exception into Luigi
        # This is to allow processing to fail without stopping the Luigi pipeline, and thus
        # allows as many scenes as possible to fully process even if some scenes fail.
        failed = False
        try:
            ic = IfgFileNames(proc_config, Path(self.shape_file), self.master_date, self.slave_date, self.outdir)
            dc = DEMFileNames(proc_config, self.outdir)
            tc = TempFileConfig(ic)

            # Run interferogram processing workflow w/ ifg width specified in r_master_mli par file
            with open(Path(self.outdir) / ic.r_master_mli_par, 'r') as fileobj:
                ifg_width = get_ifg_width(fileobj)

            # Make sure output IFG dir is clean/empty, in case
            # we're resuming an incomplete/partial job.
            mk_clean_dir(ic.ifg_dir)

            run_workflow(
                proc_config,
                ic,
                dc,
                tc,
                ifg_width)

            log.info("Interferogram complete")
        except Exception as e:
            log.error("Interferogram failed with exception", exc_info=True)
            failed = True
        finally:
            # We flag a task as complete no matter if the scene failed or not!
            with self.output().open("w") as f:
                f.write("FAILED" if failed else "")


@requires(CreateBackscatter)
class CreateProcessIFGs(luigi.Task):
    """
    Runs the interferogram processing tasks.
    """

    proc_file = luigi.Parameter()
    shape_file = luigi.Parameter()
    track = luigi.Parameter()
    frame = luigi.Parameter()
    outdir = luigi.Parameter()
    workdir = luigi.Parameter()

    def output(self):
        return luigi.LocalTarget(
            Path(self.workdir).joinpath(
                f"{self.track}_{self.frame}_create_ifgs_status_logs.out"
            )
        )

    def trigger_resume(self, reprocess_failed_scenes=True):
        log = STATUS_LOGGER.bind(track_frame=f"{self.track}_{self.frame}")

        # Load the gamma proc config file
        with open(str(self.proc_file), 'r') as proc_fileobj:
            proc_config = ProcConfig.from_file(proc_fileobj)

        # Remove our output to re-trigger this job, which will trigger ProcessIFGs
        # for all date pairs, however only those missing IFG outputs will run.
        output = self.output()

        if output.exists():
            output.remove()

        # Remove completion status files for IFGs tasks that are missing outputs
        # - this is distinct from those that raised errors explicitly, to handle
        # - cases people have manually deleted outputs (accidentally or intentionally)
        # - and cases where jobs have been terminated mid processing.
        reprocess_pairs = []

        ifgs_list = Path(self.outdir) / proc_config.list_dir / proc_config.ifg_list
        if ifgs_list.exists():
            with open(ifgs_list) as ifg_list_file:
                ifgs_list = [dates.split(",") for dates in ifg_list_file.read().splitlines()]

            for master_date, slave_date in ifgs_list:
                ic = IfgFileNames(proc_config, Path(self.shape_file), master_date, slave_date, self.outdir)

                # Check for existence of filtered coh geocode files, if neither exist we need to re-run.
                ifg_filt_coh_geo_out = ic.ifg_dir / ic.ifg_filt_coh_geocode_out
                ifg_filt_coh_geo_out_tiff = ic.ifg_dir / ic.ifg_filt_coh_geocode_out_tiff

                if not ic.ifg_filt_coh_geocode_out.exists() and not ifg_filt_coh_geo_out_tiff.exists():
                    log.info(f"Resuming IFG ({master_date},{slave_date}) because of missing geocode outputs")
                    reprocess_pairs.append((master_date, slave_date))

        # Remove completion status files for any failed SLC coreg tasks.
        # This is probably slightly redundant, but we 'do' write FAILED to status outs
        # in the error handler, thus for cases this occurs but the above logic doesn't
        # apply, we have this as well just in case.
        if reprocess_failed_scenes:
            for status_out in Path(self.workdir).glob("*_ifg_*_status_logs.out"):
                with status_out.open("r") as file:
                    contents = file.read().splitlines()

                if len(contents) > 0 and "FAILED" in contents[0]:
                    master_date, slave_date = re.split("[-_]", status_out.stem)[2:3]

                    log.info(f"Resuming IFG ({master_date},{slave_date}) because of FAILED processing")
                    reprocess_pairs.append((master_date, slave_date))

        reprocess_pairs = set(reprocess_pairs)

        # Any pairs that need reprocessing, we remove the status file of + clean the tree
        for master_date, slave_date in reprocess_pairs:
            status_file = self.workdir / f"{self.track}_{self.frame}_ifg_{master_date}-{slave_date}_status_logs.out"

            # Remove Luigi status file
            if status_file.exists():
                status_file.unlink()

        return reprocess_pairs

    def run(self):
        log = STATUS_LOGGER.bind(track_frame=f"{self.track}_{self.frame}")
        log.info("Process interferograms task")

        # Load the gamma proc config file
        with open(str(self.proc_file), 'r') as proc_fileobj:
            proc_config = ProcConfig.from_file(proc_fileobj)

        # Parse ifg_list to schedule jobs for each interferogram
        with open(Path(self.outdir) / proc_config.list_dir / proc_config.ifg_list) as ifg_list_file:
            ifgs_list = [dates.split(",") for dates in ifg_list_file.read().splitlines()]

        jobs = []
        for master_date, slave_date in ifgs_list:
            jobs.append(
                ProcessIFG(
                    proc_file=self.proc_file,
                    shape_file=self.shape_file,
                    track=self.track,
                    frame=self.frame,
                    outdir=self.outdir,
                    workdir=self.workdir,
                    master_date=master_date,
                    slave_date=slave_date
                )
            )

        yield jobs

        with self.output().open("w") as f:
            f.write("")


class TriggerResume(luigi.Task):
    """
    This job triggers resumption of processing for a specific track/frame/sensor/polarisation over a date range
    """

    track = luigi.Parameter()
    frame = luigi.Parameter()

    master_scene = luigi.OptionalParameter(default=None)

    # Note: This task needs to take all the parameters the others do,
    # so we can re-create the other tasks for resuming
    proc_file = luigi.Parameter()
    shape_file = luigi.Parameter()
    burst_data_csv = luigi.Parameter()
    start_date = luigi.DateParameter()
    end_date = luigi.DateParameter()
    sensor = luigi.Parameter()
    polarization = luigi.ListParameter()
    cleanup = luigi.BoolParameter()
    outdir = luigi.Parameter()
    workdir = luigi.Parameter()
    orbit = luigi.Parameter()
    dem_img = luigi.Parameter()
    multi_look = luigi.IntParameter()
    poeorb_path = luigi.Parameter()
    resorb_path = luigi.Parameter()

    resume = luigi.BoolParameter()
    reprocess_failed = luigi.BoolParameter()
    resume_token = luigi.Parameter()

    workflow = luigi.EnumParameter(
        enum=ARDWorkflow, default=ARDWorkflow.Interferogram
    )

    def output_path(self):
        return Path(f"{self.track}_{self.frame}_resume_pipeline_{self.resume_token}_status.out")

    def output(self):
        return luigi.LocalTarget(Path(self.workdir) / self.output_path())

    def triggered_path(self):
        return Path(self.workdir) / self.output_path().with_suffix(".triggered")

    def run(self):
        log = STATUS_LOGGER.bind(outdir=self.outdir, workdir=self.workdir)

        #kwargs = {k:v for k,v in self.get_params()}

        # Remove args that are just for this task
        #for arg in ["resume", "reprocess_failed", "resume_token"]:
        #    del kwargs[arg]

        # Note: The above doesn't work, and I'm not too sure why... so we're
        # manually re-creating kwargs just like the ARD task does...
        kwargs = {
            "proc_file": self.proc_file,
            "shape_file": self.shape_file,
            "start_date": self.start_date,
            "end_date": self.end_date,
            "sensor": self.sensor,
            "polarization": self.polarization,
            "track": self.track,
            "frame": self.frame,
            "outdir": self.outdir,
            "workdir": self.workdir,
            "orbit": self.orbit,
            "dem_img": self.dem_img,
            "poeorb_path": self.poeorb_path,
            "resorb_path": self.resorb_path,
            "multi_look": self.multi_look,
            "burst_data_csv": self.burst_data_csv,
            "cleanup": self.cleanup,
        }

        outdir = Path(self.outdir)

        # Load the gamma proc config file
        with open(str(self.proc_file), 'r') as proc_fileobj:
            proc_config = ProcConfig.from_file(proc_fileobj)

        backscatter_task = CreateBackscatter(**kwargs)
        ifgs_task = CreateProcessIFGs(**kwargs)

        if self.workflow == ARDWorkflow.Interferogram:
            workflow_task = ifgs_task
        elif self.workflow == ARDWorkflow.Backscatter:
            workflow_task = backscatter_task
        else:
            raise Exception(f"Unsupported ARD workflow: {self.workflow}")

        # Note: the following logic does NOT detect/resume bad SLCs or DEM, it only handles
        # reprocessing of bad/missing coregs and IFGs currently.

        # Count number of completed products
        num_completed_coregs = len(list(Path(self.workdir).glob("*_coreg_logs.out")))
        num_completed_ifgs = len(list(Path(self.workdir).glob("*_ifg_*_status_logs.out")))

        log.info(
            f"TriggerResume of workflow {self.workflow} from {num_completed_coregs}x coreg and {num_completed_ifgs}x IFGs",
            num_completed_coregs=num_completed_coregs,
            num_completed_ifgs=num_completed_ifgs
        )

        # If we have no products, just resume the normal pipeline
        if num_completed_coregs == 0 and num_completed_ifgs == 0:
            log.info("No products need resuming, continuing w/ normal pipeline...")

            if backscatter_task.get_create_coreg_task().output().exists():
                backscatter_task.get_create_coreg_task().output().remove()

            if backscatter_task.output().exists():
                backscatter_task.output().remove()

            if ifgs_task.output().exists():
                ifgs_task.output().remove()

            self.triggered_path().touch()

        # Read rlks/alks
        ml_file = Path(self.workdir).joinpath(
            f"{self.track}_{self.frame}_createmultilook_status_logs.out"
        )

        if ml_file.exists():
            rlks, alks = read_rlks_alks(ml_file)

        # But if multilook hasn't been run, we never did IFGs/SLC coreg...
        # thus we should simply resume the normal pipeline.
        else:
            log.info("Multi-look never ran, continuing w/ normal pipeline...")
            self.triggered_path().touch()

        if not self.triggered_path().exists():
            prerequisite_tasks = []

            tfs = outdir.name
            log.info(f"Resuming {tfs}")

            # Trigger IFGs resume, this will tell us what pairs are being reprocessed
            reprocessed_ifgs = ifgs_task.trigger_resume(self.reprocess_failed)
            log.info("Re-processing IFGs", list=reprocessed_ifgs)

            # We need to verify the SLC inputs still exist for these IFGs... if not, reprocess
            reprocessed_slc_coregs = []
            reprocessed_single_slcs = []

            if self.workflow == ARDWorkflow.Interferogram:
                for master_date, slave_date in reprocessed_ifgs:
                    ic = IfgFileNames(proc_config, Path(self.shape_file), master_date, slave_date, outdir)

                    # We re-use ifg's own input handling to detect this
                    try:
                        validate_ifg_input_files(ic)
                    except ProcessIfgException as e:
                        pol = proc_config.polarisation
                        status_out = f"{master_date}_{pol}_{slave_date}_{pol}_coreg_logs.out"
                        status_out = Path(self.workdir) / status_out

                        log.info("Triggering SLC reprocessing as coregistrations missing", missing=e.missing_files)

                        if status_out.exists():
                            status_out.unlink()

                        # Note: We intentionally don't clean master/slave SLC dirs as they
                        # contain files besides coreg we don't want to remove. SLC coreg
                        # can be safely re-run over it's existing files deterministically.

                        reprocessed_slc_coregs.append(master_date)
                        reprocessed_slc_coregs.append(slave_date)

                        # Add tertiary scene (if any)
                        for slc_scene in [master_date, slave_date]:
                            # Re-use slc coreg task for parameter acquisition
                            coreg_kwargs = backscatter_task.get_base_kwargs()
                            del coreg_kwargs["proc_file"]
                            del coreg_kwargs["outdir"]
                            del coreg_kwargs["workdir"]
                            list_idx = "-"

                            for list_file_path in (outdir / proc_config.list_dir).glob("slaves*.list"):
                                list_file_idx = int(list_file_path.stem[6:])

                                with list_file_path.open('r') as file:
                                    list_dates = file.read().splitlines()

                                if slc_scene in list_dates:
                                    if list_file_idx > 1:
                                        list_idx = list_file_idx

                                    break

                            coreg_kwargs["list_idx"] = list_idx

                            slave_dir = outdir / __SLC__ / slc_scene
                            slave_slc_prefix = f"{slc_scene}_{pol}"
                            coreg_kwargs["slc_slave"] = slave_dir / f"{slave_slc_prefix}.slc"
                            coreg_kwargs["slave_mli"] = slave_dir / f"{slave_slc_prefix}_{rlks}rlks.mli"
                            coreg_task = CoregisterSlc(proc=proc_config, **coreg_kwargs)

                            tertiary_date = coreg_task.get_tertiary_coreg_scene()

                            if tertiary_date:
                                reprocessed_single_slcs.append(tertiary_date)

            # Finally trigger SLC coreg resumption (which will process related to above)
            triggered_slc_coregs = backscatter_task.trigger_resume(reprocessed_slc_coregs, self.reprocess_failed)
            for master_date, slave_date in triggered_slc_coregs:
                reprocessed_slc_coregs.append(slave_date)

                reprocessed_single_slcs.append(master_date)
                reprocessed_single_slcs.append(slave_date)

            reprocessed_slc_coregs = set(reprocessed_slc_coregs)
            reprocessed_single_slcs = set(reprocessed_single_slcs) | reprocessed_slc_coregs

            if len(reprocessed_single_slcs) > 0:
                # Unfortunately if we're missing SLC coregs, we may also need to reprocess the SLC
                #
                # Note: As the ARD task really only supports all-or-nothing for SLC processing,
                # the fact we have ifgs that need reprocessing implies we got well and truly past SLC
                # processing successfully in previous run(s) as the (ifgs list / sbas baseline can't
                # exist without having completed SLC processing...
                #
                # so we literally just need to reproduce the DEM+SLC files for coreg again.

                # Compute master scene
                master_scene = read_primary_date(outdir)

                # Trigger SLC processing for master scene (for master DEM coreg)
                reprocessed_single_slcs.add(master_scene.strftime(__DATE_FMT__))

                # Trigger SLC processing for other scenes (for SLC coreg)
                existing_single_slcs = set()

                for date in reprocessed_single_slcs:
                    slc_reprocess = ReprocessSingleSLC(
                        proc_file = self.proc_file,
                        track = self.track,
                        frame = self.frame,
                        polarization = proc_config.polarisation,
                        burst_data_csv = self.burst_data_csv,
                        poeorb_path = self.poeorb_path,
                        resorb_path = self.resorb_path,
                        scene_date = date,
                        ref_master_tab = None,  # FIXME: GH issue #200
                        outdir = self.outdir,
                        workdir = self.workdir,
                        # This is to prevent tasks from prior resumes from clashing with
                        # future resumes.
                        resume_token = self.resume_token
                    )

                    slc_files_exist = all([i.exists() for i in slc_reprocess.get_key_outputs()])

                    if slc_files_exist:
                        log.info(
                            f"SLC for {date} already processed",
                            files=slc_reprocess.get_key_outputs()
                        )
                        existing_single_slcs.add(date)
                        continue

                    prerequisite_tasks.append(slc_reprocess)

                reprocessed_single_slcs -= existing_single_slcs
                log.info("Re-processing singular SLCs", list=reprocessed_single_slcs)
                log.info("Re-processing SLC coregistrations", list=reprocessed_slc_coregs)

                # Trigger DEM tasks if we're re-processing SLC coreg as well
                #
                # Note: We don't add this to pre-requisite tasks, it's implied by
                # CreateCoregisterSlaves's @requires
                dem_task = CreateGammaDem(**_forward_kwargs(CreateGammaDem, kwargs))
                coreg_dem_task = CoregisterDemMaster(**_forward_kwargs(CoregisterDemMaster, kwargs))

                if dem_task.output().exists():
                    dem_task.output().remove()

                if coreg_dem_task.output().exists():
                    coreg_dem_task.output().remove()

            self.triggered_path().touch()

            # Yield pre-requisite tasks first
            if prerequisite_tasks:
                log.info("Issuing pre-requisite reprocessing tasks")
                yield prerequisite_tasks

        if not workflow_task.output().exists():
            # and then finally resume the normal processing pipeline
            log.info("Issuing resumption of standard pipeline tasks")
            yield workflow_task

        with self.output().open("w") as f:
            f.write("")


class ARD(luigi.WrapperTask):
    """
    Runs the InSAR ARD pipeline using GAMMA software.

    -----------------------------------------------------------------------------
    minimum parameter required to run using default luigi Parameter set in luigi.cfg
    ------------------------------------------------------------------------------
    usage:{
        luigi --module process_gamma ARD
        --proc-file <path to the .proc config file>
        --shape-file <path to an ESRI shape file (.shp)>
        --start-date <start date of SLC acquisition>
        --end-date <end date of SLC acquisition>
        --workdir <base working directory where luigi logs will be stored>
        --outdir <output directory where processed data will be stored>
        --local-scheduler (use only local-scheduler)
        --workers <number of workers>
    }
    """

    # .proc config path (holds all settings except query)
    proc_file = luigi.Parameter()

    # Query params (must be provided to task)
    shape_file = luigi.Parameter()
    start_date = luigi.DateParameter()
    end_date = luigi.DateParameter()

    # Overridable query params (can come from .proc, or task)
    sensor = luigi.Parameter(default=None)
    polarization = luigi.ListParameter(default=None)
    orbit = luigi.Parameter(default=None)

    # .proc overrides
    cleanup = luigi.BoolParameter(
        default=None, significant=False, parsing=luigi.BoolParameter.EXPLICIT_PARSING
    )
    outdir = luigi.Parameter(default=None)
    workdir = luigi.Parameter(default=None)
    database_path = luigi.Parameter(default=None)
    master_dem_image = luigi.Parameter(default=None)
    multi_look = luigi.IntParameter(default=None)
    poeorb_path = luigi.Parameter(default=None)
    resorb_path = luigi.Parameter(default=None)
    workflow = luigi.EnumParameter(
        enum=ARDWorkflow, default=None
    )

    # Job resume triggers
    resume = luigi.BoolParameter(
        default=False, parsing=luigi.BoolParameter.EXPLICIT_PARSING
    )
    reprocess_failed = luigi.BoolParameter(
        default=False, parsing=luigi.BoolParameter.EXPLICIT_PARSING
    )

    def requires(self):
        log = STATUS_LOGGER.bind(shape_file=self.shape_file)

        shape_file = Path(self.shape_file)
        pols = self.polarization

        with open(str(self.proc_file), "r") as proc_fileobj:
            proc_config = ProcConfig.from_file(proc_fileobj)

        orbit = str(self.orbit or proc_config.orbit)[:1].upper()

        # We currently infer track/frame from the shapefile name... this is dodgy
        pass

        # Match <track>_<frame> prefix syntax
        # Note: this doesn't match _<sensor> suffix which is unstructured
        if not re.match(__TRACK_FRAME__, shape_file.stem):
            msg = f"{shape_file.stem} should be of {__TRACK_FRAME__} format"
            log.error(msg)
            raise ValueError(msg)

        # Extract info from shapefile
        vec_file_parts = shape_file.stem.split("_")
        if len(vec_file_parts) != 3:
            msg = f"File '{shape_file}' does not match <track>_<frame>_<sensor>"
            log.error(msg)
            raise ValueError(msg)

        # Extract <track>_<frame>_<sensor> from shapefile (eg: T118D_F32S_S1A.shp)
        track, frame, shapefile_sensor = vec_file_parts

        # Ensure shapefile is for a single track/frame IF it specifies such info
        # and that it matches the specified track/frame intended for the job.
        #
        # Note: Ideally we don't get track/frame/sensor from shape file at all,
        # these should be task parameters (still need to validate shapefile against that though)
        shapefile_dbf = geopandas.GeoDataFrame.from_file(shape_file.with_suffix(".dbf"))

        if hasattr(shapefile_dbf, "frame_ID") and hasattr(shapefile_dbf, "track"):
            dbf_frames = shapefile_dbf.frame_ID.unique()
            dbf_tracks = shapefile_dbf.track.unique()

            if len(dbf_frames) != 1:
                raise Exception("Supplied shapefile contains more than one frame!")

            if len(dbf_tracks) != 1:
                raise Exception("Supplied shapefile contains more than one track!")

            if dbf_frames[0].strip().lower() != frame.lower():  # dbf has full TxxD track definition
                raise Exception("Supplied shapefile frame does not match job frame")

            if dbf_tracks[0].strip() != track[1:-1]:  # dbf only has track number
                raise Exception("Supplied shapefile track does not match job track")

        # Query SLC inputs for this location (extent specified by shape file)
        rel_orbit = int(re.findall(r"\d+", str(track))[0])
        slc_query_results = query_slc_inputs(
            proc_config.database_path,
            str(shape_file),
            self.start_date,
            self.end_date,
            orbit,
            rel_orbit,
            pols,
            self.sensor
        )

        if slc_query_results is None:
            raise ValueError(
                f"Nothing was returned for {track}_{frame} "
                f"start_date: {self.start_date} "
                f"end_date: {self.end_date} "
                f"orbit: {orbit}"
            )

        # Determine the selected sensor(s) from the query, for directory naming
        selected_sensors = set()

        for pol, dated_scenes in slc_query_results.items():
            for date, swathes in dated_scenes.items():
                for swath, scenes in swathes.items():
                    for slc_id, slc_metadata in scenes.items():
                        if "sensor" in slc_metadata:
                            selected_sensors.add(slc_metadata["sensor"])

        selected_sensors = "_".join(sorted(selected_sensors))

        # Kick off processing task in appropriate frame dirs
        tfs = f"{track}_{frame}_{selected_sensors}"

        # Override input proc settings as required...
        # - map luigi params to compatible names

        # FIXME: We probably want to not do this (forcing tfs subdirs), this is opinionated
        # and there's no clear reason for us to be opinionated here... the DB query to do
        # so definitely complicates the code (40+ lines above), unnecessarily
        #
        # Also this causes a disconnect between --outdir (base dir to put tfs dir into)
        # vs .proc OUTPUT_PATH which is the actual output path (not a base dir)
        self.output_path = (Path(self.outdir) / tfs).as_posix() if self.outdir else None
        self.job_path = (Path(self.workdir) / tfs).as_posix() if self.workdir else None

        override_params = [
            # Note: "sensor" is NOT over-written...
            # ARD sensor parameter (satellite selector, eg: S1A vs. S1B) is not
            # the same a .proc sensor (selects between constellations such as
            # Sentinel-1 vs. RADARSAT)
            # TODO: we probably want to rename these in the future... will need
            # a review w/ InSAR team on their preferred terminology soon.

            "multi_look",
            "cleanup",
            "output_path",
            "job_path",
            "database_path",
            "master_dem_image",
            "poeorb_path",
            "resorb_path"
        ]

        for name in override_params:
            if hasattr(self, name) and getattr(self, name):
                override_value = getattr(self, name)
                log.info("Overriding .proc setting",
                    setting=name,
                    old_value=getattr(proc_config, name),
                    value=override_value
                )
                setattr(proc_config, name, override_value)

        # Explicitly handle workflow enum
        workflow = self.workflow
        if workflow:
            proc_config.workflow = str(workflow)
<<<<<<< HEAD

        else:
            matching_workflow = [name for name in ARDWorkflow if name.lower() == proc_config.workflow.lower()]
            if not matching_workflow:
                raise Exception(f"Failed to match .proc workflow {proc_config.workflow} to ARDWorkflow enum!")

            workflow = matching_workflow[0]

        if pols:
            # Note: proc_config only takes the primary polarisation
            # - this is the polarisation used for IFGs, not secondary.
            #
            # We assume first polarisation is the primary.
            proc_config.polarisation = pols[0]
        else:
            pols = [proc_config.polarisation or "VV"]

        # Infer key variables from it
        self.output_path = Path(proc_config.output_path)
        self.job_path = Path(proc_config.job_path)
        orbit = proc_config.orbit[:1].upper()
        proc_file = self.output_path / "config.proc"

        # Create dirs
        os.makedirs(self.output_path / proc_config.list_dir, exist_ok=True)
        os.makedirs(self.job_path, exist_ok=True)

        # If proc_file already exists (eg: because this is a resume), assert that
        # this job has identical settings to the last one, so we don't produce
        # inconsistent data.
        #
        # In this process we also re-inherit any auto/blank settings.
        # Note: This is only required due to the less than ideal design we
        # have where we have had to put a fair bit of logic into requires()
        # which is in fact called multiple times (even after InitialSetup!)

        if proc_file.exists():
            with proc_file.open("r") as proc_fileobj:
                existing_config = ProcConfig.from_file(proc_fileobj)

            assert(existing_config.__slots__ == proc_config.__slots__)

            conflicts = []
            for name in proc_config.__slots__:
                new_val = getattr(proc_config, name)
                old_val = getattr(existing_config, name)

                # If there's no such new value or it's "auto", inherit old.
                no_new_val = new_val is None or not str(new_val)
                if no_new_val or str(new_val) == "auto":
                    setattr(proc_config, name, old_val)

                # Otherwise, ensure values match / haven't changed.
                elif str(new_val) != str(old_val):
                    conflicts.append((name, new_val, old_val))

            if conflicts:
                msg = f"New .proc settings do not match existing {proc_file}"
                error = Exception(msg)
                error.state = { "conflicts": conflicts }
                log.info(msg, **error.state)
                raise error

        # Finally save final config and
        with open(proc_file, "w") as proc_fileobj:
            proc_config.save(proc_fileobj)

        # generate (just once) a unique token for tasks that need to re-run
        if self.resume:
            if not hasattr(self, 'resume_token'):
                self.resume_token = datetime.datetime.now().strftime("%Y%m%d-%H%M")

=======

        else:
            matching_workflow = [name for name in ARDWorkflow if name.lower() == proc_config.workflow.lower()]
            if not matching_workflow:
                raise Exception(f"Failed to match .proc workflow {proc_config.workflow} to ARDWorkflow enum!")

            workflow = matching_workflow[0]

        if pols:
            # Note: proc_config only takes the primary polarisation
            # - this is the polarisation used for IFGs, not secondary.
            #
            # We assume first polarisation is the primary.
            proc_config.polarisation = pols[0]
        else:
            pols = [proc_config.polarisation or "VV"]

        # Infer key variables from it
        self.output_path = Path(proc_config.output_path)
        self.job_path = Path(proc_config.job_path)
        orbit = proc_config.orbit[:1].upper()
        proc_file = self.output_path / "config.proc"

        # Create dirs
        os.makedirs(self.output_path / proc_config.list_dir, exist_ok=True)
        os.makedirs(self.job_path, exist_ok=True)

        # If proc_file already exists (eg: because this is a resume), assert that
        # this job has identical settings to the last one, so we don't produce
        # inconsistent data.
        #
        # In this process we also re-inherit any auto/blank settings.
        # Note: This is only required due to the less than ideal design we
        # have where we have had to put a fair bit of logic into requires()
        # which is in fact called multiple times (even after InitialSetup!)

        if proc_file.exists():
            with proc_file.open("r") as proc_fileobj:
                existing_config = ProcConfig.from_file(proc_fileobj)

            assert(existing_config.__slots__ == proc_config.__slots__)

            conflicts = []
            for name in proc_config.__slots__:
                new_val = getattr(proc_config, name)
                old_val = getattr(existing_config, name)

                # If there's no such new value or it's "auto", inherit old.
                no_new_val = new_val is None or not str(new_val)
                if no_new_val or str(new_val) == "auto":
                    setattr(proc_config, name, old_val)

                # Otherwise, ensure values match / haven't changed.
                elif str(new_val) != str(old_val):
                    conflicts.append((name, new_val, old_val))

            if conflicts:
                msg = f"New .proc settings do not match existing {proc_file}"
                error = Exception(msg)
                error.state = { "conflicts": conflicts }
                log.info(msg, **error.state)
                raise error

        # Finally save final config and
        with open(proc_file, "w") as proc_fileobj:
            proc_config.save(proc_fileobj)

        # generate (just once) a unique token for tasks that need to re-run
        if self.resume:
            if not hasattr(self, 'resume_token'):
                self.resume_token = datetime.datetime.now().strftime("%Y%m%d-%H%M")

>>>>>>> b393313f
        # Coregistration processing
        ard_tasks = []
        self.output_dirs = [self.output_path]

        kwargs = {
            "proc_file": proc_file,
            "shape_file": shape_file,
            "start_date": self.start_date,
            "end_date": self.end_date,
            "sensor": self.sensor,
            "polarization": pols,
            "track": track,
            "frame": frame,
            "outdir": self.output_path,
            "workdir": self.job_path,
            "orbit": orbit,
            "dem_img": proc_config.master_dem_image,
            "poeorb_path": proc_config.poeorb_path,
            "resorb_path": proc_config.resorb_path,
            "multi_look": int(proc_config.multi_look),
            "burst_data_csv": self.output_path / f"{track}_{frame}_burst_data.csv",
            "cleanup": proc_config.cleanup,
        }

        # Yield appropriate workflow
        if self.resume:
            ard_tasks.append(TriggerResume(resume_token=self.resume_token, workflow=workflow, **kwargs))
        elif workflow == ARDWorkflow.Backscatter:
            ard_tasks.append(CreateBackscatter(**kwargs))
        elif workflow == ARDWorkflow.Interferogram:
            ard_tasks.append(CreateProcessIFGs(**kwargs))
        else:
            raise Exception(f'Unsupported workflow provided: {workflow}')

        yield ard_tasks

    def run(self):
        log = STATUS_LOGGER

        # Load final .proc config
        proc_file = self.output_path / "config.proc"
        with open(proc_file, "r") as proc_fileobj:
            proc_config = ProcConfig.from_file(proc_fileobj)

        # Finally once all ARD pipeline dependencies are complete (eg: data processing is complete)
        # - we cleanup files that are no longer required as outputs.
        if not proc_config.cleanup:
            log.info("Cleanup of unused files skipped, all files being kept")
            return

        log.info("Cleaning up unused files")

        required_files = [
            # IFG files
            "INT/**/*_geo_unw.tif",
            "INT/**/*_flat_geo_coh.tif",
            "INT/**/*_flat_geo_int.tif",
            "INT/**/*_filt_geo_coh.tif",
            "INT/**/*_filt_geo_int.tif",
            "INT/**/*_base.par",
            "INT/**/*_bperp.par",
            "INT/**/*_geo_unw*.png",
            "INT/**/*_flat_geo_int.png",
            "INT/**/*_flat_int",

            # SLC files
            "SLC/**/r*rlks.mli",
            "SLC/**/r*rlks.mli.par",
            "SLC/**/r*.slc.par",
            "SLC/**/*sigma0.tif",
            "SLC/**/*gamma0.tif",
            "SLC/**/ACCURACY_WARNING",

            # DEM files
            "DEM/**/*rlks_geo_to_rdc.lt",
            "DEM/**/*_geo_dem.tif",
            "DEM/**/*_geo.dem.par",
            "DEM/**/diff_*rlks.par",
            "DEM/**/*_geo_lv_phi.tif",
            "DEM/**/*_geo_lv_theta.tif",
            "DEM/**/*_rdc.dem",
            "DEM/**/*lsmap*",

            # Keep all lists, metadata, and top level files
            "lists/*",
            "**/metadata*.json",
            "*"
        ]

        # Generate a list of required files we want to keep
        keep_files = []

        for outdir in self.output_dirs:
            for pattern in required_files:
                keep_files += outdir.glob(pattern)

        # Iterate every single output dir, and remove any file that's not required
        for outdir in self.output_dirs:
            for file in outdir.rglob("*"):
                if file.is_dir():
                    continue

                is_required = any([file.samefile(i) for i in keep_files])

                if not is_required:
                    log.info("Cleaning up file", file=file)
                    file.unlink()
                else:
                    log.info("Keeping required file", file=file)


def run():
    # Configure logging from built-in script logging config file
    logging_conf = pkg_resources.resource_filename("insar", "logging.cfg")
    logging.config.fileConfig(logging_conf)

    with open("insar-log.jsonl", "a") as fobj:
        structlog.configure(logger_factory=structlog.PrintLoggerFactory(fobj))

        try:
            luigi.run()
        except:
            STATUS_LOGGER.error("Unhandled exception running ARD workflow", exc_info=True)

        try:
            luigi.run()
        except Exception as e:
            state = e.state if hasattr(e, "state") else {}
            STATUS_LOGGER.error("Unhandled exception running ARD workflow", exc_info=True, **state)


if __name__ == "__name__":
    run()<|MERGE_RESOLUTION|>--- conflicted
+++ resolved
@@ -2518,7 +2518,6 @@
         workflow = self.workflow
         if workflow:
             proc_config.workflow = str(workflow)
-<<<<<<< HEAD
 
         else:
             matching_workflow = [name for name in ARDWorkflow if name.lower() == proc_config.workflow.lower()]
@@ -2591,80 +2590,6 @@
             if not hasattr(self, 'resume_token'):
                 self.resume_token = datetime.datetime.now().strftime("%Y%m%d-%H%M")
 
-=======
-
-        else:
-            matching_workflow = [name for name in ARDWorkflow if name.lower() == proc_config.workflow.lower()]
-            if not matching_workflow:
-                raise Exception(f"Failed to match .proc workflow {proc_config.workflow} to ARDWorkflow enum!")
-
-            workflow = matching_workflow[0]
-
-        if pols:
-            # Note: proc_config only takes the primary polarisation
-            # - this is the polarisation used for IFGs, not secondary.
-            #
-            # We assume first polarisation is the primary.
-            proc_config.polarisation = pols[0]
-        else:
-            pols = [proc_config.polarisation or "VV"]
-
-        # Infer key variables from it
-        self.output_path = Path(proc_config.output_path)
-        self.job_path = Path(proc_config.job_path)
-        orbit = proc_config.orbit[:1].upper()
-        proc_file = self.output_path / "config.proc"
-
-        # Create dirs
-        os.makedirs(self.output_path / proc_config.list_dir, exist_ok=True)
-        os.makedirs(self.job_path, exist_ok=True)
-
-        # If proc_file already exists (eg: because this is a resume), assert that
-        # this job has identical settings to the last one, so we don't produce
-        # inconsistent data.
-        #
-        # In this process we also re-inherit any auto/blank settings.
-        # Note: This is only required due to the less than ideal design we
-        # have where we have had to put a fair bit of logic into requires()
-        # which is in fact called multiple times (even after InitialSetup!)
-
-        if proc_file.exists():
-            with proc_file.open("r") as proc_fileobj:
-                existing_config = ProcConfig.from_file(proc_fileobj)
-
-            assert(existing_config.__slots__ == proc_config.__slots__)
-
-            conflicts = []
-            for name in proc_config.__slots__:
-                new_val = getattr(proc_config, name)
-                old_val = getattr(existing_config, name)
-
-                # If there's no such new value or it's "auto", inherit old.
-                no_new_val = new_val is None or not str(new_val)
-                if no_new_val or str(new_val) == "auto":
-                    setattr(proc_config, name, old_val)
-
-                # Otherwise, ensure values match / haven't changed.
-                elif str(new_val) != str(old_val):
-                    conflicts.append((name, new_val, old_val))
-
-            if conflicts:
-                msg = f"New .proc settings do not match existing {proc_file}"
-                error = Exception(msg)
-                error.state = { "conflicts": conflicts }
-                log.info(msg, **error.state)
-                raise error
-
-        # Finally save final config and
-        with open(proc_file, "w") as proc_fileobj:
-            proc_config.save(proc_fileobj)
-
-        # generate (just once) a unique token for tasks that need to re-run
-        if self.resume:
-            if not hasattr(self, 'resume_token'):
-                self.resume_token = datetime.datetime.now().strftime("%Y%m%d-%H%M")
-
->>>>>>> b393313f
         # Coregistration processing
         ard_tasks = []
         self.output_dirs = [self.output_path]
