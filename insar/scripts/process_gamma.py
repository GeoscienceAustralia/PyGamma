#!/usr/bin/env python

import datetime
import os
import re
import traceback
import os.path
from os.path import exists, join as pjoin
from pathlib import Path
from typing import List, Tuple
import luigi
import luigi.configuration
import logging
import logging.config
import pandas as pd
from luigi.util import requires
import structlog
import shutil
import osgeo.gdal
import json
import pkg_resources
import geopandas

import insar
from insar.constant import SCENE_DATE_FMT, SlcFilenames, MliFilenames
from insar.generate_slc_inputs import query_slc_inputs, slc_inputs
from insar.calc_baselines_new import BaselineProcess
from insar.calc_multilook_values import multilook, calculate_mean_look_values
from insar.coregister_dem import CoregisterDem
from insar.coregister_slc import CoregisterSlc
from insar.make_gamma_dem import create_gamma_dem
from insar.process_s1_slc import SlcProcess
from insar.process_ifg import run_workflow, get_ifg_width, TempFileConfig, validate_ifg_input_files, ProcessIfgException
from insar.project import ProcConfig, DEMFileNames, IfgFileNames, ARDWorkflow
from insar.process_backscatter import generate_normalised_backscatter, generate_nrt_backscatter

from insar.meta_data.s1_slc import S1DataDownload
from insar.logs import TASK_LOGGER, STATUS_LOGGER, COMMON_PROCESSORS

structlog.configure(processors=COMMON_PROCESSORS)
_LOG = structlog.get_logger("insar")

__RAW__ = "RAW_DATA"
__SLC__ = "SLC"
__DEM_GAMMA__ = "GAMMA_DEM"
__DEM__ = "DEM"
__IFG__ = "IFG"
__DATE_FMT__ = "%Y%m%d"
__TRACK_FRAME__ = r"^T[0-9][0-9]?[0-9]?[A|D]_F[0-9][0-9]?"

SLC_PATTERN = (
    r"^(?P<sensor>S1[AB])_"
    r"(?P<beam>S1|S2|S3|S4|S5|S6|IW|EW|WV|EN|N1|N2|N3|N4|N5|N6|IM)_"
    r"(?P<product>SLC|GRD|OCN)(?:F|H|M|_)_"
    r"(?:1|2)"
    r"(?P<category>S|A)"
    r"(?P<pols>SH|SV|DH|DV|VV|HH|HV|VH)_"
    r"(?P<start>[0-9]{8}T[0-9]{6})_"
    r"(?P<stop>[0-9]{8}T[0-9]{6})_"
    r"(?P<orbitNumber>[0-9]{6})_"
    r"(?P<dataTakeID>[0-9A-F]{6})_"
    r"(?P<productIdentifier>[0-9A-F]{4})"
    r"(?P<extension>.SAFE|.zip)$"
)


@luigi.Task.event_handler(luigi.Event.FAILURE)
def on_failure(task, exception):
    """Capture any Task Failure here."""
    TASK_LOGGER.exception(
        "Task failed",
        task=task.get_task_family(),
        params=task.to_str_params(),
        track=getattr(task, "track", ""),
        frame=getattr(task, "frame", ""),
        stack_info=True,
        status="failure",
        exception=exception.__str__(),
        traceback=traceback.format_exc().splitlines(),
    )


@luigi.Task.event_handler(luigi.Event.SUCCESS)
def on_success(task):
    """Capture any Task Succes here."""
    TASK_LOGGER.info(
        "Task succeeded",
        task=task.get_task_family(),
        params=task.to_str_params(),
        track=getattr(task, "track", ""),
        frame=getattr(task, "frame", ""),
        status="success",
    )


class DateListParameter(luigi.Parameter):
    """
    A Parameter whose value is a list of :py:class:`~luigi.date_interval.DateInterval`.

    See: https://luigi.readthedocs.io/en/stable/api/luigi.parameter.html#luigi.parameter.DateIntervalParameter
    """
    def parse(self, s):
        if not s:
            return []

        from luigi import date_interval as d

        # Handle tuple and list syntax as well (Luigi often uses tuple, command line supports anything)
        s = s.strip("[](), ")
        if not s:
            return []

        dates = [i.strip() for i in s.split(',')]
        value = []

        for date in dates:
            interval = None

            for cls in [d.Year, d.Month, d.Week, d.Date, d.Custom]:
                interval = cls.parse(date)
                if interval is not None:
                    break

            if interval is None:
                raise ValueError('Invalid date interval - could not be parsed: ' + s + " (type: " + str(type(s)) + ")")

            value.append(interval)

        return value


# TODO: This should take a primary polarisation to filter on
def get_scenes(burst_data_csv):
    df = pd.read_csv(burst_data_csv)
    scene_dates = [_dt for _dt in sorted(df.date.unique())]

    frames_data = []

    for _date in scene_dates:
        df_subset = df[df["date"] == _date]
        polarizations = df_subset.polarization.unique()
        # TODO: This filter should be to primary polarisation
        # (which is not necessarily polarizations[0])
        df_subset_new = df_subset[df_subset["polarization"] == polarizations[0]]

        complete_frame = True
        for swath in [1, 2, 3]:
            swath_df = df_subset_new[df_subset_new.swath == "IW{}".format(swath)]
            swath_df = swath_df.sort_values(by="acquistion_datetime", ascending=True)
            for row in swath_df.itertuples():
                missing_bursts = row.missing_primary_bursts.strip("][")
                if missing_bursts:
                    complete_frame = False

        # HACK: Until we implement https://github.com/GeoscienceAustralia/gamma_insar/issues/200
        # - this assert son't even fail as long as the #200 hack is in place
        # - (and once it's removed, this should assert - basically a reminder for the issue)
        assert(complete_frame)

        dt = datetime.datetime.strptime(_date, "%Y-%m-%d")
        frames_data.append((dt, complete_frame, polarizations))

    return frames_data


def find_scenes_in_range(
    primary_dt, date_list, thres_days: int, include_closest: bool = True
):
    """
    Creates a list of frame dates that within range of a primary date.

    :param primary_dt:
        The primary date in which we are searching for scenes relative to.
    :param date_list:
        The list which we're searching for dates in.
    :param thres_days:
        The number of days threshold in which scenes must be within relative to
        the primary date.
    :param include_closest:
        When true - if there exist slc frames on either side of the primary date, which are NOT
        within the threshold window then the closest date from each side will be
        used instead of no scene at all.
    """

    # We do everything with datetime.date's (can't mix and match date vs. datetime)
    if isinstance(primary_dt, datetime.datetime):
        primary_dt = primary_dt.date()
    elif not isinstance(primary_dt, datetime.date):
        primary_dt = datetime.date(primary_dt)

    thresh_dt = datetime.timedelta(days=thres_days)
    tree_lhs = []  # This was the 'lower' side in the bash...
    tree_rhs = []  # This was the 'upper' side in the bash...
    closest_lhs = None
    closest_rhs = None
    closest_lhs_diff = None
    closest_rhs_diff = None

    for dt in date_list:
        if isinstance(dt, datetime.datetime):
            dt = dt.date()
        elif not isinstance(primary_dt, datetime.date):
            dt = datetime.date(dt)

        dt_diff = dt - primary_dt

        # Skip scenes that match the primary date
        if dt_diff.days == 0:
            continue

        # Record closest scene
        if dt_diff < datetime.timedelta(0):
            is_closer = closest_lhs is None or dt_diff > closest_lhs_diff
            closest_lhs = dt if is_closer else closest_lhs
            closest_lhs_diff = dt_diff
        else:
            is_closer = closest_rhs is None or dt_diff < closest_rhs_diff
            closest_rhs = dt if is_closer else closest_rhs
            closest_rhs_diff = dt_diff

        # Skip scenes outside threshold window
        if abs(dt_diff) > thresh_dt:
            continue

        if dt_diff < datetime.timedelta(0):
            tree_lhs.append(dt)
        else:
            tree_rhs.append(dt)

    # Use closest scene if none are in threshold window
    if include_closest:
        if len(tree_lhs) == 0 and closest_lhs is not None:
            _LOG.info(
                f"Date difference to closest secondary greater than {thres_days} days, using closest secondary only: {closest_lhs}"
            )
            tree_lhs = [closest_lhs]

        if len(tree_rhs) == 0 and closest_rhs is not None:
            _LOG.info(
                f"Date difference to closest secondary greater than {thres_days} days, using closest secondary only: {closest_rhs}"
            )
            tree_rhs = [closest_rhs]

    return tree_lhs, tree_rhs


def create_secondary_coreg_tree(primary_dt, date_list, thres_days=63):
    """
    Creates a set of co-registration lists containing subsets of the prior set, to create a tree-like co-registration structure.

    Notes from the bash on :thres_days: parameter:
        #thres_days=93 # three months, S1A/B repeats 84, 90, 96, ... (90 still ok, 96 too long)
        # -> some secondaries with zero averages for azimuth offset refinement
        thres_days=63 # three months, S1A/B repeats 54, 60, 66, ... (60 still ok, 66 too long)
         -> 63 days seems to be a good compromise between runtime and coregistration success
        #thres_days=51 # maximum 7 weeks, S1A/B repeats 42, 48, 54, ... (48 still ok, 54 too long)
        # -> longer runtime compared to 63, similar number of badly coregistered scenes
        # do secondaries with time difference less than thres_days
    """

    # We do everything with datetime.date's (can't mix and match date vs. datetime)
    if isinstance(primary_dt, datetime.datetime):
        primary_dt = primary_dt.date()
    elif not isinstance(primary_dt, datetime.date):
        primary_dt = datetime.date(primary_dt)

    lists = []

    # Note: when compositing the lists, rhs comes first because the bash puts the rhs as
    # the "lower" part of the tree, which seems to appear first in the list file...
    #
    # I've opted for rhs vs. lhs because it's more obvious, newer scenes are to the right
    # in sequence as they're greater than, older scenes are to the left / less than.

    # Initial Primary<->Secondary coreg list
    lhs, rhs = find_scenes_in_range(primary_dt, date_list, thres_days)
    last_list = lhs + rhs

    while len(last_list) > 0:
        lists.append(last_list)

        if last_list[0] < primary_dt:
            lhs, rhs = find_scenes_in_range(last_list[0], date_list, thres_days)
            sub_list1 = lhs
        else:
            sub_list1 = []

        if last_list[-1] > primary_dt:
            lhs, rhs = find_scenes_in_range(last_list[-1], date_list, thres_days)
            sub_list2 = rhs
        else:
            sub_list2 = []

        last_list = sub_list1 + sub_list2

    return lists


def get_coreg_date_pairs(outdir: Path, proc_config: ProcConfig):
    list_dir = outdir / proc_config.list_dir
    primary_scene = read_primary_date(outdir).strftime(__DATE_FMT__)

    pairs = []

    for secondaries_list in list_dir.glob("secondaries*.list"):
        list_index = int(secondaries_list.stem[11:])
        prev_list_idx = list_index - 1

        with secondaries_list.open("r") as file:
            list_date_strings = file.read().splitlines()

        # The first tier of the tree is always coregistered to primary ref date
        if list_index == 1:
            pairs += [(primary_scene, dt) for dt in list_date_strings]

        # All the rest coregister to
        else:
            for slc_scene in list_date_strings:
                if int(slc_scene) < int(proc_config.ref_primary_scene):
                    coreg_ref_scene = read_file_line(list_dir / f'secondaries{prev_list_idx}.list', 0)
                elif int(slc_scene) > int(proc_config.ref_primary_scene):
                    coreg_ref_scene = read_file_line(list_dir / f'secondaries{prev_list_idx}.list', -1)
                else:  # slc_scene == primary_scene
                    continue

            pairs.append((coreg_ref_scene, slc_scene))

    return pairs


def read_file_line(filepath, line: int):
    """Reads a specific line from a text file"""
    with Path(filepath).open('r') as file:
        return file.read().splitlines()[line]


def calculate_primary(scenes_list) -> datetime:
    slc_dates = [
        datetime.datetime.strptime(scene.strip(), __DATE_FMT__).date()
        for scene in scenes_list
    ]
    return sorted(slc_dates, reverse=True)[int(len(slc_dates) / 2)]


def read_primary_date(outdir: Path):
    with (outdir / 'lists' / 'primary_ref_scene').open() as f:
        date = f.readline().strip()

    return datetime.datetime.strptime(date, __DATE_FMT__).date()


one_day = datetime.timedelta(days=1)


def merge_overlapping_date_ranges(dates: List[Tuple[datetime.date]]) -> List[Tuple[datetime.date]]:
    if not dates:
        return dates

    dates = sorted(dates, key=lambda x: x[0])
    result = []
    current = dates[0]
    assert(current[1] >= current[0])  # Sanity check, range should be (from, to)

    for date in dates[1:]:
        lhs, rhs = date
        assert(rhs >= lhs)  # Sanity check, range should be (from, to)

        # Simple 1D line intersection of date ranges
        overlaps = (current[1] + one_day) >= lhs and (rhs + one_day) >= current[0]

        if overlaps:
            current = (min(current[0], lhs), max(current[1], rhs))
        else:
            result.append(current)
            current = date

    result.append(current)
    return result


def simplify_dates(include_dates: List[Tuple[datetime.date]], exclude_dates: List[Tuple[datetime.date]]) -> List[Tuple[datetime.date]]:
    # Merge include dates (eg: if they overlap), this will return a sorted result
    simple_includes = merge_overlapping_date_ranges(include_dates)
    simple_excludes = merge_overlapping_date_ranges(exclude_dates)

    final_include_ranges = []

    # Note: We iterate w/ dynamic index as the list may grow while iterating
    i = 0
    while i < len(simple_includes):
        lhs, rhs = simple_includes[i]

        for exclude_lhs, exclude_rhs in simple_excludes:
            # Remove whole range
            if lhs >= exclude_lhs and rhs <= exclude_rhs:
                lhs, rhs = None, None
            # Split down center
            elif exclude_lhs > lhs and exclude_rhs < rhs:
                simple_includes.append((exclude_rhs + one_day, rhs))
                rhs = exclude_lhs - one_day
            # Chop off the left
            elif lhs >= exclude_lhs and lhs <= exclude_rhs:
                lhs = exclude_rhs + one_day
            # Chop off the right
            elif rhs >= exclude_lhs and rhs <= exclude_rhs:
                rhs = exclude_lhs - one_day

        if lhs is not None and rhs is not None:
            final_include_ranges.append((lhs, rhs))

        i += 1

    return final_include_ranges


class ExternalFileChecker(luigi.ExternalTask):
    """checks the external dependencies."""

    filename = luigi.Parameter()

    def output(self):
        return luigi.LocalTarget(str(self.filename))


class ListParameter(luigi.Parameter):
    """Converts luigi parameters separated by comma to a list."""

    def parse(self, arguments):
        return arguments.split(",")


def _forward_kwargs(cls, kwargs):
    ids = cls.get_param_names()

    return {k:v for k,v in kwargs.items() if k in ids}


def mk_clean_dir(path: Path):
    # Clear directory in case it has incomplete data from an interrupted run we've resumed
    if path.exists():
        shutil.rmtree(path)

    path.mkdir(parents=True, exist_ok=True)


def read_rlks_alks(ml_file: Path):
    with ml_file.open("r") as src:
        for line in src.readlines():
            if line.startswith("rlks"):
                rlks = int(line.strip().split(":")[1])
            if line.startswith("alks"):
                alks = int(line.strip().split(":")[1])

    return rlks, alks


def tdir(workdir):
    return Path(workdir) / 'tasks'


class SlcDataDownload(luigi.Task):
    """
    Downloads/copies the raw data for an SLC scene, for all requested polarisations.
    """

    slc_scene = luigi.Parameter()
    poeorb_path = luigi.Parameter()
    resorb_path = luigi.Parameter()
    output_dir = luigi.Parameter()
    polarization = luigi.ListParameter()
    workdir = luigi.Parameter()

    def output(self):
        return luigi.LocalTarget(
            tdir(self.workdir) / f"{Path(self.slc_scene).stem}_slc_download.out"
        )

    def run(self):
        log = STATUS_LOGGER.bind(slc_scene=self.slc_scene)

        download_obj = S1DataDownload(
            Path(str(self.slc_scene)),
            list(self.polarization),
            Path(str(self.poeorb_path)),
            Path(str(self.resorb_path)),
        )
        failed = False

        outdir = Path(self.output_dir)
        outdir.mkdir(parents=True, exist_ok=True)

        try:
            download_obj.slc_download(outdir)
        except:
            log.error("SLC download failed with exception", exc_info=True)
            failed = True
        finally:
            with self.output().open("w") as f:
                if failed:
                    f.write(f"{Path(self.slc_scene).name}")
                else:
                    f.write("")


class InitialSetup(luigi.Task):
    """
    Runs the initial setup of insar processing workflow by
    creating required directories and file lists
    """

    proc_file = luigi.Parameter()
    include_dates = DateListParameter()
    exclude_dates = DateListParameter()
    shape_file = luigi.Parameter()
    orbit = luigi.Parameter()
    sensor = luigi.Parameter()
    polarization = luigi.ListParameter(default=["VV"])
    track = luigi.Parameter()
    frame = luigi.Parameter()
    outdir = luigi.Parameter()
    workdir = luigi.Parameter()
    burst_data_csv = luigi.Parameter()
    poeorb_path = luigi.Parameter()
    resorb_path = luigi.Parameter()
    cleanup = luigi.BoolParameter()
    dem_img = luigi.Parameter()

    def output(self):
        return luigi.LocalTarget(
            tdir(self.workdir) / f"{self.track}_{self.frame}_initialsetup_status_logs.out"
        )

    def run(self):
        log = STATUS_LOGGER.bind(track_frame=f"{self.track}_{self.frame}")
        log.info("initial setup task", sensor=self.sensor)

        with open(self.proc_file, "r") as proc_file_obj:
            proc_config = ProcConfig.from_file(proc_file_obj)

        outdir = Path(proc_config.output_path)
        pols = list(self.polarization)

        # get the relative orbit number, which is int value of the numeric part of the track name
        rel_orbit = int(re.findall(r"\d+", str(self.track))[0])

        # Convert luigi half-open DateInterval into the inclusive tuple ranges we use
        init_include_dates = [(d.date_a, d.date_b) for d in self.include_dates or []]
        init_exclude_dates = [(d.date_a, d.date_b) for d in self.exclude_dates or []]

        # Find the maximum extent of the queried dates
        include_dates = sorted(simplify_dates(init_include_dates, init_exclude_dates))
        min_date = include_dates[0][0]
        max_date = max([d[1] for d in include_dates])

        log.info(
            "Simplified final include dates",
            final_dates=include_dates,
            initial_includes=init_include_dates,
            initial_excludes=init_exclude_dates
        )

        # Query SLCs that match our search criteria for the maximum span
        # of dates that covers all of our include dates.
        slc_query_results = query_slc_inputs(
            str(proc_config.database_path),
            str(self.shape_file),
            min_date,
            max_date,
            str(self.orbit),
            rel_orbit,
            pols,
            self.sensor
        )

        if slc_query_results is None:
            raise ValueError(
                f"Nothing was returned for {self.track}_{self.frame} "
                f"from date: {min_date} "
                f"to date: {max_date} "
                f"orbit: {self.orbit}"
            )

        slc_inputs_df = pd.concat(
            [slc_inputs(slc_query_results[pol]) for pol in pols],
            ignore_index=True
        )

        # Filter out dates we don't care about - as our search query is for
        # a single giant span of dates, but our include dates may be more fine
        # grained than the query supports.
        exclude_indices = []

        for index, row in slc_inputs_df.iterrows():
            date = row["date"]

            keep = any(date >= lhs or date <= rhs for lhs,rhs in include_dates)
            if not keep:
                exclude_indices.append(index)

        slc_inputs_df.drop(exclude_indices, inplace=True)

        # Determine the selected sensor(s) from the query, for directory naming
        selected_sensors = set()

        for pol, dated_scenes in slc_query_results.items():
            for date, swathes in dated_scenes.items():
                for swath, scenes in swathes.items():
                    for slc_id, slc_metadata in scenes.items():
                        if "sensor" in slc_metadata:
                            selected_sensors.add(slc_metadata["sensor"])

        selected_sensors = "_".join(sorted(selected_sensors))

        # download slc data
        download_dir = outdir / __RAW__

        os.makedirs(download_dir, exist_ok=True)

        download_list = slc_inputs_df.url.unique()
        download_tasks = []
        for slc_url in download_list:
            scene_date = Path(slc_url).name.split("_")[5].split("T")[0]
            download_tasks.append(
                SlcDataDownload(
                    slc_scene=slc_url.rstrip(),
                    polarization=self.polarization,
                    poeorb_path=self.poeorb_path,
                    resorb_path=self.resorb_path,
                    workdir=self.workdir,
                    output_dir=Path(download_dir).joinpath(scene_date),
                )
            )
        yield download_tasks

        # Detect scenes w/ incomplete/bad raw data, and remove those scenes from
        # processing while logging the situation for post-processing analysis.
        drop_whole_date_if_corrupt = True

        if drop_whole_date_if_corrupt:
            for _task in download_tasks:
                with open(_task.output().path) as fid:
                    failed_file = fid.readline().strip()
                    if not failed_file:
                        continue

                    scene_date = failed_file.split("_")[5].split("T")[0]
                    log.info(
                        f"corrupted zip file {failed_file}, removed whole date {scene_date} from processing"
                    )

                    scene_date = f"{scene_date[0:4]}-{scene_date[4:6]}-{scene_date[6:8]}"
                    indexes = slc_inputs_df[slc_inputs_df["date"].astype(str) == scene_date].index
                    slc_inputs_df.drop(indexes, inplace=True)
        else:
            for _task in download_tasks:
                with open(_task.output().path) as fid:
                    out_name = fid.readline().rstrip()
                    if re.match(SLC_PATTERN, out_name):
                        log.info(
                            f"corrupted zip file {out_name} removed from further processing"
                        )
                        indexes = slc_inputs_df[
                            slc_inputs_df["url"].map(lambda x: Path(x).name) == out_name
                        ].index
                        slc_inputs_df.drop(indexes, inplace=True)

        # save slc burst data details which is used by different tasks
        slc_inputs_df.to_csv(self.burst_data_csv)

        # Write reference scene before we start processing
        formatted_scene_dates = set([str(dt).replace("-", "") for dt in slc_inputs_df["date"]])
        ref_scene_date = calculate_primary(formatted_scene_dates)
        log.info("Automatically computed primary reference scene date", ref_scene_date=ref_scene_date)

        with open(outdir / 'lists' / 'primary_ref_scene', 'w') as ref_scene_file:
            ref_scene_file.write(ref_scene_date.strftime(__DATE_FMT__))

        # Write scenes list
        with open(outdir / 'lists' / 'scenes.list', 'w') as scenes_list_file:
            scenes_list_file.write('\n'.join(sorted(formatted_scene_dates)))

        with self.output().open("w") as out_fid:
            out_fid.write("")

        # Update .proc file "auto" reference scene
        if proc_config.ref_primary_scene.lower() == "auto":
            proc_config.ref_primary_scene = ref_scene_date.strftime(__DATE_FMT__)

            with open(self.proc_file, "w") as proc_file_obj:
                proc_config.save(proc_file_obj)

        # Write high level workflow metadata
        _, gamma_version = os.path.split(os.environ["GAMMA_INSTALL_DIR"])[-1].split("-")
        workdir = Path(self.workdir)

        metadata = {
            # General workflow parameters
            #
            # Note: This is also accessible indirectly in the log files, and
            # potentially in other plain text files - but repeated here
            # for easy access for external software so it doesn't need to
            # know the nity gritty of all our auxilliary files or logs.
            "track_frame_sensor": f"{self.track}_{self.frame}_{selected_sensors}",
            "original_work_dir": Path(self.outdir).as_posix(),
            "original_job_dir": workdir.as_posix(),
            "shapefile": str(self.shape_file),
            "database": str(proc_config.database_path),
            "poeorb_path": str(self.poeorb_path),
            "resorb_path": str(self.resorb_path),
            "source_data_path": str(os.path.commonpath(list(download_list))),
            "dem_path": str(self.dem_img),
            "primary_ref_scene": ref_scene_date.strftime(__DATE_FMT__),
            "include_dates": [(d1.strftime(__DATE_FMT__), d2.strftime(__DATE_FMT__)) for d1,d2 in init_include_dates],
            "exclude_dates": [(d1.strftime(__DATE_FMT__), d2.strftime(__DATE_FMT__)) for d1,d2 in init_exclude_dates],
            "burst_data": str(self.burst_data_csv),
            "num_scene_dates": len(formatted_scene_dates),
            "polarizations": pols,

            # Software versions used for processing
            "gamma_version": gamma_version,
            "gamma_insar_version": insar.__version__,
            "gdal_version": str(osgeo.gdal.VersionInfo()),
        }

        # We write metadata to BOTH work and out dirs
        with (outdir / "metadata.json").open("w") as file:
            json.dump(metadata, file, indent=2)

        with (workdir.parent / "metadata.json").open("w") as file:
            json.dump(metadata, file, indent=2)


@requires(InitialSetup)
class CreateGammaDem(luigi.Task):
    """
    Runs create gamma dem task
    """

    dem_img = luigi.Parameter()

    def output(self):
        return luigi.LocalTarget(
            tdir(self.workdir) / f"{self.track}_{self.frame}_creategammadem_status_logs.out"
        )

    def run(self):
        log = STATUS_LOGGER.bind(track_frame=f"{self.track}_{self.frame}")
        log.info("Beginning gamma DEM creation")

        gamma_dem_dir = Path(self.outdir).joinpath(__DEM_GAMMA__)
        mk_clean_dir(gamma_dem_dir)

        kwargs = {
            "gamma_dem_dir": gamma_dem_dir,
            "dem_img": self.dem_img,
            "track_frame": f"{self.track}_{self.frame}",
            "shapefile": str(self.shape_file),
        }

        create_gamma_dem(**kwargs)

        log.info("Gamma DEM creation complete")

        with self.output().open("w") as out_fid:
            out_fid.write("")


class ProcessSlc(luigi.Task):
    """
    Runs single slc processing task for a single polarisation.
    """

    scene_date = luigi.Parameter()
    raw_path = luigi.Parameter()
    polarization = luigi.Parameter()
    burst_data = luigi.Parameter()
    slc_dir = luigi.Parameter()
    workdir = luigi.Parameter()
    ref_primary_tab = luigi.Parameter(default=None)

    def output(self):
        return luigi.LocalTarget(
            tdir(self.workdir) / f"{self.scene_date}_{self.polarization}_slc_logs.out"
        )

    def run(self):
        log = STATUS_LOGGER.bind(scene_date=self.scene_date, polarization=self.polarization)
        log.info("Beginning SLC processing")

        (Path(self.slc_dir) / str(self.scene_date)).mkdir(parents=True, exist_ok=True)

        slc_job = SlcProcess(
            str(self.raw_path),
            str(self.slc_dir),
            str(self.polarization),
            str(self.scene_date),
            str(self.burst_data),
            self.ref_primary_tab,
        )

        slc_job.main()

        log.info("SLC processing complete")

        with self.output().open("w") as f:
            f.write("")


@requires(InitialSetup)
class CreateFullSlc(luigi.Task):
    """
    Runs the create full slc tasks
    """

    proc_file = luigi.Parameter()

    def output(self):
        return luigi.LocalTarget(
            tdir(self.workdir) / f"{self.track}_{self.frame}_createfullslc_status_logs.out"
        )

    def run(self):
        log = STATUS_LOGGER.bind(track_frame=f"{self.track}_{self.frame}")
        log.info("create full slc task")

        slc_dir = Path(self.outdir).joinpath(__SLC__)
        os.makedirs(slc_dir, exist_ok=True)

        slc_frames = get_scenes(self.burst_data_csv)

        # first create slc for one complete frame which will be a reference frame
        # to resize the incomplete frames.
        resize_primary_tab = None
        resize_primary_scene = None
        resize_primary_pol = None
        for _dt, status_frame, _pols in slc_frames:
            slc_scene = _dt.strftime(__DATE_FMT__)
            for _pol in _pols:
                if status_frame:
                    resize_task = ProcessSlc(
                        scene_date=slc_scene,
                        raw_path=Path(self.outdir).joinpath(__RAW__),
                        polarization=_pol,
                        burst_data=self.burst_data_csv,
                        slc_dir=slc_dir,
                        workdir=self.workdir,
                    )
                    yield resize_task
                    resize_primary_tab = Path(slc_dir).joinpath(
                        slc_scene, f"{slc_scene}_{_pol.upper()}_tab"
                    )
                    break
            if resize_primary_tab is not None:
                if resize_primary_tab.exists():
                    resize_primary_scene = slc_scene
                    resize_primary_pol = _pol
                    break

        # need at least one complete frame to enable further processing of the stacks
        # The frame definition were generated using all sentinel-1 acquisition dataset, thus
        # only processing a temporal subset might encounter stacks with all scene's frame
        # not forming a complete primary frame.
        # TODO: Generate a new reference frame using scene that has least number of bursts
        # (as we can't subset smaller scenes to larger)
        if resize_primary_tab is None:
            raise ValueError(
                f"Not a  single complete frames were available {self.track}_{self.frame}"
            )

        slc_tasks = []
        for _dt, status_frame, _pols in slc_frames:
            slc_scene = _dt.strftime(__DATE_FMT__)
            for _pol in _pols:
                if _pol not in self.polarization:
                    continue
                if slc_scene == resize_primary_scene and _pol == resize_primary_pol:
                    continue
                slc_tasks.append(
                    ProcessSlc(
                        scene_date=slc_scene,
                        raw_path=Path(self.outdir).joinpath(__RAW__),
                        polarization=_pol,
                        burst_data=self.burst_data_csv,
                        slc_dir=slc_dir,
                        workdir=self.workdir,
                        ref_primary_tab=resize_primary_tab,
                    )
                )
        yield slc_tasks

        # Remove any failed scenes from upstream processing if SLC files fail processing
        slc_inputs_df = pd.read_csv(self.burst_data_csv)
        rewrite = False
        for _slc_task in slc_tasks:
            with open(_slc_task.output().path) as fid:
                slc_date = fid.readline().rstrip()
                if re.match(r"^[0-9]{8}", slc_date):
                    slc_date = f"{slc_date[0:4]}-{slc_date[4:6]}-{slc_date[6:8]}"
                    log.info(
                        f"slc processing failed for scene for {slc_date}: removed from further processing"
                    )
                    indexes = slc_inputs_df[slc_inputs_df["date"] == slc_date].index
                    slc_inputs_df.drop(indexes, inplace=True)
                    rewrite = True

        # rewrite the burst_data_csv with removed scenes
        if rewrite:
            log.info(
                f"re-writing the burst data csv files after removing failed slc scenes"
            )
            slc_inputs_df.to_csv(self.burst_data_csv)

        with self.output().open("w") as out_fid:
            out_fid.write("")


class ProcessSlcMosaic(luigi.Task):
    """
    This task runs the final SLC mosaic step using the mean rlks/alks values for
    a single polarisation.
    """

    scene_date = luigi.Parameter()
    raw_path = luigi.Parameter()
    polarization = luigi.Parameter()
    burst_data = luigi.Parameter()
    slc_dir = luigi.Parameter()
    outdir = luigi.Parameter()
    workdir = luigi.Parameter()
    ref_primary_tab = luigi.Parameter(default=None)
    rlks = luigi.IntParameter()
    alks = luigi.IntParameter()

    def output(self):
        return luigi.LocalTarget(
            tdir(self.workdir) / f"{self.scene_date}_{self.polarization}_slc_subset_logs.out"
        )

    def run(self):
        log = STATUS_LOGGER.bind(scene_date=self.scene_date, polarization=self.polarization)
        log.info("Beginning SLC mosaic")

        slc_job = SlcProcess(
            str(self.raw_path),
            str(self.slc_dir),
            str(self.polarization),
            str(self.scene_date),
            str(self.burst_data),
            self.ref_primary_tab,
        )

        slc_job.main_mosaic(int(self.rlks), int(self.alks))

        log.info("SLC mosaic complete")

        with self.output().open("w") as f:
            f.write("")


@requires(CreateFullSlc)
class CreateSlcMosaic(luigi.Task):
    """
    Runs the final mosaics for all scenes, for all polarisations.
    """

    proc_file = luigi.Parameter()
    multi_look = luigi.IntParameter()

    def output(self):
        return luigi.LocalTarget(
            tdir(self.workdir) / f"{self.track}_{self.frame}_createslcmosaic_status_logs.out"
        )

    def run(self):
        slc_dir = Path(self.outdir).joinpath(__SLC__)
        slc_frames = get_scenes(self.burst_data_csv)

        # Get all VV par files and compute range and azimuth looks
        slc_par_files = []
        for _dt, status_frame, _pols in slc_frames:
            slc_scene = _dt.strftime(__DATE_FMT__)
            for _pol in _pols:
                if _pol not in self.polarization or _pol.upper() != "VV":
                    continue
                slc_par = pjoin(
                    self.outdir,
                    __SLC__,
                    slc_scene,
                    f"{slc_scene}_{_pol.upper()}.slc.par",
                )
                if not exists(slc_par):
                    raise FileNotFoundError(f"missing {slc_par} file")
                slc_par_files.append(Path(slc_par))

        # range and azimuth looks are only computed from VV polarization
        rlks, alks, *_ = calculate_mean_look_values(
            slc_par_files,
            int(str(self.multi_look)),
        )

        # first create slc for one complete frame which will be a reference frame
        # to resize the incomplete frames.
        resize_primary_tab = None
        resize_primary_scene = None
        resize_primary_pol = None
        for _dt, status_frame, _pols in slc_frames:
            slc_scene = _dt.strftime(__DATE_FMT__)
            for _pol in _pols:
                if status_frame:
                    resize_task = ProcessSlcMosaic(
                        scene_date=slc_scene,
                        raw_path=Path(self.outdir).joinpath(__RAW__),
                        polarization=_pol,
                        burst_data=self.burst_data_csv,
                        slc_dir=slc_dir,
                        outdir=self.outdir,
                        workdir=self.workdir,
                        rlks=rlks,
                        alks=alks
                    )
                    yield resize_task
                    resize_primary_tab = Path(slc_dir).joinpath(
                        slc_scene, f"{slc_scene}_{_pol.upper()}_tab"
                    )
                    break
            if resize_primary_tab is not None:
                if resize_primary_tab.exists():
                    resize_primary_scene = slc_scene
                    resize_primary_pol = _pol
                    break

        # need at least one complete frame to enable further processing of the stacks
        # The frame definition were generated using all sentinel-1 acquisition dataset, thus
        # only processing a temporal subset might encounter stacks with all scene's frame
        # not forming a complete primary frame.
        # TODO implement a method to resize a stacks to new frames definition
        # TODO Generate a new reference frame using scene that has least number of missing burst
        if resize_primary_tab is None:
            raise ValueError(
                f"Not a  single complete frames were available {self.track}_{self.frame}"
            )

        slc_tasks = []
        for _dt, status_frame, _pols in slc_frames:
            slc_scene = _dt.strftime(__DATE_FMT__)
            for _pol in _pols:
                if _pol not in self.polarization:
                    continue
                if slc_scene == resize_primary_scene and _pol == resize_primary_pol:
                    continue
                slc_tasks.append(
                    ProcessSlcMosaic(
                        scene_date=slc_scene,
                        raw_path=Path(self.outdir).joinpath(__RAW__),
                        polarization=_pol,
                        burst_data=self.burst_data_csv,
                        slc_dir=slc_dir,
                        outdir=self.outdir,
                        workdir=self.workdir,
                        ref_primary_tab=resize_primary_tab,
                        rlks=rlks,
                        alks=alks
                    )
                )
        yield slc_tasks

        # clean up raw data directory immediately (as it's tens of GB / the sooner we delete it the better)
        raw_data_path = Path(self.outdir).joinpath(__RAW__)
        if self.cleanup and Path(raw_data_path).exists():
            shutil.rmtree(raw_data_path)

        with self.output().open("w") as out_fid:
            out_fid.write("")


class ReprocessSingleSLC(luigi.Task):
    """
    This task reprocesses a single SLC scene (including multilook) from scratch.

    This task is completely self-sufficient, it will download it's own raw data.

    This task assumes it is re-processing a partially completed job, and as such
    assumes this task would only be used if SLC processing had succeeded earlier,
    thus assumes the existence of multilook status output containing rlks/alks.
    """

    proc_file = luigi.Parameter()
    track = luigi.Parameter()
    frame = luigi.Parameter()
    polarization = luigi.Parameter()

    burst_data_csv = luigi.Parameter()

    poeorb_path = luigi.Parameter()
    resorb_path = luigi.Parameter()

    scene_date = luigi.Parameter()
    ref_primary_tab = luigi.Parameter()

    outdir = luigi.Parameter()
    workdir = luigi.Parameter()

    resume_token = luigi.Parameter()

    def output_path(self):
        fname = f"{self.track}_{self.frame}_reprocess_{self.scene_date}_{self.polarization}_{self.resume_token}_status.out"
        return tdir(self.workdir) / fname

    def progress_path(self):
        return tdir(self.workdir) / self.output_path().with_suffix(".progress")

    def output(self):
        return luigi.LocalTarget(self.output_path())

    def progress(self):
        if not self.progress_path().exists():
            return None

        with self.progress_path().open() as file:
            return file.read().strip()

    def set_progress(self, value):
        with self.progress_path().open("w") as file:
            return file.write(value)

    def get_key_outputs(self):
        workdir = tdir(self.workdir)

        # Read rlks/alks from multilook status
        mlk_status = workdir / f"{self.track}_{self.frame}_createmultilook_status_logs.out"
        if not mlk_status.exists():
            raise ValueError(f"Failed to reprocess SLC, missing multilook status: {mlk_status}")

        rlks, alks = read_rlks_alks(mlk_status)

        pol = self.polarization.upper()

        slc_dir = Path(self.outdir).joinpath(__SLC__) / self.scene_date
        slc = slc_dir / SlcFilenames.SLC_FILENAME.value.format(self.scene_date, pol)
        slc_par = slc_dir / SlcFilenames.SLC_PAR_FILENAME.value.format(self.scene_date, pol)

        mli = slc_dir / MliFilenames.MLI_FILENAME.value.format(scene_date=self.scene_date, pol=pol, rlks=str(rlks))
        mli_par = slc_dir / MliFilenames.MLI_PAR_FILENAME.value.format(scene_date=self.scene_date, pol=pol, rlks=str(rlks))

        return [slc, slc_par, mli, mli_par]

    def run(self):
        workdir = tdir(self.workdir)

        # Read rlks/alks from multilook status
        mlk_status = workdir / f"{self.track}_{self.frame}_createmultilook_status_logs.out"
        if not mlk_status.exists():
            raise ValueError(f"Failed to reprocess SLC, missing multilook status: {mlk_status}")

        rlks, alks = read_rlks_alks(mlk_status)

        # Read scenes CSV and schedule SLC download via URLs
        if self.progress() is None:
            slc_inputs_df = pd.read_csv(self.burst_data_csv)

            download_dir = Path(str(self.outdir)).joinpath(__RAW__)
            os.makedirs(download_dir, exist_ok=True)

            download_list = slc_inputs_df.url.unique()
            download_tasks = []

            for slc_url in download_list:
                url_scene_date = Path(slc_url).name.split("_")[5].split("T")[0]

                if url_scene_date == self.scene_date:
                    download_task = SlcDataDownload(
                        slc_scene=slc_url.rstrip(),
                        polarization=self.polarization,
                        poeorb_path=self.poeorb_path,
                        resorb_path=self.resorb_path,
                        workdir=self.workdir,
                        output_dir=Path(download_dir).joinpath(url_scene_date),
                    )

                    # Force re-download, we clean raw data so the output status file is a lie...
                    if download_task.output().exists():
                        download_task.output().remove()

                    download_tasks.append(download_task)

            self.set_progress("download_tasks")
            yield download_tasks

        slc_dir = Path(self.outdir).joinpath(__SLC__)
        slc = slc_dir / self.scene_date / SlcFilenames.SLC_FILENAME.value.format(self.scene_date, self.polarization.upper())
        slc_par = slc_dir / self.scene_date / SlcFilenames.SLC_PAR_FILENAME.value.format(self.scene_date, self.polarization.upper())

        if self.progress() == "download_tasks":
            slc_task = ProcessSlc(
                scene_date=self.scene_date,
                raw_path=Path(self.outdir).joinpath(__RAW__),
                polarization=self.polarization,
                burst_data=self.burst_data_csv,
                slc_dir=slc_dir,
                workdir=self.workdir,
                ref_primary_tab=self.ref_primary_tab,
            )

            if slc_task.output().exists():
                slc_task.output().remove()

            self.set_progress("slc_task")
            yield slc_task

        if not slc.exists():
            raise ValueError(f'Critical failure reprocessing SLC, slc file not found: {slc}')

        if self.progress() == "slc_task":
            mosaic_task = ProcessSlcMosaic(
                scene_date=self.scene_date,
                raw_path=Path(self.outdir).joinpath(__RAW__),
                polarization=self.polarization,
                burst_data=self.burst_data_csv,
                slc_dir=slc_dir,
                outdir=self.outdir,
                workdir=self.workdir,
                ref_primary_tab=self.ref_primary_tab,
                rlks=rlks,
                alks=alks,
            )

            if mosaic_task.output().exists():
                mosaic_task.output().remove()

            self.set_progress("mosaic_task")
            yield mosaic_task

        if self.progress() == "mosaic_task":
            mli_task = Multilook(
                slc=slc,
                slc_par=slc_par,
                rlks=rlks,
                alks=alks,
                workdir=self.workdir,
            )

            if mli_task.output().exists():
                mli_task.output().remove()

            self.set_progress("mli_task")
            yield mli_task

        # Quick sanity check, we shouldn't get this far unless mli_task was scheduled
        if self.progress() != "mli_task":
            raise RuntimeError("Unexpected dynamic dependency error in ReprocessSingleSLC task")

        with self.output().open("w") as f:
            f.write(str(datetime.datetime.now()))


class Multilook(luigi.Task):
    """
    Produces multilooked SLC given a specified rlks/alks for multilooking
    """

    slc = luigi.Parameter()
    slc_par = luigi.Parameter()
    rlks = luigi.IntParameter()
    alks = luigi.IntParameter()
    workdir = luigi.Parameter()

    def output(self):
        return luigi.LocalTarget(
            tdir(self.workdir) / f"{Path(str(self.slc)).stem}_ml_logs.out"
        )

    def run(self):
        multilook(
            Path(str(self.slc)),
            Path(str(self.slc_par)),
            int(str(self.rlks)),
            int(str(self.alks)),
        )

        with self.output().open("w") as f:
            f.write("")


@requires(CreateSlcMosaic)
class CreateMultilook(luigi.Task):
    """
    Runs creation of multi-look image task for all scenes, for all polariastions.
    """

    proc_file = luigi.Parameter()
    multi_look = luigi.IntParameter()

    def output(self):
        return luigi.LocalTarget(
            tdir(self.workdir) / f"{self.track}_{self.frame}_createmultilook_status_logs.out"
        )

    def run(self):
        # calculate the mean range and azimuth look values
        slc_dir = Path(self.outdir).joinpath(__SLC__)
        slc_frames = get_scenes(self.burst_data_csv)
        slc_par_files = []

        for _dt, status_frame, _pols in slc_frames:
            slc_scene = _dt.strftime(__DATE_FMT__)
            for _pol in _pols:
                if _pol not in self.polarization:
                    continue
                slc_par = pjoin(
                    self.outdir,
                    __SLC__,
                    slc_scene,
                    f"{slc_scene}_{_pol.upper()}.slc.par",
                )
                if not exists(slc_par):
                    raise FileNotFoundError(f"missing {slc_par} file")
                slc_par_files.append(Path(slc_par))

        # range and azimuth looks are only computed from VV polarization
        rlks, alks, *_ = calculate_mean_look_values(
            [_par for _par in slc_par_files if "VV" in _par.stem],
            int(str(self.multi_look)),
        )

        # multi-look jobs run
        ml_jobs = []
        for slc_par in slc_par_files:
            slc = slc_par.with_suffix("")
            ml_jobs.append(
                Multilook(
                    slc=slc, slc_par=slc_par, rlks=rlks, alks=alks, workdir=self.workdir
                )
            )

        yield ml_jobs

        with self.output().open("w") as out_fid:
            out_fid.write("rlks:\t {}\n".format(str(rlks)))
            out_fid.write("alks:\t {}".format(str(alks)))


@requires(CreateMultilook)
class CalcInitialBaseline(luigi.Task):
    """
    Runs calculation of initial baseline task
    """

    proc_file = luigi.Parameter()
    primary_scene_polarization = luigi.Parameter(default="VV")

    def output(self):
        return luigi.LocalTarget(
            tdir(self.workdir) / f"{self.track}_{self.frame}_calcinitialbaseline_status_logs.out"
        )

    def run(self):
        log = STATUS_LOGGER.bind(track_frame=f"{self.track}_{self.frame}")
        log.info("Beginning baseline calculation")

        outdir = Path(self.outdir)

        # Load the gamma proc config file
        with open(str(self.proc_file), "r") as proc_fileobj:
            proc_config = ProcConfig.from_file(proc_fileobj)

        slc_frames = get_scenes(self.burst_data_csv)
        slc_par_files = []
        polarizations = [self.primary_scene_polarization]

        # Explicitly NOT supporting cross-polarisation IFGs, for now
        enable_cross_pol_ifgs = False

        for _dt, _, _pols in slc_frames:
            slc_scene = _dt.strftime(__DATE_FMT__)

            if self.primary_scene_polarization in _pols:
                slc_par = pjoin(
                    self.outdir,
                    __SLC__,
                    slc_scene,
                    "{}_{}.slc.par".format(slc_scene, self.primary_scene_polarization),
                )
            elif not enable_cross_pol_ifgs:
                continue
            else:
                slc_par = pjoin(
                    self.outdir,
                    __SLC__,
                    slc_scene,
                    "{}_{}.slc.par".format(slc_scene, _pols[0]),
                )
                polarizations.append(_pols[0])

            if not exists(slc_par):
                raise FileNotFoundError(f"missing {slc_par} file")

            slc_par_files.append(Path(slc_par))

        baseline = BaselineProcess(
            slc_par_files,
            list(set(polarizations)),
            primary_scene=read_primary_date(outdir),
            outdir=outdir,
        )

        # creates a ifg list based on sbas-network
        baseline.sbas_list(nmin=int(proc_config.min_connect), nmax=int(proc_config.max_connect))

        log.info("Baseline calculation complete")

        with self.output().open("w") as out_fid:
            out_fid.write("")


@requires(CreateGammaDem, CalcInitialBaseline)
class CoregisterDemPrimary(luigi.Task):
    """
    Runs co-registration of DEM and primary scene
    """

    multi_look = luigi.IntParameter()
    primary_scene_polarization = luigi.Parameter(default="VV")
    primary_scene = luigi.OptionalParameter(default=None)

    def output(self):
        return luigi.LocalTarget(
            tdir(self.workdir) / f"{self.track}_{self.frame}_coregisterdemprimary_status_logs.out"
        )

    def run(self):
        log = STATUS_LOGGER.bind(track_frame=f"{self.track}_{self.frame}")
        outdir = Path(self.outdir)
        failed = False

<<<<<<< HEAD
        # Read rlks/alks from multilook status
        ml_file = f"{self.track}_{self.frame}_createmultilook_status_logs.out"
        rlks, alks = read_rlks_alks(tdir(self.workdir) / ml_file)
=======
        try:
            primary_scene = read_primary_date(outdir).strftime(__DATE_FMT__)
            primary_pol = str(self.primary_scene_polarization).upper()
>>>>>>> 15558f12

            structlog.threadlocal.clear_threadlocal()
            structlog.threadlocal.bind_threadlocal(
                task="DEM primary coregistration",
                slc_dir=self.outdir,
                slc_date=primary_scene,
                slc_pol=primary_pol
            )

            log.info("Beginning DEM primary coregistration")

            # Read rlks/alks from multilook status
            ml_file = f"{self.track}_{self.frame}_createmultilook_status_logs.out"
            rlks, alks = read_rlks_alks(Path(self.workdir) / ml_file)

            primary_slc = pjoin(
                outdir,
                __SLC__,
                primary_scene,
                "{}_{}.slc".format(
                    primary_scene, self.primary_scene_polarization
                ),
            )

            primary_slc_par = Path(primary_slc).with_suffix(".slc.par")
            dem = (
                outdir
                .joinpath(__DEM_GAMMA__)
                .joinpath(f"{self.track}_{self.frame}.dem")
            )
            dem_par = dem.with_suffix(dem.suffix + ".par")

            dem_outdir = outdir / __DEM__
            mk_clean_dir(dem_outdir)

            coreg = CoregisterDem(
                rlks=rlks,
                alks=alks,
                shapefile=str(self.shape_file),
                dem=dem,
                slc=Path(primary_slc),
                dem_par=dem_par,
                slc_par=primary_slc_par,
                dem_outdir=dem_outdir,
                multi_look=self.multi_look,
            )

            coreg.main()

            log.info("DEM primary coregistration complete")
        except Exception as e:
            log.error("DEM primary coregistration failed with exception", exc_info=True)
            failed = True
        finally:
            with self.output().open("w") as f:
                f.write("FAILED" if failed else "")

            structlog.threadlocal.clear_threadlocal()


def load_settings(proc_file: Path):
    # Load the gamma proc config file
    with proc_file.open("r") as proc_fileobj:
        proc_config = ProcConfig.from_file(proc_fileobj)

    outdir = Path(proc_config.output_path)

    # Load project metadata
    with (outdir / "metadata.json").open("r") as file:
        metadata = json.load(file)

    return proc_config, metadata

def get_coreg_kwargs(proc_file: Path, scene_date=None, scene_pol=None):
    proc_config, metadata = load_settings(proc_file)
    outdir = Path(proc_config.output_path)

    tfs = metadata["track_frame_sensor"]
    track, frame, sensor = tfs.split("_")
    workdir = Path(proc_config.job_path)
    primary_scene = read_primary_date(outdir)

    # get range and azimuth looked values
    ml_file = tdir(workdir) / f"{track}_{frame}_createmultilook_status_logs.out"
    rlks, alks = read_rlks_alks(ml_file)

    primary_scene = primary_scene.strftime(__DATE_FMT__)
    primary_pol = str(proc_config.polarisation).upper()

    primary_slc_prefix = (f"{primary_scene}_{primary_pol}")
    primary_slc_rlks_prefix = f"{primary_slc_prefix}_{rlks}rlks"
    r_dem_primary_slc_prefix = f"r{primary_slc_prefix}"

    dem_dir = outdir / proc_config.dem_dir
    dem_filenames = CoregisterDem.dem_filenames(
        dem_prefix=primary_slc_rlks_prefix,
        outdir=dem_dir
    )

    slc_primary_dir = outdir / proc_config.slc_dir / primary_scene
    dem_primary_names = CoregisterDem.dem_primary_names(
        slc_prefix=primary_slc_rlks_prefix,
        r_slc_prefix=r_dem_primary_slc_prefix,
        outdir=slc_primary_dir,
    )

    kwargs = {
        "proc_file": proc_file,
        "list_idx": "-",
        "slc_primary": slc_primary_dir.joinpath(f"{primary_slc_prefix}.slc"),
        "range_looks": rlks,
        "azimuth_looks": alks,
        "ellip_pix_sigma0": dem_filenames["ellip_pix_sigma0"],
        "dem_pix_gamma0": dem_filenames["dem_pix_gam"],
        "r_dem_primary_mli": dem_primary_names["r_dem_primary_mli"],
        "rdc_dem": dem_filenames["rdc_dem"],
        "geo_dem_par": dem_filenames["geo_dem_par"],
        "dem_lt_fine": dem_filenames["dem_lt_fine"],
        "outdir": outdir,
        "workdir": workdir,
    }

    if scene_date:
        if not scene_pol:
            scene_pol = primary_pol

        secondary_dir = outdir / proc_config.slc_dir / scene_date

        secondary_slc_prefix = f"{scene_date}_{scene_pol}"
        kwargs["slc_secondary"] = secondary_dir / f"{secondary_slc_prefix}.slc"
        kwargs["secondary_mli"] = secondary_dir / f"{secondary_slc_prefix}_{rlks}rlks.mli"

    return kwargs

class CoregisterSecondary(luigi.Task):
    """
    Runs the primary-secondary co-registration task, followed by backscatter.

    Optionally, just runs backscattter if provided with a coreg_offset and
    coreg_lut parameter to use.
    """

    proc_file = luigi.Parameter()
    list_idx = luigi.Parameter()
    slc_primary = luigi.Parameter()
    slc_secondary = luigi.Parameter()
    secondary_mli = luigi.Parameter()
    range_looks = luigi.IntParameter()
    azimuth_looks = luigi.IntParameter()
    ellip_pix_sigma0 = luigi.Parameter()
    dem_pix_gamma0 = luigi.Parameter()
    r_dem_primary_mli = luigi.Parameter()
    rdc_dem = luigi.Parameter()
    geo_dem_par = luigi.Parameter()
    dem_lt_fine = luigi.Parameter()
    outdir = luigi.Parameter()
    workdir = luigi.Parameter()

    def output(self):
        return luigi.LocalTarget(
            tdir(self.workdir) / f"{Path(str(self.slc_primary)).stem}_{Path(str(self.slc_secondary)).stem}_coreg_logs.out"
        )

    def get_processor(self):
        with open(str(self.proc_file), "r") as proc_fileobj:
            proc_config = ProcConfig.from_file(proc_fileobj)

        return CoregisterSlc(
            proc=proc_config,
            list_idx=str(self.list_idx),
            slc_primary=Path(str(self.slc_primary)),
            slc_secondary=Path(str(self.slc_secondary)),
            secondary_mli=Path(str(self.secondary_mli)),
            range_looks=int(str(self.range_looks)),
            azimuth_looks=int(str(self.azimuth_looks)),
            ellip_pix_sigma0=Path(str(self.ellip_pix_sigma0)),
            dem_pix_gamma0=Path(str(self.dem_pix_gamma0)),
            r_dem_primary_mli=Path(str(self.r_dem_primary_mli)),
            rdc_dem=Path(str(self.rdc_dem)),
            geo_dem_par=Path(str(self.geo_dem_par)),
            dem_lt_fine=Path(str(self.dem_lt_fine)),
        )

    def requires(self):
        proc_path = Path(self.proc_file)
        with proc_path.open("r") as proc_fileobj:
            proc_config = ProcConfig.from_file(proc_fileobj)

        primary_pol = proc_config.polarisation
        secondary_date, secondary_pol = Path(self.slc_secondary).stem.split('_')

        # Non-primary polarised products depend on polarised coregistration
        if secondary_pol != primary_pol:
            yield CoregisterSecondary(**get_coreg_kwargs(proc_path, secondary_date, primary_pol))

    def run(self):
        secondary_date, secondary_pol = Path(self.slc_secondary).stem.split('_')
        primary_date, primary_pol = Path(self.slc_primary).stem.split('_')

        is_secondary_pol = secondary_pol != primary_pol

        log = STATUS_LOGGER.bind(
            outdir=self.outdir,
            polarization=secondary_pol,
            secondary_date=secondary_date,
            slc_secondary=self.slc_secondary,
            primary_date=primary_date,
            slc_primary=self.slc_primary
        )
        log.info("Beginning SLC coregistration")

        # Load the gamma proc config file
        proc_path = Path(self.proc_file)
        with proc_path.open("r") as proc_fileobj:
            proc_config = ProcConfig.from_file(proc_fileobj)

        failed = False

        # Run SLC coreg in an exception handler that doesn't propagate exception into Luigi
        # This is to allow processing to fail without stopping the Luigi pipeline, and thus
        # allows as many scenes as possible to fully process even if some scenes fail.
        try:
            coreg_secondary = self.get_processor()

            # Full coregistration for primary pol
            if not is_secondary_pol:
                coreg_secondary.main()
            # But just application (of primary pol's coregistration LUTs) for secondary pol
            else:
                primary_task = get_coreg_kwargs(proc_path, secondary_date, primary_pol)
                primary_task = CoregisterSecondary(**primary_task)
                processor = primary_task.get_processor()

                coreg_secondary.apply_coregistration(processor.secondary_off, processor.secondary_lt)

            log.info("SLC coregistration complete")
        except Exception as e:
            log.error("SLC coregistration failed with exception", exc_info=True)
            failed = True
        finally:
            # We flag a task as complete no matter if the scene failed or not!
            # - however we do write if the scene failed, so it can be reprocessed
            # - later automatically if need be.
            with self.output().open("w") as f:
                f.write("FAILED" if failed else "")


@requires(CoregisterDemPrimary)
class CreateCoregisterSecondaries(luigi.Task):
    """
    Runs the co-registration tasks.

    The first batch of tasks produced is the primary-secondary coregistration, followed
    up by each sub-tree of secondary-secondary coregistrations in the coregistration network.
    """

    proc_file = luigi.Parameter()
    primary_scene_polarization = luigi.Parameter(default="VV")
    primary_scene = luigi.OptionalParameter(default=None)

    def output(self):
        return luigi.LocalTarget(
            tdir(self.workdir) / f"{self.track}_{self.frame}_coregister_secondarys_status_logs.out"
        )

    def trigger_resume(self, reprocess_dates: List[str], reprocess_failed_scenes: bool):
        log = STATUS_LOGGER.bind(track_frame=f"{self.track}_{self.frame}")

        # Remove our output to re-trigger this job, which will trigger CoregisterSecondary
        # for all dates, however only those missing outputs will run.
        output = self.output()

        if output.exists():
            output.remove()

        # Remove completion status files for any failed SLC coreg tasks
        triggered_pairs = []

        if reprocess_failed_scenes:
            for status_out in tdir(self.workdir).glob("*_coreg_logs.out"):
                with status_out.open("r") as file:
                    contents = file.read().splitlines()

                if len(contents) > 0 and "FAILED" in contents[0]:
                    parts = status_out.name.split("_")
                    primary_date, secondary_date = parts[0], parts[2]

                    triggered_pairs.append((primary_date, secondary_date))

                    log.info(f"Resuming SLC coregistration ({primary_date}, {secondary_date}) because of FAILED processing")
                    status_out.unlink()

        # Remove completion status files for any we're asked to
        for date in reprocess_dates:
            for status_out in tdir(self.workdir).glob(f"*_*_{date}_*_coreg_logs.out"):
                parts = status_out.name.split("_")
                primary_date, secondary_date = parts[0], parts[2]

                triggered_pairs.append((primary_date, secondary_date))

                log.info(f"Resuming SLC coregistration ({primary_date}, {secondary_date}) because of dependency")
                status_out.unlink()

        return triggered_pairs

    def run(self):
        log = STATUS_LOGGER.bind(track_frame=f"{self.track}_{self.frame}")
        log.info("co-register primary-secondaries task")

        outdir = Path(self.outdir)

        # Load the gamma proc config file
        proc_path = Path(self.proc_file)
        with proc_path.open("r") as proc_fileobj:
            proc_config = ProcConfig.from_file(proc_fileobj)

        slc_frames = get_scenes(self.burst_data_csv)

        primary_scene = read_primary_date(outdir)

        coreg_tree = create_secondary_coreg_tree(
            primary_scene, [dt for dt, _, _ in slc_frames]
        )

        primary_polarizations = [
            pols for dt, _, pols in slc_frames if dt.date() == primary_scene
        ]
        assert len(primary_polarizations) == 1

        # TODO if primary polarization data does not exist in SLC archive then
        # TODO choose other polarization or raise Error.
        if self.primary_scene_polarization not in primary_polarizations[0]:
            raise ValueError(
                f"{self.primary_scene_polarization}  not available in SLC data for {primary_scene}"
            )

        primary_pol = str(self.primary_scene_polarization).upper()

        # get range and azimuth looked values
        ml_file = tdir(self.workdir).joinpath(
            f"{self.track}_{self.frame}_createmultilook_status_logs.out"
        )
        rlks, alks = read_rlks_alks(ml_file)

        primary_scene = primary_scene.strftime(__DATE_FMT__)

        kwargs = get_coreg_kwargs(proc_path)

        secondary_coreg_jobs = []

        for list_index, list_dates in enumerate(coreg_tree):
            list_index += 1  # list index is 1-based
            list_frames = [i for i in slc_frames if i[0].date() in list_dates]

            # Write list file
            list_file_path = outdir / proc_config.list_dir / f"secondaries{list_index}.list"
            if not list_file_path.parent.exists():
                list_file_path.parent.mkdir(parents=True)

            with open(list_file_path, "w") as listfile:
                list_date_strings = [
                    dt.strftime(__DATE_FMT__) for dt, _, _ in list_frames
                ]
                listfile.write("\n".join(list_date_strings))

            # Bash passes '-' for secondaries1.list, and list_index there after.
            if list_index > 1:
                kwargs["list_idx"] = list_index

            for _dt, _, _pols in list_frames:
                slc_scene = _dt.strftime(__DATE_FMT__)
                if slc_scene == primary_scene:
                    continue

                if primary_pol not in _pols:
                    log.warning(
                        f"Skipping SLC coregistration due to missing primary polarisation data for that date",
                        primary_pol=primary_pol,
                        pols=_pols,
                        slc_scene=slc_scene
                    )

                    continue

                secondary_dir = outdir / __SLC__ / slc_scene

                # Process coreg for all polarisations, the secondary polarisations will
                # simply apply primary LUTs to secondary products.
                for pol in _pols:
                    secondary_slc_prefix = f"{slc_scene}_{pol}"
                    kwargs["slc_secondary"] = secondary_dir / f"{secondary_slc_prefix}.slc"
                    kwargs["secondary_mli"] = secondary_dir / f"{secondary_slc_prefix}_{rlks}rlks.mli"
                    secondary_coreg_jobs.append(CoregisterSecondary(**kwargs))

        yield secondary_coreg_jobs

        with self.output().open("w") as f:
            f.write("")


class ProcessBackscatter(luigi.Task):
    """
    Produces the NBR (normalised radar backscatter) product for an SLC.
    """

    proc_file = luigi.Parameter()
    outdir = luigi.Parameter()
    workdir = luigi.Parameter()

    src_mli = luigi.Parameter()
    ellip_pix_sigma0 = luigi.Parameter()
    dem_pix_gamma0 = luigi.Parameter()
    dem_lt_fine = luigi.Parameter()
    geo_dem_par = luigi.Parameter()
    dst_stem = luigi.Parameter()

    def output(self):
        return luigi.LocalTarget(
            tdir(self.workdir) / f"{Path(str(self.src_mli)).stem}_nbr_logs.out"
        )

    def run(self):
        slc_date, slc_pol = Path(self.src_mli).stem.split('_')[:2]
        slc_date = slc_date.lstrip("r")

        log = STATUS_LOGGER.bind(
            slc=self.src_mli,
        )

        # Load the gamma proc config file
        with open(str(self.proc_file), "r") as proc_fileobj:
            proc_config = ProcConfig.from_file(proc_fileobj)

        failed = False

        try:
            structlog.threadlocal.clear_threadlocal()
            structlog.threadlocal.bind_threadlocal(
                task="Normalised radar backscatter backscatter",
                slc_dir=self.outdir,
                slc_date=slc_date,
                slc_pol=slc_pol
            )

            log.info("Generating normalised radar backscatter")

            generate_normalised_backscatter(
                Path(self.outdir),
                Path(self.src_mli),
                Path(self.ellip_pix_sigma0),
                Path(self.dem_pix_gamma0),
                Path(self.dem_lt_fine),
                Path(self.geo_dem_par),
                Path(self.dst_stem),
            )

            log.info("Normalised radar backscatter complete")
        except Exception as e:
            log.error("Normalised radar backscatter failed with exception", exc_info=True)
            failed = True
        finally:
            # We flag a task as complete no matter if the scene failed or not!
            # - however we do write if the scene failed, so it can be reprocessed
            # - later automatically if need be.
            with self.output().open("w") as f:
                f.write("FAILED" if failed else "")

            structlog.threadlocal.clear_threadlocal()


@requires(CreateCoregisterSecondaries)
class CreateCoregisteredBackscatter(luigi.Task):
    """
    Runs the backscatter tasks for all coregistered scenes,
    as well as the primary reference scene used for coreg.
    """

    proc_file = luigi.Parameter()
    polarization = luigi.ListParameter(default=None)

    def output(self):
        return luigi.LocalTarget(
            tdir(self.workdir) / f"{self.track}_{self.frame}_backscatter_status_logs.out"
        )

    def get_create_coreg_task(self):
        log = STATUS_LOGGER.bind(track_frame=f"{self.track}_{self.frame}")

        # Note: We share identical parameters, so we just forward them a copy
        kwargs = {k:getattr(self,k) for k,_ in self.get_params()}

        return CreateCoregisterSecondaries(**kwargs)

    def trigger_resume(self, reprocess_dates: List[str], reprocess_failed_scenes: bool):
        log = STATUS_LOGGER.bind(track_frame=f"{self.track}_{self.frame}")

        # All we need to do is drop our outputs, as the backscatter
        # task can safely over-write itself...
        if self.output().exists():
            self.output().remove()

        # Remove completion status files for any failed SLC coreg tasks
        triggered_dates = []

        nbr_outfile_pattern = "*_nbr_logs.out"
        nbr_outfile_suffix_len = len(nbr_outfile_pattern)-1

        if reprocess_failed_scenes:
<<<<<<< HEAD
            for status_out in tdir(self.workdir).glob("*_nbr_logs.out"):
                mli = status_out.name[:-13] + ".mli"
=======
            for status_out in Path(self.workdir).glob(nbr_outfile_pattern):
                mli = status_out.name[:-nbr_outfile_suffix_len] + ".mli"
>>>>>>> 15558f12
                scene_date = mli.split("_")[0].lstrip("r")

                with status_out.open("r") as file:
                    contents = file.read().splitlines()

                if len(contents) > 0 and "FAILED" in contents[0]:
                    triggered_dates.append(scene_date)

                    log.info(f"Resuming SLC backscatter ({mli}) because of FAILED processing")
                    status_out.unlink()

        # Remove completion status files for any we're asked to
        for date in reprocess_dates:
<<<<<<< HEAD
            for status_out in tdir(self.workdir).glob(f"*{date}_*_nbr_logs.out"):
                mli = status_out.name[:-13] + ".mli"
=======
            for status_out in Path(self.workdir).glob(f"*{date}_" + nbr_outfile_pattern):
                mli = status_out.name[:-nbr_outfile_suffix_len] + ".mli"
>>>>>>> 15558f12
                scene_date = mli.split("_")[0].lstrip("r")

                triggered_dates.append(scene_date)

                log.info(f"Resuming SLC backscatter ({mli}) because of dependency")
                status_out.unlink()

        return triggered_dates

    def run(self):
        log = STATUS_LOGGER.bind(track_frame=f"{self.track}_{self.frame}")
        log.info("backscatter task")

        outdir = Path(self.outdir)

        # Load the gamma proc config file
        proc_path = Path(self.proc_file)
        with proc_path.open("r") as proc_fileobj:
            proc_config = ProcConfig.from_file(proc_fileobj)

        # get range and azimuth looked values
        ml_file = tdir(self.workdir).joinpath(
            f"{self.track}_{self.frame}_createmultilook_status_logs.out"
        )
        rlks, alks = read_rlks_alks(ml_file)

        coreg_kwargs = get_coreg_kwargs(proc_path)

        kwargs = {
            "proc_file": self.proc_file,
            "outdir": self.outdir,
            "workdir": self.workdir,

            "ellip_pix_sigma0": coreg_kwargs["ellip_pix_sigma0"],
            "dem_pix_gamma0": coreg_kwargs["dem_pix_gamma0"],
            "dem_lt_fine": coreg_kwargs["dem_lt_fine"],
            "geo_dem_par": coreg_kwargs["geo_dem_par"],
        }

        jobs = []

        # Create backscatter for primary reference scene
        # we do this even though it's not coregistered
        primary_scene = read_primary_date(outdir).strftime(__DATE_FMT__)
        primary_dir = outdir / proc_config.slc_dir / primary_scene
        primary_pol = proc_config.polarisation.upper()

        for pol in list(self.polarization):
            prefix = f"{primary_scene}_{pol.upper()}_{rlks}rlks"

            # Note: primary date has no coregistered/resampled files
            # since it 'is' the reference date for coreg, this we
            # use the plain old multisampled SLC for this date.
            kwargs["src_mli"] = primary_dir / f"{prefix}.mli"
            kwargs["dst_stem"] = primary_dir / f"{prefix}"

            task = ProcessBackscatter(**kwargs)
            jobs.append(task)

        # Create backscatter tasks for all coregistered scenes
        coreg_date_pairs = get_coreg_date_pairs(outdir, proc_config)

        for _, secondary_date in coreg_date_pairs:
            secondary_dir = outdir / __SLC__ / secondary_date

            for pol in list(self.polarization):
                prefix = f"{secondary_date}_{pol.upper()}_{rlks}rlks"

                kwargs["src_mli"] = secondary_dir / f"r{prefix}.mli"
                # TBD: We have always written the backscatter w/ the same
                # pattern, but going forward we might want coregistered
                # backscatter to also have the 'r' prefix?  as some
                # backscatters in the future will 'not' be coregistered...
                kwargs["dst_stem"] = secondary_dir / f"{prefix}"

                task = ProcessBackscatter(**kwargs)
                jobs.append(task)

        yield jobs

        with self.output().open("w") as f:
            f.write("")


class ProcessNRTBackscatter(luigi.Task):
    """
    Produces a quick radar backscatter product for an SLC.
    """

    proc_file = luigi.Parameter()
    outdir = luigi.Parameter()
    workdir = luigi.Parameter()

    src_path = luigi.Parameter()
    #dem_path = luigi.Parameter()
    dst_stem = luigi.Parameter()

    def output(self):
        return luigi.LocalTarget(
            Path(self.workdir).joinpath(
                f"{Path(str(self.src_path)).stem}_nrt_nbr_logs.out"
            )
        )

    def run(self):
        log = STATUS_LOGGER.bind(
            slc=self.src_path,
        )

        try:
            structlog.threadlocal.clear_threadlocal()

            outdir = Path(self.outdir)
            slc_date, slc_pol = Path(self.src_path).stem.split('_')[:2]
            slc_date = slc_date.lstrip("r")

            structlog.threadlocal.bind_threadlocal(
                task="SLC backscatter (NRT)",
                slc_dir=outdir,
                slc_date=slc_date,
                slc_pol=slc_pol
            )

            proc_config, metadata = load_settings(Path(self.proc_file))
            tfs = metadata["track_frame_sensor"]
            track, frame, sensor = tfs.split("_")

            failed = False
            dem = outdir / __DEM_GAMMA__ / f"{track}_{frame}.dem"
            log.info("Beginning SLC backscatter (NRT)", dem=dem)

            generate_nrt_backscatter(
                Path(self.outdir),
                Path(self.src_path),
                dem,
                Path(self.dst_stem),
            )

            log.info("SLC backscatter (NRT) complete")
        except Exception as e:
            log.error("SLC backscatter (NRT) failed with exception", exc_info=True)
            failed = True
        finally:
            # We flag a task as complete no matter if the scene failed or not!
            # - however we do write if the scene failed, so it can be reprocessed
            # - later automatically if need be.
            with self.output().open("w") as f:
                f.write("FAILED" if failed else "")

            structlog.threadlocal.clear_threadlocal()


@requires(CreateGammaDem, CalcInitialBaseline)
class CreateNRTBackscatter(luigi.Task):
    """
    Runs the backscatter tasks for all SLC scenes from their multi-looked
    images, not their coregistered/resampled images.
    """

    proc_file = luigi.Parameter()
    polarization = luigi.ListParameter(default=None)

    def output(self):
        return luigi.LocalTarget(
            Path(self.workdir).joinpath(
                f"{self.track}_{self.frame}_nrt_nbr_status_logs.out"
            )
        )

    def trigger_resume(self, reprocess_dates: List[str], reprocess_failed_scenes: bool):
        log = STATUS_LOGGER.bind(track_frame=f"{self.track}_{self.frame}")

        # All we need to do is drop our outputs, as the backscatter
        # task can safely over-write itself...
        if self.output().exists():
            self.output().remove()

        # Remove completion status files for any failed SLC coreg tasks
        triggered_dates = []

        nbr_outfile_pattern = "*_nrt_nbr_logs.out"
        nbr_outfile_suffix_len = len(nbr_outfile_pattern)-1

        if reprocess_failed_scenes:
            for status_out in Path(self.workdir).glob(nbr_outfile_pattern):
                mli = status_out.name[:-nbr_outfile_suffix_len] + ".mli"
                scene_date = mli.split("_")[0].lstrip("r")

                with status_out.open("r") as file:
                    contents = file.read().splitlines()

                if len(contents) > 0 and "FAILED" in contents[0]:
                    triggered_dates.append(scene_date)

                    log.info(f"Resuming SLC backscatter ({mli}) because of FAILED processing")
                    status_out.unlink()

        # Remove completion status files for any we're asked to
        for date in reprocess_dates:
            for status_out in Path(self.workdir).glob(f"*{date}_" + nbr_outfile_pattern):
                mli = status_out.name[:-nbr_outfile_suffix_len] + ".mli"
                scene_date = mli.split("_")[0].lstrip("r")

                triggered_dates.append(scene_date)

                log.info(f"Resuming SLC backscatter ({mli}) because of dependency")
                status_out.unlink()

        return triggered_dates

    def run(self):
        log = STATUS_LOGGER.bind(track_frame=f"{self.track}_{self.frame}")
        log.info("Scheduling NRT backscatter tasks...")

        outdir = Path(self.outdir)

        # Load the gamma proc config file
        proc_path = Path(self.proc_file)
        with proc_path.open("r") as proc_fileobj:
            proc_config = ProcConfig.from_file(proc_fileobj)

        slc_frames = get_scenes(self.burst_data_csv)

        # get range and azimuth looked values
        ml_file = Path(self.workdir).joinpath(
            f"{self.track}_{self.frame}_createmultilook_status_logs.out"
        )
        rlks, alks = read_rlks_alks(ml_file)

        kwargs = {
            "proc_file": self.proc_file,
            "outdir": self.outdir,
            "workdir": self.workdir,
        }

        jobs = []

        # Create backscatter tasks for all scenes
        for dt, _, pols in slc_frames:
            scene_date = dt.strftime(__DATE_FMT__)
            scene_dir = outdir / proc_config.slc_dir / scene_date

            for pol in pols:
                prefix = f"{scene_date}_{pol.upper()}_{rlks}rlks"

                kwargs["src_path"] = scene_dir / f"{prefix}.mli"
                kwargs["dst_stem"] = scene_dir / f"nrt_{prefix}"

                task = ProcessNRTBackscatter(**kwargs)
                jobs.append(task)

        yield jobs

        with self.output().open("w") as f:
            f.write("")

class ProcessIFG(luigi.Task):
    """
    Runs the interferogram processing tasks for primary polarisation.
    """

    proc_file = luigi.Parameter()
    shape_file = luigi.Parameter()
    track = luigi.Parameter()
    frame = luigi.Parameter()
    outdir = luigi.Parameter()
    workdir = luigi.Parameter()

    primary_date = luigi.Parameter()
    secondary_date = luigi.Parameter()

    def output(self):
        return luigi.LocalTarget(
            tdir(self.workdir) / f"{self.track}_{self.frame}_ifg_{self.primary_date}-{self.secondary_date}_status_logs.out"
        )

    def run(self):
        # Load the gamma proc config file
        with open(str(self.proc_file), 'r') as proc_fileobj:
            proc_config = ProcConfig.from_file(proc_fileobj)

        log = STATUS_LOGGER.bind(
            outdir=self.outdir,
            polarization=proc_config.polarisation,
            primary_date=self.primary_date,
            secondary_date=self.secondary_date
        )
        log.info("Beginning interferogram processing")

        # Run IFG processing in an exception handler that doesn't propagate exception into Luigi
        # This is to allow processing to fail without stopping the Luigi pipeline, and thus
        # allows as many scenes as possible to fully process even if some scenes fail.
        failed = False
        try:
            ic = IfgFileNames(proc_config, Path(self.shape_file), self.primary_date, self.secondary_date, self.outdir)
            dc = DEMFileNames(proc_config, self.outdir)
            tc = TempFileConfig(ic)

            # Run interferogram processing workflow w/ ifg width specified in r_primary_mli par file
            with open(Path(self.outdir) / ic.r_primary_mli_par, 'r') as fileobj:
                ifg_width = get_ifg_width(fileobj)

            # Make sure output IFG dir is clean/empty, in case
            # we're resuming an incomplete/partial job.
            mk_clean_dir(ic.ifg_dir)

            run_workflow(
                proc_config,
                ic,
                dc,
                tc,
                ifg_width)

            log.info("Interferogram complete")
        except Exception as e:
            log.error("Interferogram failed with exception", exc_info=True)
            failed = True
        finally:
            # We flag a task as complete no matter if the scene failed or not!
            with self.output().open("w") as f:
                f.write("FAILED" if failed else "")


@requires(CreateCoregisteredBackscatter)
class CreateProcessIFGs(luigi.Task):
    """
    Runs the interferogram processing tasks.
    """

    proc_file = luigi.Parameter()
    shape_file = luigi.Parameter()
    track = luigi.Parameter()
    frame = luigi.Parameter()
    outdir = luigi.Parameter()
    workdir = luigi.Parameter()

    def output(self):
        return luigi.LocalTarget(
            tdir(self.workdir) / f"{self.track}_{self.frame}_create_ifgs_status_logs.out"
        )

    def trigger_resume(self, reprocess_failed_scenes=True):
        log = STATUS_LOGGER.bind(track_frame=f"{self.track}_{self.frame}")

        # Load the gamma proc config file
        with open(str(self.proc_file), 'r') as proc_fileobj:
            proc_config = ProcConfig.from_file(proc_fileobj)

        # Remove our output to re-trigger this job, which will trigger ProcessIFGs
        # for all date pairs, however only those missing IFG outputs will run.
        output = self.output()

        if output.exists():
            output.remove()

        # Remove completion status files for IFGs tasks that are missing outputs
        # - this is distinct from those that raised errors explicitly, to handle
        # - cases people have manually deleted outputs (accidentally or intentionally)
        # - and cases where jobs have been terminated mid processing.
        reprocess_pairs = []

        ifgs_list = Path(self.outdir) / proc_config.list_dir / proc_config.ifg_list
        if ifgs_list.exists():
            with open(ifgs_list) as ifg_list_file:
                ifgs_list = [dates.split(",") for dates in ifg_list_file.read().splitlines()]

            for primary_date, secondary_date in ifgs_list:
                ic = IfgFileNames(proc_config, Path(self.shape_file), primary_date, secondary_date, self.outdir)

                # Check for existence of filtered coh geocode files, if neither exist we need to re-run.
                ifg_filt_coh_geo_out = ic.ifg_dir / ic.ifg_filt_coh_geocode_out
                ifg_filt_coh_geo_out_tiff = ic.ifg_dir / ic.ifg_filt_coh_geocode_out_tiff

                if not ic.ifg_filt_coh_geocode_out.exists() and not ifg_filt_coh_geo_out_tiff.exists():
                    log.info(f"Resuming IFG ({primary_date},{secondary_date}) because of missing geocode outputs")
                    reprocess_pairs.append((primary_date, secondary_date))

        # Remove completion status files for any failed SLC coreg tasks.
        # This is probably slightly redundant, but we 'do' write FAILED to status outs
        # in the error handler, thus for cases this occurs but the above logic doesn't
        # apply, we have this as well just in case.
        if reprocess_failed_scenes:
            for status_out in tdir(self.workdir).glob("*_ifg_*_status_logs.out"):
                with status_out.open("r") as file:
                    contents = file.read().splitlines()

                if len(contents) > 0 and "FAILED" in contents[0]:
                    primary_date, secondary_date = re.split("[-_]", status_out.stem)[3:5]

                    log.info(f"Resuming IFG ({primary_date},{secondary_date}) because of FAILED processing")
                    reprocess_pairs.append((primary_date, secondary_date))

        reprocess_pairs = set(reprocess_pairs)

        # Any pairs that need reprocessing, we remove the status file of + clean the tree
        for primary_date, secondary_date in reprocess_pairs:
            status_file = self.workdir / f"{self.track}_{self.frame}_ifg_{primary_date}-{secondary_date}_status_logs.out"

            # Remove Luigi status file
            if status_file.exists():
                status_file.unlink()

        return reprocess_pairs

    def run(self):
        log = STATUS_LOGGER.bind(track_frame=f"{self.track}_{self.frame}")
        log.info("Process interferograms task")

        # Load the gamma proc config file
        with open(str(self.proc_file), 'r') as proc_fileobj:
            proc_config = ProcConfig.from_file(proc_fileobj)

        # Parse ifg_list to schedule jobs for each interferogram
        with open(Path(self.outdir) / proc_config.list_dir / proc_config.ifg_list) as ifg_list_file:
            ifgs_list = [dates.split(",") for dates in ifg_list_file.read().splitlines()]

        jobs = []
        for primary_date, secondary_date in ifgs_list:
            jobs.append(
                ProcessIFG(
                    proc_file=self.proc_file,
                    shape_file=self.shape_file,
                    track=self.track,
                    frame=self.frame,
                    outdir=self.outdir,
                    workdir=self.workdir,
                    primary_date=primary_date,
                    secondary_date=secondary_date
                )
            )

        yield jobs

        with self.output().open("w") as f:
            f.write("")


class TriggerResume(luigi.Task):
    """
    This job triggers resumption of processing for a specific track/frame/sensor/polarisation over a date range
    """

    track = luigi.Parameter()
    frame = luigi.Parameter()

    primary_scene = luigi.OptionalParameter(default=None)

    # Note: This task needs to take all the parameters the others do,
    # so we can re-create the other tasks for resuming
    proc_file = luigi.Parameter()
    shape_file = luigi.Parameter()
    burst_data_csv = luigi.Parameter()
    include_dates = DateListParameter()
    exclude_dates = DateListParameter()
    sensor = luigi.Parameter()
    polarization = luigi.ListParameter()
    cleanup = luigi.BoolParameter()
    outdir = luigi.Parameter()
    workdir = luigi.Parameter()
    orbit = luigi.Parameter()
    dem_img = luigi.Parameter()
    multi_look = luigi.IntParameter()
    poeorb_path = luigi.Parameter()
    resorb_path = luigi.Parameter()

    reprocess_failed = luigi.BoolParameter()
    resume_token = luigi.Parameter()

    workflow = luigi.EnumParameter(
        enum=ARDWorkflow, default=ARDWorkflow.Interferogram
    )

    def output_path(self):
        return Path(f"{self.track}_{self.frame}_resume_pipeline_{self.resume_token}_status.out")

    def output(self):
        return luigi.LocalTarget(tdir(self.workdir) / self.output_path())

    def triggered_path(self):
        return tdir(self.workdir) / self.output_path().with_suffix(".triggered")

    def run(self):
        log = STATUS_LOGGER.bind(outdir=self.outdir, workdir=self.workdir)

        #kwargs = {k:v for k,v in self.get_params()}

        # Remove args that are just for this task
        #for arg in ["resume", "reprocess_failed", "resume_token"]:
        #    del kwargs[arg]

        # Note: The above doesn't work, and I'm not too sure why... so we're
        # manually re-creating kwargs just like the ARD task does...
        kwargs = {
            "proc_file": self.proc_file,
            "shape_file": self.shape_file,
            "include_dates": self.include_dates,
            "exclude_dates": self.exclude_dates,
            "sensor": self.sensor,
            "polarization": self.polarization,
            "track": self.track,
            "frame": self.frame,
            "outdir": self.outdir,
            "workdir": self.workdir,
            "orbit": self.orbit,
            "dem_img": self.dem_img,
            "poeorb_path": self.poeorb_path,
            "resorb_path": self.resorb_path,
            "multi_look": self.multi_look,
            "burst_data_csv": self.burst_data_csv,
            "cleanup": self.cleanup,
        }

        outdir = Path(self.outdir)

        # Load the gamma proc config file
        proc_path = Path(self.proc_file)
        with proc_path.open('r') as proc_fileobj:
            proc_config = ProcConfig.from_file(proc_fileobj)

        # Get appropriate task objects
        coreg_task = None
        ifgs_task = None

        if self.workflow == ARDWorkflow.BackscatterNRT:
            backscatter_task = CreateNRTBackscatter(**kwargs)
        else:
            backscatter_task = CreateCoregisteredBackscatter(**kwargs)
            coreg_task = backscatter_task.get_create_coreg_task()
            ifgs_task = CreateProcessIFGs(**kwargs)

        if self.workflow == ARDWorkflow.Interferogram:
            workflow_task = ifgs_task
        elif self.workflow == ARDWorkflow.Backscatter:
            workflow_task = backscatter_task
        elif self.workflow == ARDWorkflow.BackscatterNRT:
            workflow_task = backscatter_task
        else:
            raise Exception(f"Unsupported ARD workflow: {self.workflow}")

        # Note: the following logic does NOT detect/resume bad SLCs or DEM, it only handles
        # reprocessing of bad/missing coregs and IFGs currently.

        # Count number of completed products
        num_completed_coregs = len(list(tdir(self.workdir).glob("*_coreg_logs.out")))
        num_completed_ifgs = len(list(tdir(self.workdir).glob("*_ifg_*_status_logs.out")))

        log.info(
            f"TriggerResume of workflow {self.workflow} from {num_completed_coregs}x coreg and {num_completed_ifgs}x IFGs",
            num_completed_coregs=num_completed_coregs,
            num_completed_ifgs=num_completed_ifgs
        )

        # If we have no products, just resume the normal pipeline
        if num_completed_coregs == 0 and num_completed_ifgs == 0:
            log.info("No products need resuming, continuing w/ normal pipeline...")

            if coreg_task and coreg_task.output().exists():
                coreg_task.output().remove()

            if backscatter_task and backscatter_task.output().exists():
                backscatter_task.output().remove()

            if ifgs_task and ifgs_task.output().exists():
                ifgs_task.output().remove()

            self.triggered_path().touch()

        # Read rlks/alks
        ml_file = tdir(self.workdir).joinpath(
            f"{self.track}_{self.frame}_createmultilook_status_logs.out"
        )

        if ml_file.exists():
            rlks, alks = read_rlks_alks(ml_file)

        # But if multilook hasn't been run, we never did IFGs/SLC coreg...
        # thus we should simply resume the normal pipeline.
        else:
            log.info("Multi-look never ran, continuing w/ normal pipeline...")
            self.triggered_path().touch()

        if not self.triggered_path().exists():
            prerequisite_tasks = []

            tfs = outdir.name
            log.info(f"Resuming {tfs}")

            # We need to verify the SLC inputs still exist for these IFGs... if not, reprocess
            reprocessed_single_slcs = []
            reprocessed_slc_coregs = []
            reprocessed_slc_backscatter = []

            if self.workflow == ARDWorkflow.Interferogram:
                # Trigger IFGs resume, this will tell us what pairs are being reprocessed
                reprocessed_ifgs = ifgs_task.trigger_resume(self.reprocess_failed)
                log.info("Re-processing IFGs", list=reprocessed_ifgs)

                for primary_date, secondary_date in reprocessed_ifgs:
                    ic = IfgFileNames(proc_config, Path(self.shape_file), primary_date, secondary_date, outdir)

                    # We re-use ifg's own input handling to detect this
                    try:
                        validate_ifg_input_files(ic)
                    except ProcessIfgException as e:
                        pol = proc_config.polarisation
                        status_out = f"{primary_date}_{pol}_{secondary_date}_{pol}_coreg_logs.out"
                        status_out = tdir(self.workdir) / status_out

                        log.info("Triggering SLC reprocessing as coregistrations missing", missing=e.missing_files)

                        if status_out.exists():
                            status_out.unlink()

                        # Note: We intentionally don't clean primary/secondary SLC dirs as they
                        # contain files besides coreg we don't want to remove. SLC coreg
                        # can be safely re-run over it's existing files deterministically.

                        reprocessed_slc_coregs.append(primary_date)
                        reprocessed_slc_coregs.append(secondary_date)

                        # Add tertiary scene (if any)
                        for slc_scene in [primary_date, secondary_date]:
                            # Re-use slc coreg task for parameter acquisition
                            coreg_kwargs = get_coreg_kwargs(proc_path, slc_scene, pol)
                            del coreg_kwargs["proc_file"]
                            del coreg_kwargs["outdir"]
                            del coreg_kwargs["workdir"]
                            list_idx = "-"

                            for list_file_path in (outdir / proc_config.list_dir).glob("secondaries*.list"):
                                list_file_idx = int(list_file_path.stem[11:])

                                with list_file_path.open('r') as file:
                                    list_dates = file.read().splitlines()

                                if slc_scene in list_dates:
                                    if list_file_idx > 1:
                                        list_idx = list_file_idx

                                    break

                            coreg_kwargs["list_idx"] = list_idx
                            tertiary_task = CoregisterSlc(proc=proc_config, **coreg_kwargs)
                            tertiary_date = tertiary_task.get_tertiary_coreg_scene()

                            if tertiary_date:
                                reprocessed_single_slcs.append(tertiary_date)

            # Finally trigger SLC coreg & backscatter resumption
            # given the scenes from the missing IFG pairs
            if coreg_task:
                triggered_slc_coregs = coreg_task.trigger_resume(reprocessed_slc_coregs, self.reprocess_failed)
                for primary_date, secondary_date in triggered_slc_coregs:
                    reprocessed_slc_coregs.append(secondary_date)

                    reprocessed_single_slcs.append(primary_date)
                    reprocessed_single_slcs.append(secondary_date)

            triggered_slc_backscatter = backscatter_task.trigger_resume(reprocessed_slc_coregs, self.reprocess_failed)
            for scene_date in triggered_slc_backscatter:
                reprocessed_slc_backscatter.append(scene_date)

            reprocessed_slc_coregs = set(reprocessed_slc_coregs)
            reprocessed_single_slcs = set(reprocessed_single_slcs) | reprocessed_slc_coregs | set(reprocessed_single_slcs)
            reprocessed_slc_backscatter = set(reprocessed_slc_backscatter) | reprocessed_single_slcs

            if len(reprocessed_single_slcs) > 0:
                # Unfortunately if we're missing SLC coregs, we may also need to reprocess the SLC
                #
                # Note: As the ARD task really only supports all-or-nothing for SLC processing,
                # the fact we have ifgs that need reprocessing implies we got well and truly past SLC
                # processing successfully in previous run(s) as the (ifgs list / sbas baseline can't
                # exist without having completed SLC processing...
                #
                # so we literally just need to reproduce the DEM+SLC files for coreg again.

                # Compute primary scene
                primary_scene = read_primary_date(outdir)

                # Trigger SLC processing for primary scene (for primary DEM coreg)
                reprocessed_single_slcs.add(primary_scene.strftime(__DATE_FMT__))

                # Trigger SLC processing for other scenes (for SLC coreg)
                existing_single_slcs = set()

                for date in reprocessed_single_slcs:
                    slc_reprocess = ReprocessSingleSLC(
                        proc_file = self.proc_file,
                        track = self.track,
                        frame = self.frame,
                        polarization = proc_config.polarisation,
                        burst_data_csv = self.burst_data_csv,
                        poeorb_path = self.poeorb_path,
                        resorb_path = self.resorb_path,
                        scene_date = date,
                        ref_primary_tab = None,  # FIXME: GH issue #200
                        outdir = self.outdir,
                        workdir = self.workdir,
                        # This is to prevent tasks from prior resumes from clashing with
                        # future resumes.
                        resume_token = self.resume_token
                    )

                    slc_files_exist = all([i.exists() for i in slc_reprocess.get_key_outputs()])

                    if slc_files_exist:
                        log.info(
                            f"SLC for {date} already processed",
                            files=slc_reprocess.get_key_outputs()
                        )
                        existing_single_slcs.add(date)
                        continue

                    prerequisite_tasks.append(slc_reprocess)

                reprocessed_single_slcs -= existing_single_slcs

                # Trigger DEM tasks if we're re-processing SLC coreg as well
                #
                # Note: We don't add this to pre-requisite tasks, it's implied by
                # CreateCoregisterSecondaries's @requires
                dem_task = CreateGammaDem(**_forward_kwargs(CreateGammaDem, kwargs))
                coreg_dem_task = CoregisterDemPrimary(**_forward_kwargs(CoregisterDemPrimary, kwargs))

                if dem_task.output().exists():
                    dem_task.output().remove()

                if coreg_dem_task.output().exists():
                    coreg_dem_task.output().remove()

            self.triggered_path().touch()
            log.info("Re-processing singular SLCs", list=reprocessed_single_slcs)
            log.info("Re-processing SLC coregistrations", list=reprocessed_slc_coregs)
            log.info("Re-processing SLC backscatter", list=reprocessed_slc_backscatter)

            # Yield pre-requisite tasks first
            if prerequisite_tasks:
                log.info("Issuing pre-requisite reprocessing tasks")
                yield prerequisite_tasks

        if not workflow_task.output().exists():
            # and then finally resume the normal processing pipeline
            log.info("Issuing resumption of standard pipeline tasks")
            yield workflow_task

        with self.output().open("w") as f:
            f.write("")


class ARD(luigi.WrapperTask):
    """
    Runs the InSAR ARD pipeline using GAMMA software.

    -----------------------------------------------------------------------------
    minimum parameter required to run using default luigi Parameter set in luigi.cfg
    ------------------------------------------------------------------------------
    usage:{
        luigi --module process_gamma ARD
        --proc-file <path to the .proc config file>
        --shape-file <path to an ESRI shape file (.shp)>
        --start-date <start date of SLC acquisition>
        --end-date <end date of SLC acquisition>
        --workdir <base working directory where luigi logs will be stored>
        --outdir <output directory where processed data will be stored>
        --local-scheduler (use only local-scheduler)
        --workers <number of workers>
    }
    """

    # .proc config path (holds all settings except query)
    proc_file = luigi.Parameter()

    # Query params (must be provided to task)
    shape_file = luigi.Parameter()
    include_dates = DateListParameter()
    exclude_dates = DateListParameter(default=[])

    # Overridable query params (can come from .proc, or task)
    sensor = luigi.Parameter(default=None)
    polarization = luigi.ListParameter(default=None)
    orbit = luigi.Parameter(default=None)

    # .proc overrides
    cleanup = luigi.BoolParameter(
        default=None, significant=False, parsing=luigi.BoolParameter.EXPLICIT_PARSING
    )
    outdir = luigi.Parameter(default=None)
    workdir = luigi.Parameter(default=None)
    database_path = luigi.Parameter(default=None)
    primary_dem_image = luigi.Parameter(default=None)
    multi_look = luigi.IntParameter(default=None)
    poeorb_path = luigi.Parameter(default=None)
    resorb_path = luigi.Parameter(default=None)
    workflow = luigi.EnumParameter(
        enum=ARDWorkflow, default=None
    )

    # Job resume triggers
    resume = luigi.BoolParameter()
    reprocess_failed = luigi.BoolParameter()

    def requires(self):
        log = STATUS_LOGGER.bind(shape_file=self.shape_file)

        shape_file = Path(self.shape_file)
        pols = self.polarization

        with open(str(self.proc_file), "r") as proc_fileobj:
            proc_config = ProcConfig.from_file(proc_fileobj)

        orbit = str(self.orbit or proc_config.orbit)[:1].upper()

        # We currently infer track/frame from the shapefile name... this is dodgy
        pass

        # Match <track>_<frame> prefix syntax
        # Note: this doesn't match _<sensor> suffix which is unstructured
        if not re.match(__TRACK_FRAME__, shape_file.stem):
            msg = f"{shape_file.stem} should be of {__TRACK_FRAME__} format"
            log.error(msg)
            raise ValueError(msg)

        # Extract info from shapefile
        vec_file_parts = shape_file.stem.split("_")
        if len(vec_file_parts) != 3:
            msg = f"File '{shape_file}' does not match <track>_<frame>_<sensor>"
            log.error(msg)
            raise ValueError(msg)

        # Extract <track>_<frame>_<sensor> from shapefile (eg: T118D_F32S_S1A.shp)
        track, frame, shapefile_sensor = vec_file_parts

        # Ensure shapefile is for a single track/frame IF it specifies such info
        # and that it matches the specified track/frame intended for the job.
        #
        # Note: Ideally we don't get track/frame/sensor from shape file at all,
        # these should be task parameters (still need to validate shapefile against that though)
        shapefile_dbf = geopandas.GeoDataFrame.from_file(shape_file.with_suffix(".dbf"))

        if hasattr(shapefile_dbf, "frame_ID") and hasattr(shapefile_dbf, "track"):
            dbf_frames = shapefile_dbf.frame_ID.unique()
            dbf_tracks = shapefile_dbf.track.unique()

            if len(dbf_frames) != 1:
                raise Exception("Supplied shapefile contains more than one frame!")

            if len(dbf_tracks) != 1:
                raise Exception("Supplied shapefile contains more than one track!")

            if dbf_frames[0].strip().lower() != frame.lower():  # dbf has full TxxD track definition
                raise Exception("Supplied shapefile frame does not match job frame")

            if dbf_tracks[0].strip() != track[1:-1]:  # dbf only has track number
                raise Exception("Supplied shapefile track does not match job track")

        # Override input proc settings as required...
        # - map luigi params to compatible names

        self.output_path = Path(self.outdir).as_posix() if self.outdir else None
        self.job_path = Path(self.workdir).as_posix() if self.workdir else None

        override_params = [
            # Note: "sensor" is NOT over-written...
            # ARD sensor parameter (satellite selector, eg: S1A vs. S1B) is not
            # the same a .proc sensor (selects between constellations such as
            # Sentinel-1 vs. RADARSAT)
            # TODO: we probably want to rename these in the future... will need
            # a review w/ InSAR team on their preferred terminology soon.

            "multi_look",
            "cleanup",
            "output_path",
            "job_path",
            "database_path",
            "primary_dem_image",
            "poeorb_path",
            "resorb_path"
        ]

        for name in override_params:
            if hasattr(self, name) and getattr(self, name) is not None:
                override_value = getattr(self, name)
                log.info("Overriding .proc setting",
                    setting=name,
                    old_value=getattr(proc_config, name),
                    value=override_value
                )
                setattr(proc_config, name, override_value)

        # Explicitly handle workflow enum
        workflow = self.workflow
        if workflow:
            proc_config.workflow = str(workflow)

        else:
            matching_workflow = [name for name in ARDWorkflow if name.lower() == proc_config.workflow.lower()]
            if not matching_workflow:
                raise Exception(f"Failed to match .proc workflow {proc_config.workflow} to ARDWorkflow enum!")

            workflow = matching_workflow[0]

        if pols:
            # Note: proc_config only takes the primary polarisation
            # - this is the polarisation used for IFGs, not secondary.
            #
            # We assume first polarisation is the primary.
            proc_config.polarisation = pols[0]
        else:
            pols = [proc_config.polarisation or "VV"]

        # Infer key variables from it
        self.output_path = Path(proc_config.output_path)
        self.job_path = Path(proc_config.job_path)
        orbit = proc_config.orbit[:1].upper()
        proc_file = self.output_path / "config.proc"

        # Create dirs
        os.makedirs(self.output_path / proc_config.list_dir, exist_ok=True)
        os.makedirs(self.job_path, exist_ok=True)

        # If proc_file already exists (eg: because this is a resume), assert that
        # this job has identical settings to the last one, so we don't produce
        # inconsistent data.
        #
        # In this process we also re-inherit any auto/blank settings.
        # Note: This is only required due to the less than ideal design we
        # have where we have had to put a fair bit of logic into requires()
        # which is in fact called multiple times (even after InitialSetup!)

        if proc_file.exists():
            with proc_file.open("r") as proc_fileobj:
                existing_config = ProcConfig.from_file(proc_fileobj)

            assert(existing_config.__slots__ == proc_config.__slots__)

            conflicts = []
            for name in proc_config.__slots__:
                # special case for cleanup, which we allow to change
                if name == "cleanup":
                    continue

                new_val = getattr(proc_config, name)
                old_val = getattr(existing_config, name)

                # If there's no such new value or it's "auto", inherit old.
                no_new_val = new_val is None or not str(new_val)
                if no_new_val or str(new_val) == "auto":
                    setattr(proc_config, name, old_val)

                # Otherwise, ensure values match / haven't changed.
                elif str(new_val) != str(old_val):
                    conflicts.append((name, new_val, old_val))

            if conflicts:
                msg = f"New .proc settings do not match existing {proc_file}"
                error = Exception(msg)
                error.state = { "conflicts": conflicts }
                log.info(msg, **error.state)
                raise error

        # Finally save final config and
        with open(proc_file, "w") as proc_fileobj:
            proc_config.save(proc_fileobj)

        # generate (just once) a unique token for tasks that need to re-run
        if self.resume:
            if not hasattr(self, 'resume_token'):
                self.resume_token = datetime.datetime.now().strftime("%Y%m%d-%H%M")

        # Coregistration processing
        ard_tasks = []
        self.output_dirs = [self.output_path]

        kwargs = {
            "proc_file": proc_file,
            "shape_file": shape_file,
            "include_dates": self.include_dates,
            "exclude_dates": self.exclude_dates,
            "sensor": self.sensor,
            "polarization": pols,
            "track": track,
            "frame": frame,
            "outdir": self.output_path,
            "workdir": self.job_path,
            "orbit": orbit,
            "dem_img": proc_config.primary_dem_image,
            "poeorb_path": proc_config.poeorb_path,
            "resorb_path": proc_config.resorb_path,
            "multi_look": int(proc_config.multi_look),
            "burst_data_csv": self.output_path / f"{track}_{frame}_burst_data.csv",
            "cleanup": bool(proc_config.cleanup),
        }

        # Yield appropriate workflow
        if self.resume:
            ard_tasks.append(TriggerResume(resume_token=self.resume_token, reprocess_failed=self.reprocess_failed, workflow=workflow, **kwargs))
        elif workflow == ARDWorkflow.Backscatter:
            ard_tasks.append(CreateCoregisteredBackscatter(**kwargs))
        elif workflow == ARDWorkflow.Interferogram:
            ard_tasks.append(CreateProcessIFGs(**kwargs))
        elif workflow == ARDWorkflow.BackscatterNRT:
            ard_tasks.append(CreateNRTBackscatter(**kwargs))
        else:
            raise Exception(f'Unsupported workflow provided: {workflow}')

        yield ard_tasks

    def run(self):
        log = STATUS_LOGGER

        # Load final .proc config
        proc_file = self.output_path / "config.proc"
        with open(proc_file, "r") as proc_fileobj:
            proc_config = ProcConfig.from_file(proc_fileobj)

        # Finally once all ARD pipeline dependencies are complete (eg: data processing is complete)
        # - we cleanup files that are no longer required as outputs.
        if not proc_config.cleanup:
            log.info("Cleanup of unused files skipped, all files being kept")
            return

        log.info("Cleaning up unused files")

        required_files = [
            # IFG files
            "INT/**/*_geo_unw.tif",
            "INT/**/*_flat_geo_coh.tif",
            "INT/**/*_flat_geo_int.tif",
            "INT/**/*_filt_geo_coh.tif",
            "INT/**/*_filt_geo_int.tif",
            "INT/**/*_base.par",
            "INT/**/*_bperp.par",
            "INT/**/*_geo_unw*.png",
            "INT/**/*_flat_geo_int.png",
            "INT/**/*_flat_int",

            # SLC files
            "SLC/**/r*rlks.mli",
            "SLC/**/r*rlks.mli.par",
            "SLC/**/r*.slc.par",
            "SLC/**/*sigma0.tif",
            "SLC/**/*gamma0.tif",
            "SLC/**/ACCURACY_WARNING",

            # DEM files
            "DEM/**/*rlks_geo_to_rdc.lt",
            "DEM/**/*_geo_dem.tif",
            "DEM/**/*_geo.dem.par",
            "DEM/**/diff_*rlks.par",
            "DEM/**/*_geo_lv_phi.tif",
            "DEM/**/*_geo_lv_theta.tif",
            "DEM/**/*_rdc.dem",
            "DEM/**/*lsmap*",

            # Keep all lists, metadata, and top level files
            "lists/*",
            "**/metadata*.json",
            "*"
        ]

        # Generate a list of required files we want to keep
        keep_files = []

        for outdir in self.output_dirs:
            for pattern in required_files:
                keep_files += outdir.glob(pattern)

        # Iterate every single output dir, and remove any file that's not required
        for outdir in self.output_dirs:
            for file in outdir.rglob("*"):
                if file.is_dir():
                    continue

                is_required = any([file.samefile(i) for i in keep_files])

                if not is_required:
                    log.info("Cleaning up file", file=file)
                    file.unlink()
                else:
                    log.info("Keeping required file", file=file)


def run():
    # Configure logging from built-in script logging config file
    logging_conf = pkg_resources.resource_filename("insar", "logging.cfg")
    logging.config.fileConfig(logging_conf)

    with open("insar-log.jsonl", "a") as fobj:
        structlog.configure(logger_factory=structlog.PrintLoggerFactory(fobj))

        try:
            luigi.run()
        except Exception as e:
            # Log all exceptions to the status log
            state = e.state if hasattr(e, "state") else {}
            STATUS_LOGGER.error("Unhandled exception running ARD workflow", exc_info=True, **state)

            # But don't catch them, release them back to Luigi
            raise e


if __name__ == "__name__":
    run()<|MERGE_RESOLUTION|>--- conflicted
+++ resolved
@@ -1432,15 +1432,9 @@
         outdir = Path(self.outdir)
         failed = False
 
-<<<<<<< HEAD
-        # Read rlks/alks from multilook status
-        ml_file = f"{self.track}_{self.frame}_createmultilook_status_logs.out"
-        rlks, alks = read_rlks_alks(tdir(self.workdir) / ml_file)
-=======
         try:
             primary_scene = read_primary_date(outdir).strftime(__DATE_FMT__)
             primary_pol = str(self.primary_scene_polarization).upper()
->>>>>>> 15558f12
 
             structlog.threadlocal.clear_threadlocal()
             structlog.threadlocal.bind_threadlocal(
@@ -1454,7 +1448,7 @@
 
             # Read rlks/alks from multilook status
             ml_file = f"{self.track}_{self.frame}_createmultilook_status_logs.out"
-            rlks, alks = read_rlks_alks(Path(self.workdir) / ml_file)
+            rlks, alks = read_rlks_alks(tdir(self.workdir) / ml_file)
 
             primary_slc = pjoin(
                 outdir,
@@ -1949,13 +1943,8 @@
         nbr_outfile_suffix_len = len(nbr_outfile_pattern)-1
 
         if reprocess_failed_scenes:
-<<<<<<< HEAD
-            for status_out in tdir(self.workdir).glob("*_nbr_logs.out"):
-                mli = status_out.name[:-13] + ".mli"
-=======
-            for status_out in Path(self.workdir).glob(nbr_outfile_pattern):
+            for status_out in tdir(self.workdir).glob(nbr_outfile_pattern):
                 mli = status_out.name[:-nbr_outfile_suffix_len] + ".mli"
->>>>>>> 15558f12
                 scene_date = mli.split("_")[0].lstrip("r")
 
                 with status_out.open("r") as file:
@@ -1969,13 +1958,8 @@
 
         # Remove completion status files for any we're asked to
         for date in reprocess_dates:
-<<<<<<< HEAD
-            for status_out in tdir(self.workdir).glob(f"*{date}_*_nbr_logs.out"):
-                mli = status_out.name[:-13] + ".mli"
-=======
-            for status_out in Path(self.workdir).glob(f"*{date}_" + nbr_outfile_pattern):
+            for status_out in tdir(self.workdir).glob(f"*{date}_" + nbr_outfile_pattern):
                 mli = status_out.name[:-nbr_outfile_suffix_len] + ".mli"
->>>>>>> 15558f12
                 scene_date = mli.split("_")[0].lstrip("r")
 
                 triggered_dates.append(scene_date)
