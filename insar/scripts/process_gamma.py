#!/usr/bin/env python

import datetime
import os
import re
import traceback
import os.path
from os.path import exists, join as pjoin
from pathlib import Path
import luigi
import luigi.configuration
import logging
import logging.config
import pandas as pd
from luigi.util import requires
import structlog
import shutil
import osgeo.gdal
import json
import geopandas
import pkg_resources
import geopandas

import insar
from insar.constant import SCENE_DATE_FMT, SlcFilenames, MliFilenames
from insar.generate_slc_inputs import query_slc_inputs, slc_inputs
from insar.calc_baselines_new import BaselineProcess
from insar.calc_multilook_values import multilook, calculate_mean_look_values
from insar.coregister_dem import CoregisterDem
from insar.coregister_slc import CoregisterSlc
from insar.make_gamma_dem import create_gamma_dem
from insar.process_s1_slc import SlcProcess
from insar.process_ifg import run_workflow, get_ifg_width, TempFileConfig, validate_ifg_input_files, ProcessIfgException
from insar.project import ProcConfig, DEMFileNames, IfgFileNames, ARDWorkflow

from insar.meta_data.s1_slc import S1DataDownload
from insar.logs import TASK_LOGGER, STATUS_LOGGER, COMMON_PROCESSORS

structlog.configure(processors=COMMON_PROCESSORS)
_LOG = structlog.get_logger("insar")

__RAW__ = "RAW_DATA"
__SLC__ = "SLC"
__DEM_GAMMA__ = "GAMMA_DEM"
__DEM__ = "DEM"
__IFG__ = "IFG"
__DATE_FMT__ = "%Y%m%d"
__TRACK_FRAME__ = r"^T[0-9][0-9]?[0-9]?[A|D]_F[0-9][0-9]?"

SLC_PATTERN = (
    r"^(?P<sensor>S1[AB])_"
    r"(?P<beam>S1|S2|S3|S4|S5|S6|IW|EW|WV|EN|N1|N2|N3|N4|N5|N6|IM)_"
    r"(?P<product>SLC|GRD|OCN)(?:F|H|M|_)_"
    r"(?:1|2)"
    r"(?P<category>S|A)"
    r"(?P<pols>SH|SV|DH|DV|VV|HH|HV|VH)_"
    r"(?P<start>[0-9]{8}T[0-9]{6})_"
    r"(?P<stop>[0-9]{8}T[0-9]{6})_"
    r"(?P<orbitNumber>[0-9]{6})_"
    r"(?P<dataTakeID>[0-9A-F]{6})_"
    r"(?P<productIdentifier>[0-9A-F]{4})"
    r"(?P<extension>.SAFE|.zip)$"
)


@luigi.Task.event_handler(luigi.Event.FAILURE)
def on_failure(task, exception):
    """Capture any Task Failure here."""
    TASK_LOGGER.exception(
        "Task failed",
        task=task.get_task_family(),
        params=task.to_str_params(),
        track=getattr(task, "track", ""),
        frame=getattr(task, "frame", ""),
        stack_info=True,
        status="failure",
        exception=exception.__str__(),
        traceback=traceback.format_exc().splitlines(),
    )


@luigi.Task.event_handler(luigi.Event.SUCCESS)
def on_success(task):
    """Capture any Task Succes here."""
    TASK_LOGGER.info(
        "Task succeeded",
        task=task.get_task_family(),
        params=task.to_str_params(),
        track=getattr(task, "track", ""),
        frame=getattr(task, "frame", ""),
        status="success",
    )


# TODO: This should take a master polarisation to filter on
def get_scenes(burst_data_csv):
    df = pd.read_csv(burst_data_csv)
    scene_dates = [_dt for _dt in sorted(df.date.unique())]

    frames_data = []

    for _date in scene_dates:
        df_subset = df[df["date"] == _date]
        polarizations = df_subset.polarization.unique()
        # TODO: This filter should be to master polarisation
        # (which is not necessarily polarizations[0])
        df_subset_new = df_subset[df_subset["polarization"] == polarizations[0]]

        complete_frame = True
        for swath in [1, 2, 3]:
            swath_df = df_subset_new[df_subset_new.swath == "IW{}".format(swath)]
            swath_df = swath_df.sort_values(by="acquistion_datetime", ascending=True)
            for row in swath_df.itertuples():
                missing_bursts = row.missing_master_bursts.strip("][")
                if missing_bursts:
                    complete_frame = False

        # HACK: Until we implement https://github.com/GeoscienceAustralia/gamma_insar/issues/200
        # - this simply refuses to present any scene with missing bursts to the luigi workflow
        assert(complete_frame)

        dt = datetime.datetime.strptime(_date, "%Y-%m-%d")
        frames_data.append((dt, complete_frame, polarizations))

    return frames_data


def find_scenes_in_range(
    master_dt, date_list, thres_days: int, include_closest: bool = True
):
    """
    Creates a list of frame dates that within range of a master date.

    :param master_dt:
        The master date in which we are searching for scenes relative to.
    :param date_list:
        The list which we're searching for dates in.
    :param thres_days:
        The number of days threshold in which scenes must be within relative to
        the master date.
    :param include_closest:
        When true - if there exist slc frames on either side of the master date, which are NOT
        within the threshold window then the closest date from each side will be
        used instead of no scene at all.
    """

    # We do everything with datetime.date's (can't mix and match date vs. datetime)
    if isinstance(master_dt, datetime.datetime):
        master_dt = master_dt.date()
    elif not isinstance(master_dt, datetime.date):
        master_dt = datetime.date(master_dt)

    thresh_dt = datetime.timedelta(days=thres_days)
    tree_lhs = []  # This was the 'lower' side in the bash...
    tree_rhs = []  # This was the 'upper' side in the bash...
    closest_lhs = None
    closest_rhs = None
    closest_lhs_diff = None
    closest_rhs_diff = None

    for dt in date_list:
        if isinstance(dt, datetime.datetime):
            dt = dt.date()
        elif not isinstance(master_dt, datetime.date):
            dt = datetime.date(dt)

        dt_diff = dt - master_dt

        # Skip scenes that match the master date
        if dt_diff.days == 0:
            continue

        # Record closest scene
        if dt_diff < datetime.timedelta(0):
            is_closer = closest_lhs is None or dt_diff > closest_lhs_diff
            closest_lhs = dt if is_closer else closest_lhs
            closest_lhs_diff = dt_diff
        else:
            is_closer = closest_rhs is None or dt_diff < closest_rhs_diff
            closest_rhs = dt if is_closer else closest_rhs
            closest_rhs_diff = dt_diff

        # Skip scenes outside threshold window
        if abs(dt_diff) > thresh_dt:
            continue

        if dt_diff < datetime.timedelta(0):
            tree_lhs.append(dt)
        else:
            tree_rhs.append(dt)

    # Use closest scene if none are in threshold window
    if include_closest:
        if len(tree_lhs) == 0 and closest_lhs is not None:
            _LOG.info(
                f"Date difference to closest slave greater than {thres_days} days, using closest slave only: {closest_lhs}"
            )
            tree_lhs = [closest_lhs]

        if len(tree_rhs) == 0 and closest_rhs is not None:
            _LOG.info(
                f"Date difference to closest slave greater than {thres_days} days, using closest slave only: {closest_rhs}"
            )
            tree_rhs = [closest_rhs]

    return tree_lhs, tree_rhs


def create_slave_coreg_tree(master_dt, date_list, thres_days=63):
    """
    Creates a set of co-registration lists containing subsets of the prior set, to create a tree-like co-registration structure.

    Notes from the bash on :thres_days: parameter:
        #thres_days=93 # three months, S1A/B repeats 84, 90, 96, ... (90 still ok, 96 too long)
        # -> some slaves with zero averages for azimuth offset refinement
        thres_days=63 # three months, S1A/B repeats 54, 60, 66, ... (60 still ok, 66 too long)
         -> 63 days seems to be a good compromise between runtime and coregistration success
        #thres_days=51 # maximum 7 weeks, S1A/B repeats 42, 48, 54, ... (48 still ok, 54 too long)
        # -> longer runtime compared to 63, similar number of badly coregistered scenes
        # do slaves with time difference less than thres_days
    """

    # We do everything with datetime.date's (can't mix and match date vs. datetime)
    if isinstance(master_dt, datetime.datetime):
        master_dt = master_dt.date()
    elif not isinstance(master_dt, datetime.date):
        master_dt = datetime.date(master_dt)

    lists = []

    # Note: when compositing the lists, rhs comes first because the bash puts the rhs as
    # the "lower" part of the tree, which seems to appear first in the list file...
    #
    # I've opted for rhs vs. lhs because it's more obvious, newer scenes are to the right
    # in sequence as they're greater than, older scenes are to the left / less than.

    # Initial Master<->Slave coreg list
    lhs, rhs = find_scenes_in_range(master_dt, date_list, thres_days)
    last_list = lhs + rhs

    while len(last_list) > 0:
        lists.append(last_list)

        if last_list[0] < master_dt:
            lhs, rhs = find_scenes_in_range(last_list[0], date_list, thres_days)
            sub_list1 = lhs
        else:
            sub_list1 = []

        if last_list[-1] > master_dt:
            lhs, rhs = find_scenes_in_range(last_list[-1], date_list, thres_days)
            sub_list2 = rhs
        else:
            sub_list2 = []

        last_list = sub_list1 + sub_list2

    return lists


def calculate_master(scenes_list) -> datetime:
    slc_dates = [
        datetime.datetime.strptime(scene.strip(), __DATE_FMT__).date()
        for scene in scenes_list
    ]
    return sorted(slc_dates, reverse=True)[int(len(slc_dates) / 2)]


def read_primary_date(outdir: Path):
    with (outdir / 'lists' / 'primary_ref_scene').open() as f:
        date = f.readline().strip()

    return datetime.datetime.strptime(date, __DATE_FMT__).date()


class ExternalFileChecker(luigi.ExternalTask):
    """checks the external dependencies."""

    filename = luigi.Parameter()

    def output(self):
        return luigi.LocalTarget(str(self.filename))


class ListParameter(luigi.Parameter):
    """Converts luigi parameters separated by comma to a list."""

    def parse(self, arguments):
        return arguments.split(",")


def _forward_kwargs(cls, kwargs):
    ids = cls.get_param_names()

    return {k:v for k,v in kwargs.items() if k in ids}


def mk_clean_dir(path: Path):
    # Clear directory in case it has incomplete data from an interrupted run we've resumed
    if path.exists():
        shutil.rmtree(path)

    path.mkdir(parents=True, exist_ok=True)


def read_rlks_alks(ml_file: Path):
    with ml_file.open("r") as src:
        for line in src.readlines():
            if line.startswith("rlks"):
                rlks = int(line.strip().split(":")[1])
            if line.startswith("alks"):
                alks = int(line.strip().split(":")[1])

    return rlks, alks


class SlcDataDownload(luigi.Task):
    """
    Downloads/copies the raw data for an SLC scene, for all requested polarisations.
    """

    slc_scene = luigi.Parameter()
    poeorb_path = luigi.Parameter()
    resorb_path = luigi.Parameter()
    output_dir = luigi.Parameter()
    polarization = luigi.ListParameter()
    workdir = luigi.Parameter()

    def output(self):
        return luigi.LocalTarget(
            Path(str(self.workdir)).joinpath(
                f"{Path(str(self.slc_scene)).stem}_slc_download.out"
            )
        )

    def run(self):
        log = STATUS_LOGGER.bind(slc_scene=self.slc_scene)

        download_obj = S1DataDownload(
            Path(str(self.slc_scene)),
            list(self.polarization),
            Path(str(self.poeorb_path)),
            Path(str(self.resorb_path)),
        )
        failed = False

        outdir = Path(self.output_dir)
        outdir.mkdir(parents=True, exist_ok=True)

        try:
            download_obj.slc_download(outdir)
        except:
            log.error("SLC download failed with exception", exc_info=True)
            failed = True
        finally:
            with self.output().open("w") as f:
                if failed:
                    f.write(f"{Path(self.slc_scene).name}")
                else:
                    f.write("")


class InitialSetup(luigi.Task):
    """
    Runs the initial setup of insar processing workflow by
    creating required directories and file lists
    """

    proc_file = luigi.Parameter()
    start_date = luigi.Parameter()
    end_date = luigi.Parameter()
    shape_file = luigi.Parameter()
    orbit = luigi.Parameter()
    sensor = luigi.Parameter()
    polarization = luigi.ListParameter(default=["VV"])
    track = luigi.Parameter()
    frame = luigi.Parameter()
    outdir = luigi.Parameter()
    workdir = luigi.Parameter()
    burst_data_csv = luigi.Parameter()
    poeorb_path = luigi.Parameter()
    resorb_path = luigi.Parameter()
    cleanup = luigi.BoolParameter()
    dem_img = luigi.Parameter()

    def output(self):
        return luigi.LocalTarget(
            Path(str(self.workdir)).joinpath(
                f"{self.track}_{self.frame}_initialsetup_status_logs.out"
            )
        )

    def run(self):
        log = STATUS_LOGGER.bind(track_frame=f"{self.track}_{self.frame}")
        log.info("initial setup task", sensor=self.sensor)

        with open(self.proc_file, "r") as proc_file_obj:
            proc_config = ProcConfig.from_file(proc_file_obj)

        outdir = Path(proc_config.output_path)
        pols = list(self.polarization)

        # get the relative orbit number, which is int value of the numeric part of the track name
        rel_orbit = int(re.findall(r"\d+", str(self.track))[0])

        # get slc input information
        slc_query_results = query_slc_inputs(
            str(proc_config.database_path),
            str(self.shape_file),
            self.start_date,
            self.end_date,
            str(self.orbit),
            rel_orbit,
            pols,
            self.sensor
        )

        if slc_query_results is None:
            raise ValueError(
                f"Nothing was returned for {self.track}_{self.frame} "
                f"start_date: {self.start_date} "
                f"end_date: {self.end_date} "
                f"orbit: {self.orbit}"
            )

        # here scenes_list and download_list are overwritten for each polarization
        # IW products in conflict-free mode products VV and VH polarization over land
        slc_inputs_df = pd.concat(
            [slc_inputs(slc_query_results[pol]) for pol in pols]
        )

        # download slc data
        download_dir = outdir / __RAW__

        os.makedirs(download_dir, exist_ok=True)

        download_list = slc_inputs_df.url.unique()
        download_tasks = []
        for slc_url in download_list:
            scene_date = Path(slc_url).name.split("_")[5].split("T")[0]
            download_tasks.append(
                SlcDataDownload(
                    slc_scene=slc_url.rstrip(),
                    polarization=self.polarization,
                    poeorb_path=self.poeorb_path,
                    resorb_path=self.resorb_path,
                    workdir=self.workdir,
                    output_dir=Path(download_dir).joinpath(scene_date),
                )
            )
        yield download_tasks

        # Detect scenes w/ incomplete/bad raw data, and remove those scenes from
        # processing while logging the situation for post-processing analysis.
        drop_whole_date_if_corrupt = True

        if drop_whole_date_if_corrupt:
            for _task in download_tasks:
                with open(_task.output().path) as fid:
                    failed_file = fid.readline().strip()
                    if not failed_file:
                        continue

                    scene_date = failed_file.split("_")[5].split("T")[0]
                    log.info(
                        f"corrupted zip file {failed_file}, removed whole date {scene_date} from processing"
                    )

                    scene_date = f"{scene_date[0:4]}-{scene_date[4:6]}-{scene_date[6:8]}"
                    indexes = slc_inputs_df[slc_inputs_df["date"].astype(str) == scene_date].index
                    slc_inputs_df.drop(indexes, inplace=True)
        else:
            for _task in download_tasks:
                with open(_task.output().path) as fid:
                    out_name = fid.readline().rstrip()
                    if re.match(SLC_PATTERN, out_name):
                        log.info(
                            f"corrupted zip file {out_name} removed from further processing"
                        )
                        indexes = slc_inputs_df[
                            slc_inputs_df["url"].map(lambda x: Path(x).name) == out_name
                        ].index
                        slc_inputs_df.drop(indexes, inplace=True)

        # save slc burst data details which is used by different tasks
        slc_inputs_df.to_csv(self.burst_data_csv)

        # Write reference scene before we start processing
        formatted_scene_dates = set([str(dt).replace("-", "") for dt in slc_inputs_df["date"]])
        ref_scene_date = calculate_master(formatted_scene_dates)
        log.info("Automatically computed primary reference scene date", ref_scene_date=ref_scene_date)

        with open(outdir / 'lists' / 'primary_ref_scene', 'w') as ref_scene_file:
            ref_scene_file.write(ref_scene_date.strftime(__DATE_FMT__))

        # Write scenes list
        with open(outdir / 'lists' / 'scenes.list', 'w') as scenes_list_file:
            scenes_list_file.write('\n'.join(sorted(formatted_scene_dates)))

        with self.output().open("w") as out_fid:
            out_fid.write("")

        # Update .proc file "auto" reference scene
        if proc_config.ref_master_scene.lower() == "auto":
            proc_config.ref_master_scene = ref_scene_date.strftime(__DATE_FMT__)

            with open(self.proc_file, "w") as proc_file_obj:
                proc_config.save(proc_file_obj)

        # Write high level workflow metadata
        _, gamma_version = os.path.split(os.environ["GAMMA_INSTALL_DIR"])[-1].split("-")
        workdir = Path(self.workdir)

        metadata = {
            # General workflow parameters
            #
            # Note: This is also accessible indirectly in the log files, and
            # potentially in other plain text files - but repeated here
            # for easy access for external software so it doesn't need to
            # know the nity gritty of all our auxilliary files or logs.
            "track_frame_sensor": workdir.name,
            "original_work_dir": Path(self.outdir).as_posix(),
            "original_job_dir": workdir.parent.as_posix(),
            "shapefile": str(self.shape_file),
            "database": str(proc_config.database_path),
            "poeorb_path": str(self.poeorb_path),
            "resorb_path": str(self.resorb_path),
            "source_data_path": str(os.path.commonpath(list(download_list))),
            "dem_path": str(self.dem_img),
            "primary_ref_scene": ref_scene_date.strftime(__DATE_FMT__),
            "temporal_range": [
                self.start_date.strftime(__DATE_FMT__),
                self.end_date.strftime(__DATE_FMT__)
            ],
            "burst_data": str(self.burst_data_csv),
            "num_scene_dates": len(formatted_scene_dates),
            "polarizations": pols,

            # Software versions used for processing
            "gamma_version": gamma_version,
            "gamma_insar_version": insar.__version__,
            "gdal_version": str(osgeo.gdal.VersionInfo()),
        }

        # We write metadata to BOTH work and out dirs
        with (outdir / "metadata.json").open("w") as file:
            json.dump(metadata, file, indent=2)

        with (workdir.parent / "metadata.json").open("w") as file:
            json.dump(metadata, file, indent=2)


@requires(InitialSetup)
class CreateGammaDem(luigi.Task):
    """
    Runs create gamma dem task
    """

    dem_img = luigi.Parameter()

    def output(self):
        return luigi.LocalTarget(
            Path(self.workdir).joinpath(
                f"{self.track}_{self.frame}_creategammadem_status_logs.out"
            )
        )

    def run(self):
        log = STATUS_LOGGER.bind(track_frame=f"{self.track}_{self.frame}")
        log.info("Beginning gamma DEM creation")

        gamma_dem_dir = Path(self.outdir).joinpath(__DEM_GAMMA__)
        mk_clean_dir(gamma_dem_dir)

        kwargs = {
            "gamma_dem_dir": gamma_dem_dir,
            "dem_img": self.dem_img,
            "track_frame": f"{self.track}_{self.frame}",
            "shapefile": str(self.shape_file),
        }

        create_gamma_dem(**kwargs)

        log.info("Gamma DEM creation complete")

        with self.output().open("w") as out_fid:
            out_fid.write("")


class ProcessSlc(luigi.Task):
    """
    Runs single slc processing task for a single polarisation.
    """

    scene_date = luigi.Parameter()
    raw_path = luigi.Parameter()
    polarization = luigi.Parameter()
    burst_data = luigi.Parameter()
    slc_dir = luigi.Parameter()
    workdir = luigi.Parameter()
    ref_master_tab = luigi.Parameter(default=None)

    def output(self):
        return luigi.LocalTarget(
            Path(str(self.workdir)).joinpath(
                f"{self.scene_date}_{self.polarization}_slc_logs.out"
            )
        )

    def run(self):
        log = STATUS_LOGGER.bind(scene_date=self.scene_date, polarization=self.polarization)
        log.info("Beginning SLC processing")

        (Path(self.slc_dir) / str(self.scene_date)).mkdir(parents=True, exist_ok=True)

        slc_job = SlcProcess(
            str(self.raw_path),
            str(self.slc_dir),
            str(self.polarization),
            str(self.scene_date),
            str(self.burst_data),
            self.ref_master_tab,
        )

        slc_job.main()

        log.info("SLC processing complete")

        with self.output().open("w") as f:
            f.write("")


@requires(InitialSetup)
class CreateFullSlc(luigi.Task):
    """
    Runs the create full slc tasks
    """

    proc_file = luigi.Parameter()

    def output(self):
        return luigi.LocalTarget(
            Path(self.workdir).joinpath(
                f"{self.track}_{self.frame}_createfullslc_status_logs.out"
            )
        )

    def run(self):
        log = STATUS_LOGGER.bind(track_frame=f"{self.track}_{self.frame}")
        log.info("create full slc task")

        slc_dir = Path(self.outdir).joinpath(__SLC__)
        os.makedirs(slc_dir, exist_ok=True)

        slc_frames = get_scenes(self.burst_data_csv)

        # first create slc for one complete frame which will be a reference frame
        # to resize the incomplete frames.
        resize_master_tab = None
        resize_master_scene = None
        resize_master_pol = None
        for _dt, status_frame, _pols in slc_frames:
            slc_scene = _dt.strftime(__DATE_FMT__)
            for _pol in _pols:
                if status_frame:
                    resize_task = ProcessSlc(
                        scene_date=slc_scene,
                        raw_path=Path(self.outdir).joinpath(__RAW__),
                        polarization=_pol,
                        burst_data=self.burst_data_csv,
                        slc_dir=slc_dir,
                        workdir=self.workdir,
                    )
                    yield resize_task
                    resize_master_tab = Path(slc_dir).joinpath(
                        slc_scene, f"{slc_scene}_{_pol.upper()}_tab"
                    )
                    break
            if resize_master_tab is not None:
                if resize_master_tab.exists():
                    resize_master_scene = slc_scene
                    resize_master_pol = _pol
                    break

        # need at least one complete frame to enable further processing of the stacks
        # The frame definition were generated using all sentinel-1 acquisition dataset, thus
        # only processing a temporal subset might encounter stacks with all scene's frame
        # not forming a complete master frame.
        # TODO: Generate a new reference frame using scene that has least number of bursts
        # (as we can't subset smaller scenes to larger)
        if resize_master_tab is None:
            raise ValueError(
                f"Not a  single complete frames were available {self.track}_{self.frame}"
            )

        slc_tasks = []
        for _dt, status_frame, _pols in slc_frames:
            slc_scene = _dt.strftime(__DATE_FMT__)
            for _pol in _pols:
                if _pol not in self.polarization:
                    continue
                if slc_scene == resize_master_scene and _pol == resize_master_pol:
                    continue
                slc_tasks.append(
                    ProcessSlc(
                        scene_date=slc_scene,
                        raw_path=Path(self.outdir).joinpath(__RAW__),
                        polarization=_pol,
                        burst_data=self.burst_data_csv,
                        slc_dir=slc_dir,
                        workdir=self.workdir,
                        ref_master_tab=resize_master_tab,
                    )
                )
        yield slc_tasks

        # Remove any failed scenes from upstream processing if SLC files fail processing
        slc_inputs_df = pd.read_csv(self.burst_data_csv)
        rewrite = False
        for _slc_task in slc_tasks:
            with open(_slc_task.output().path) as fid:
                slc_date = fid.readline().rstrip()
                if re.match(r"^[0-9]{8}", slc_date):
                    slc_date = f"{slc_date[0:4]}-{slc_date[4:6]}-{slc_date[6:8]}"
                    log.info(
                        f"slc processing failed for scene for {slc_date}: removed from further processing"
                    )
                    indexes = slc_inputs_df[slc_inputs_df["date"] == slc_date].index
                    slc_inputs_df.drop(indexes, inplace=True)
                    rewrite = True

        # rewrite the burst_data_csv with removed scenes
        if rewrite:
            log.info(
                f"re-writing the burst data csv files after removing failed slc scenes"
            )
            slc_inputs_df.to_csv(self.burst_data_csv)

        with self.output().open("w") as out_fid:
            out_fid.write("")


class ProcessSlcMosaic(luigi.Task):
    """
    This task runs the final SLC mosaic step using the mean rlks/alks values for
    a single polarisation.
    """

    scene_date = luigi.Parameter()
    raw_path = luigi.Parameter()
    polarization = luigi.Parameter()
    burst_data = luigi.Parameter()
    slc_dir = luigi.Parameter()
    outdir = luigi.Parameter()
    workdir = luigi.Parameter()
    ref_master_tab = luigi.Parameter(default=None)
    rlks = luigi.IntParameter()
    alks = luigi.IntParameter()

    def output(self):
        return luigi.LocalTarget(
            Path(str(self.workdir)).joinpath(
                f"{self.scene_date}_{self.polarization}_slc_subset_logs.out"
            )
        )

    def run(self):
        log = STATUS_LOGGER.bind(scene_date=self.scene_date, polarization=self.polarization)
        log.info("Beginning SLC mosaic")

        slc_job = SlcProcess(
            str(self.raw_path),
            str(self.slc_dir),
            str(self.polarization),
            str(self.scene_date),
            str(self.burst_data),
            self.ref_master_tab,
        )

        slc_job.main_mosaic(int(self.rlks), int(self.alks))

        log.info("SLC mosaic complete")

        with self.output().open("w") as f:
            f.write("")


@requires(CreateFullSlc)
class CreateSlcMosaic(luigi.Task):
    """
    Runs the final mosaics for all scenes, for all polarisations.
    """

    proc_file = luigi.Parameter()
    multi_look = luigi.IntParameter()

    def output(self):
        return luigi.LocalTarget(
            Path(self.workdir).joinpath(
                f"{self.track}_{self.frame}_createslcmosaic_status_logs.out"
            )
        )

    def run(self):
        slc_dir = Path(self.outdir).joinpath(__SLC__)
        slc_frames = get_scenes(self.burst_data_csv)

        # Get all VV par files and compute range and azimuth looks
        slc_par_files = []
        for _dt, status_frame, _pols in slc_frames:
            slc_scene = _dt.strftime(__DATE_FMT__)
            for _pol in _pols:
                if _pol not in self.polarization or _pol.upper() != "VV":
                    continue
                slc_par = pjoin(
                    self.outdir,
                    __SLC__,
                    slc_scene,
                    f"{slc_scene}_{_pol.upper()}.slc.par",
                )
                if not exists(slc_par):
                    raise FileNotFoundError(f"missing {slc_par} file")
                slc_par_files.append(Path(slc_par))

        # range and azimuth looks are only computed from VV polarization
        rlks, alks, *_ = calculate_mean_look_values(
            slc_par_files,
            int(str(self.multi_look)),
        )

        # first create slc for one complete frame which will be a reference frame
        # to resize the incomplete frames.
        resize_master_tab = None
        resize_master_scene = None
        resize_master_pol = None
        for _dt, status_frame, _pols in slc_frames:
            slc_scene = _dt.strftime(__DATE_FMT__)
            for _pol in _pols:
                if status_frame:
                    resize_task = ProcessSlcMosaic(
                        scene_date=slc_scene,
                        raw_path=Path(self.outdir).joinpath(__RAW__),
                        polarization=_pol,
                        burst_data=self.burst_data_csv,
                        slc_dir=slc_dir,
                        outdir=self.outdir,
                        workdir=self.workdir,
                        rlks=rlks,
                        alks=alks
                    )
                    yield resize_task
                    resize_master_tab = Path(slc_dir).joinpath(
                        slc_scene, f"{slc_scene}_{_pol.upper()}_tab"
                    )
                    break
            if resize_master_tab is not None:
                if resize_master_tab.exists():
                    resize_master_scene = slc_scene
                    resize_master_pol = _pol
                    break

        # need at least one complete frame to enable further processing of the stacks
        # The frame definition were generated using all sentinel-1 acquisition dataset, thus
        # only processing a temporal subset might encounter stacks with all scene's frame
        # not forming a complete master frame.
        # TODO implement a method to resize a stacks to new frames definition
        # TODO Generate a new reference frame using scene that has least number of missing burst
        if resize_master_tab is None:
            raise ValueError(
                f"Not a  single complete frames were available {self.track}_{self.frame}"
            )

        slc_tasks = []
        for _dt, status_frame, _pols in slc_frames:
            slc_scene = _dt.strftime(__DATE_FMT__)
            for _pol in _pols:
                if _pol not in self.polarization:
                    continue
                if slc_scene == resize_master_scene and _pol == resize_master_pol:
                    continue
                slc_tasks.append(
                    ProcessSlcMosaic(
                        scene_date=slc_scene,
                        raw_path=Path(self.outdir).joinpath(__RAW__),
                        polarization=_pol,
                        burst_data=self.burst_data_csv,
                        slc_dir=slc_dir,
                        outdir=self.outdir,
                        workdir=self.workdir,
                        ref_master_tab=resize_master_tab,
                        rlks=rlks,
                        alks=alks
                    )
                )
        yield slc_tasks

        # clean up raw data directory immediately (as it's tens of GB / the sooner we delete it the better)
        raw_data_path = Path(self.outdir).joinpath(__RAW__)
        if self.cleanup and Path(raw_data_path).exists():
            shutil.rmtree(raw_data_path)

        with self.output().open("w") as out_fid:
            out_fid.write("")


class ReprocessSingleSLC(luigi.Task):
    """
    This task reprocesses a single SLC scene (including multilook) from scratch.

    This task is completely self-sufficient, it will download it's own raw data.

    This task assumes it is re-processing a partially completed job, and as such
    assumes this task would only be used if SLC processing had succeeded earlier,
    thus assumes the existence of multilook status output containing rlks/alks.
    """

    proc_file = luigi.Parameter()
    track = luigi.Parameter()
    frame = luigi.Parameter()
    polarization = luigi.Parameter()

    burst_data_csv = luigi.Parameter()

    poeorb_path = luigi.Parameter()
    resorb_path = luigi.Parameter()

    scene_date = luigi.Parameter()
    ref_master_tab = luigi.Parameter()

    outdir = luigi.Parameter()
    workdir = luigi.Parameter()

    resume_token = luigi.Parameter()

    def output_path(self):
        return Path(
            f"{self.track}_{self.frame}_reprocess_{self.scene_date}_{self.polarization}_{self.resume_token}_status.out"
        )

    def progress_path(self):
        return Path(self.workdir) / self.output_path().with_suffix(".progress")

    def output(self):
        return luigi.LocalTarget(self.output_path())

    def progress(self):
        if not self.progress_path().exists():
            return None

        with self.progress_path().open() as file:
            return file.read().strip()

    def set_progress(self, value):
        with self.progress_path().open("w") as file:
            return file.write(value)

    def get_key_outputs(self):
        workdir = Path(self.workdir)

        # Read rlks/alks from multilook status
        mlk_status = workdir / f"{self.track}_{self.frame}_createmultilook_status_logs.out"
        if not mlk_status.exists():
            raise ValueError(f"Failed to reprocess SLC, missing multilook status: {mlk_status}")

        rlks, alks = read_rlks_alks(mlk_status)

        pol = self.polarization.upper()

        slc_dir = Path(self.outdir).joinpath(__SLC__) / self.scene_date
        slc = slc_dir / SlcFilenames.SLC_FILENAME.value.format(self.scene_date, pol)
        slc_par = slc_dir / SlcFilenames.SLC_PAR_FILENAME.value.format(self.scene_date, pol)

        mli = slc_dir / MliFilenames.MLI_FILENAME.value.format(scene_date=self.scene_date, pol=pol, rlks=str(rlks))
        mli_par = slc_dir / MliFilenames.MLI_PAR_FILENAME.value.format(scene_date=self.scene_date, pol=pol, rlks=str(rlks))

        return [slc, slc_par, mli, mli_par]

    def run(self):
        workdir = Path(self.workdir)

        # Read rlks/alks from multilook status
        mlk_status = workdir / f"{self.track}_{self.frame}_createmultilook_status_logs.out"
        if not mlk_status.exists():
            raise ValueError(f"Failed to reprocess SLC, missing multilook status: {mlk_status}")

        rlks, alks = read_rlks_alks(mlk_status)

        # Read scenes CSV and schedule SLC download via URLs
        if self.progress() is None:
            slc_inputs_df = pd.read_csv(self.burst_data_csv)

            download_dir = Path(str(self.outdir)).joinpath(__RAW__)
            os.makedirs(download_dir, exist_ok=True)

            download_list = slc_inputs_df.url.unique()
            download_tasks = []

            for slc_url in download_list:
                url_scene_date = Path(slc_url).name.split("_")[5].split("T")[0]

                if url_scene_date == self.scene_date:
                    download_task = SlcDataDownload(
                        slc_scene=slc_url.rstrip(),
                        polarization=self.polarization,
                        poeorb_path=self.poeorb_path,
                        resorb_path=self.resorb_path,
                        workdir=self.workdir,
                        output_dir=Path(download_dir).joinpath(url_scene_date),
                    )

                    # Force re-download, we clean raw data so the output status file is a lie...
                    if download_task.output().exists():
                        download_task.output().remove()

                    download_tasks.append(download_task)

            self.set_progress("download_tasks")
            yield download_tasks

        slc_dir = Path(self.outdir).joinpath(__SLC__)
        slc = slc_dir / self.scene_date / SlcFilenames.SLC_FILENAME.value.format(self.scene_date, self.polarization.upper())
        slc_par = slc_dir / self.scene_date / SlcFilenames.SLC_PAR_FILENAME.value.format(self.scene_date, self.polarization.upper())

        if self.progress() == "download_tasks":
            slc_task = ProcessSlc(
                scene_date=self.scene_date,
                raw_path=Path(self.outdir).joinpath(__RAW__),
                polarization=self.polarization,
                burst_data=self.burst_data_csv,
                slc_dir=slc_dir,
                workdir=self.workdir,
                ref_master_tab=self.ref_master_tab,
            )

            if slc_task.output().exists():
                slc_task.output().remove()

            self.set_progress("slc_task")
            yield slc_task

        if not slc.exists():
            raise ValueError(f'Critical failure reprocessing SLC, slc file not found: {slc}')

        if self.progress() == "slc_task":
            mosaic_task = ProcessSlcMosaic(
                scene_date=self.scene_date,
                raw_path=Path(self.outdir).joinpath(__RAW__),
                polarization=self.polarization,
                burst_data=self.burst_data_csv,
                slc_dir=slc_dir,
                outdir=self.outdir,
                workdir=self.workdir,
                ref_master_tab=self.ref_master_tab,
                rlks=rlks,
                alks=alks,
            )

            if mosaic_task.output().exists():
                mosaic_task.output().remove()

            self.set_progress("mosaic_task")
            yield mosaic_task

        if self.progress() == "mosaic_task":
            mli_task = Multilook(
                slc=slc,
                slc_par=slc_par,
                rlks=rlks,
                alks=alks,
                workdir=self.workdir,
            )

            if mli_task.output().exists():
                mli_task.output().remove()

            self.set_progress("mli_task")
            yield mli_task

        # Quick sanity check, we shouldn't get this far unless mli_task was scheduled
        if self.progress() != "mli_task":
            raise RuntimeError("Unexpected dynamic dependency error in ReprocessSingleSLC task")

        with self.output().open("w") as f:
            f.write(str(datetime.datetime.now()))


class Multilook(luigi.Task):
    """
    Produces multilooked SLC given a specified rlks/alks for multilooking
    """

    slc = luigi.Parameter()
    slc_par = luigi.Parameter()
    rlks = luigi.IntParameter()
    alks = luigi.IntParameter()
    workdir = luigi.Parameter()

    def output(self):
        return luigi.LocalTarget(
            Path(str(self.workdir)).joinpath(f"{Path(str(self.slc)).stem}_ml_logs.out")
        )

    def run(self):
        multilook(
            Path(str(self.slc)),
            Path(str(self.slc_par)),
            int(str(self.rlks)),
            int(str(self.alks)),
        )

        with self.output().open("w") as f:
            f.write("")


@requires(CreateSlcMosaic)
class CreateMultilook(luigi.Task):
    """
    Runs creation of multi-look image task for all scenes, for all polariastions.
    """

    proc_file = luigi.Parameter()
    multi_look = luigi.IntParameter()

    def output(self):
        return luigi.LocalTarget(
            Path(self.workdir).joinpath(
                f"{self.track}_{self.frame}_createmultilook_status_logs.out"
            )
        )

    def run(self):
        # calculate the mean range and azimuth look values
        slc_dir = Path(self.outdir).joinpath(__SLC__)
        slc_frames = get_scenes(self.burst_data_csv)
        slc_par_files = []

        for _dt, status_frame, _pols in slc_frames:
            slc_scene = _dt.strftime(__DATE_FMT__)
            for _pol in _pols:
                if _pol not in self.polarization:
                    continue
                slc_par = pjoin(
                    self.outdir,
                    __SLC__,
                    slc_scene,
                    f"{slc_scene}_{_pol.upper()}.slc.par",
                )
                if not exists(slc_par):
                    raise FileNotFoundError(f"missing {slc_par} file")
                slc_par_files.append(Path(slc_par))

        # range and azimuth looks are only computed from VV polarization
        rlks, alks, *_ = calculate_mean_look_values(
            [_par for _par in slc_par_files if "VV" in _par.stem],
            int(str(self.multi_look)),
        )

        # multi-look jobs run
        ml_jobs = []
        for slc_par in slc_par_files:
            slc = slc_par.with_suffix("")
            ml_jobs.append(
                Multilook(
                    slc=slc, slc_par=slc_par, rlks=rlks, alks=alks, workdir=self.workdir
                )
            )

        yield ml_jobs

        with self.output().open("w") as out_fid:
            out_fid.write("rlks:\t {}\n".format(str(rlks)))
            out_fid.write("alks:\t {}".format(str(alks)))


@requires(CreateMultilook)
class CalcInitialBaseline(luigi.Task):
    """
    Runs calculation of initial baseline task
    """

    proc_file = luigi.Parameter()
    master_scene_polarization = luigi.Parameter(default="VV")

    def output(self):
        return luigi.LocalTarget(
            Path(self.workdir).joinpath(
                f"{self.track}_{self.frame}_calcinitialbaseline_status_logs.out"
            )
        )

    def run(self):
        log = STATUS_LOGGER.bind(track_frame=f"{self.track}_{self.frame}")
        log.info("Beginning baseline calculation")

        outdir = Path(self.outdir)

        # Load the gamma proc config file
        with open(str(self.proc_file), "r") as proc_fileobj:
            proc_config = ProcConfig.from_file(proc_fileobj)

        slc_frames = get_scenes(self.burst_data_csv)
        slc_par_files = []
        polarizations = [self.master_scene_polarization]

        # Explicitly NOT supporting cross-polarisation IFGs, for now
        enable_cross_pol_ifgs = False

        for _dt, _, _pols in slc_frames:
            slc_scene = _dt.strftime(__DATE_FMT__)

            if self.master_scene_polarization in _pols:
                slc_par = pjoin(
                    self.outdir,
                    __SLC__,
                    slc_scene,
                    "{}_{}.slc.par".format(slc_scene, self.master_scene_polarization),
                )
            elif not enable_cross_pol_ifgs:
                continue
            else:
                slc_par = pjoin(
                    self.outdir,
                    __SLC__,
                    slc_scene,
                    "{}_{}.slc.par".format(slc_scene, _pols[0]),
                )
                polarizations.append(_pols[0])

            if not exists(slc_par):
                raise FileNotFoundError(f"missing {slc_par} file")

            slc_par_files.append(Path(slc_par))

        baseline = BaselineProcess(
            slc_par_files,
            list(set(polarizations)),
            master_scene=read_primary_date(outdir),
            outdir=outdir,
        )

        # creates a ifg list based on sbas-network
        baseline.sbas_list(nmin=int(proc_config.min_connect), nmax=int(proc_config.max_connect))

        log.info("Baseline calculation complete")

        with self.output().open("w") as out_fid:
            out_fid.write("")


@requires(CreateGammaDem, CalcInitialBaseline)
class CoregisterDemMaster(luigi.Task):
    """
    Runs co-registration of DEM and master scene
    """

    multi_look = luigi.IntParameter()
    master_scene_polarization = luigi.Parameter(default="VV")
    master_scene = luigi.OptionalParameter(default=None)

    def output(self):
        return luigi.LocalTarget(
            Path(self.workdir).joinpath(
                f"{self.track}_{self.frame}_coregisterdemmaster_status_logs.out"
            )
        )

    def run(self):
        log = STATUS_LOGGER.bind(track_frame=f"{self.track}_{self.frame}")
        log.info("Beginning DEM master coregistration")

        outdir = Path(self.outdir)

        # Read rlks/alks from multilook status
        ml_file = f"{self.track}_{self.frame}_createmultilook_status_logs.out"
        rlks, alks = read_rlks_alks(Path(self.workdir) / ml_file)

        master_scene = read_primary_date(outdir)

        master_slc = pjoin(
            outdir,
            __SLC__,
            master_scene.strftime(__DATE_FMT__),
            "{}_{}.slc".format(
                master_scene.strftime(__DATE_FMT__), self.master_scene_polarization
            ),
        )

        master_slc_par = Path(master_slc).with_suffix(".slc.par")
        dem = (
            outdir
            .joinpath(__DEM_GAMMA__)
            .joinpath(f"{self.track}_{self.frame}.dem")
        )
        dem_par = dem.with_suffix(dem.suffix + ".par")

        dem_outdir = outdir / __DEM__
        mk_clean_dir(dem_outdir)

        coreg = CoregisterDem(
            rlks=rlks,
            alks=alks,
            shapefile=str(self.shape_file),
            dem=dem,
            slc=Path(master_slc),
            dem_par=dem_par,
            slc_par=master_slc_par,
            dem_outdir=dem_outdir,
            multi_look=self.multi_look,
        )

        coreg.main()

        log.info("DEM master coregistration complete")

        with self.output().open("w") as out_fid:
            out_fid.write("")


class CoregisterSlave(luigi.Task):
    """
    Runs the master-slave co-registration task, followed by backscatter.

    Optionally, just runs backscattter if provided with a coreg_offset and
    coreg_lut parameter to use.
    """

    # TODO: A longer term task exists to separate coregistration and backscatter
    # GH issue: https://github.com/GeoscienceAustralia/gamma_insar/issues/211

    proc_file = luigi.Parameter()
    list_idx = luigi.Parameter()
    slc_master = luigi.Parameter()
    slc_slave = luigi.Parameter()
    slave_mli = luigi.Parameter()
    range_looks = luigi.IntParameter()
    azimuth_looks = luigi.IntParameter()
    ellip_pix_sigma0 = luigi.Parameter()
    dem_pix_gamma0 = luigi.Parameter()
    r_dem_master_mli = luigi.Parameter()
    rdc_dem = luigi.Parameter()
    geo_dem_par = luigi.Parameter()
    dem_lt_fine = luigi.Parameter()
    outdir = luigi.Parameter()
    workdir = luigi.Parameter()

    # External coregistration data to re-use instead of
    # computing our own (for non-master polarisations)
    #
    # This is a hack until we properly separate backscatter
    # from coregistration.
    coreg_offset = luigi.OptionalParameter(default=None)
    coreg_lut = luigi.OptionalParameter(default=None)
    just_backscatter = luigi.BoolParameter()

    def output(self):
        return luigi.LocalTarget(
            Path(self.workdir).joinpath(
                f"{Path(str(self.slc_master)).stem}_{Path(str(self.slc_slave)).stem}_coreg_logs.out"
            )
        )

    def get_coreg_info(self):
        with open(str(self.proc_file), "r") as proc_fileobj:
            proc_config = ProcConfig.from_file(proc_fileobj)

        coreg = CoregisterSlc(
            proc=proc_config,
            list_idx=str(self.list_idx),
            slc_master=Path(str(self.slc_master)),
            slc_slave=Path(str(self.slc_slave)),
            slave_mli=Path(str(self.slave_mli)),
            range_looks=int(str(self.range_looks)),
            azimuth_looks=int(str(self.azimuth_looks)),
            ellip_pix_sigma0=Path(str(self.ellip_pix_sigma0)),
            dem_pix_gamma0=Path(str(self.dem_pix_gamma0)),
            r_dem_master_mli=Path(str(self.r_dem_master_mli)),
            rdc_dem=Path(str(self.rdc_dem)),
            geo_dem_par=Path(str(self.geo_dem_par)),
            dem_lt_fine=Path(str(self.dem_lt_fine)),
        )

        return (coreg.slave_lt, coreg.slave_off)

    def run(self):
        slave_date, slave_pol = Path(self.slc_slave).stem.split('_')
        master_date, master_pol = Path(self.slc_master).stem.split('_')

        is_actually_backscatter = self.just_backscatter

        # coreg between differently polarised data makes no sense
        if not is_actually_backscatter:
            assert(slave_pol == master_pol)

        log = STATUS_LOGGER.bind(
            outdir=self.outdir,
            polarization=slave_pol,
            slave_date=slave_date,
            slc_slave=self.slc_slave,
            master_date=master_date,
            slc_master=self.slc_master
        )
        log.info("Beginning SLC coregistration")

        # Load the gamma proc config file
        with open(str(self.proc_file), "r") as proc_fileobj:
            proc_config = ProcConfig.from_file(proc_fileobj)

        failed = False

        # Run SLC coreg in an exception handler that doesn't propagate exception into Luigi
        # This is to allow processing to fail without stopping the Luigi pipeline, and thus
        # allows as many scenes as possible to fully process even if some scenes fail.
        try:
            coreg_slave = CoregisterSlc(
                proc=proc_config,
                list_idx=str(self.list_idx),
                slc_master=Path(str(self.slc_master)),
                slc_slave=Path(str(self.slc_slave)),
                slave_mli=Path(str(self.slave_mli)),
                range_looks=int(str(self.range_looks)),
                azimuth_looks=int(str(self.azimuth_looks)),
                ellip_pix_sigma0=Path(str(self.ellip_pix_sigma0)),
                dem_pix_gamma0=Path(str(self.dem_pix_gamma0)),
                r_dem_master_mli=Path(str(self.r_dem_master_mli)),
                rdc_dem=Path(str(self.rdc_dem)),
                geo_dem_par=Path(str(self.geo_dem_par)),
                dem_lt_fine=Path(str(self.dem_lt_fine)),
            )

            if is_actually_backscatter:
                # Backscatter w/ LUT for resampling
                if self.coreg_offset and self.coreg_lut:
                    coreg_slave.main_backscatter(
                        Path(self.coreg_offset),
                        Path(self.coreg_lut)
                    )
                # Backscatter w/o resampling (eg: for other polarisations in the reference date)
                else:
                    coreg_slave.main_backscatter(None, None)
            else:
                # Full coregistration (currently also includes backscatter)
                coreg_slave.main()

            log.info("SLC coregistration complete")
        except Exception as e:
            log.error("SLC coregistration failed with exception", exc_info=True)
            failed = True
        finally:
            # We flag a task as complete no matter if the scene failed or not!
            # - however we do write if the scene failed, so it can be reprocessed
            # - later automatically if need be.
            with self.output().open("w") as f:
                f.write("FAILED" if failed else "")


@requires(CoregisterDemMaster)
class CreateCoregisterSlaves(luigi.Task):
    """
    Runs the co-registration tasks.

    The first batch of tasks produced is the master-slave coregistration, followed
    up by each sub-tree of slave-slave coregistrations in the coregistration network.
    """

    proc_file = luigi.Parameter()
    master_scene_polarization = luigi.Parameter(default="VV")
    master_scene = luigi.OptionalParameter(default=None)

    def output(self):
        return luigi.LocalTarget(
            Path(self.workdir).joinpath(
                f"{self.track}_{self.frame}_coregister_slaves_status_logs.out"
            )
        )

    def trigger_resume(self, reprocess_dates, reprocess_failed_scenes):
        log = STATUS_LOGGER.bind(track_frame=f"{self.track}_{self.frame}")

        # Remove our output to re-trigger this job, which will trigger CoregisterSlave
        # for all dates, however only those missing outputs will run.
        output = self.output()

        if output.exists():
            output.remove()

        # Remove completion status files for any failed SLC coreg tasks
        triggered_pairs = []

        if reprocess_failed_scenes:
            for status_out in Path(self.workdir).glob("*_coreg_logs.out"):
                with status_out.open("r") as file:
                    contents = file.read().splitlines()

                if len(contents) > 0 and "FAILED" in contents[0]:
                    parts = status_out.name.split("_")
                    master_date, slave_date = parts[0], parts[2]

                    triggered_pairs.append((master_date, slave_date))

                    log.info(f"Resuming SLC coregistration ({master_date}, {slave_date}) because of FAILED processing")
                    status_out.unlink()

        # Remove completion status files for any we're asked to
        for date in reprocess_dates:
            for status_out in Path(self.workdir).glob(f"*_*_{date}_*_coreg_logs.out"):
                parts = status_out.name.split("_")
                master_date, slave_date = parts[0], parts[2]

                triggered_pairs.append((master_date, slave_date))

                log.info(f"Resuming SLC coregistration ({master_date}, {slave_date}) because of dependency")
                status_out.unlink()

        return triggered_pairs


    def get_base_kwargs(self):
        outdir = Path(self.outdir)

        # Load the gamma proc config file
        with open(str(self.proc_file), "r") as proc_fileobj:
            proc_config = ProcConfig.from_file(proc_fileobj)

        slc_frames = get_scenes(self.burst_data_csv)

        master_scene = read_primary_date(outdir)

        # get range and azimuth looked values
        ml_file = Path(self.workdir).joinpath(
            f"{self.track}_{self.frame}_createmultilook_status_logs.out"
        )
        rlks, alks = read_rlks_alks(ml_file)

        master_scene = master_scene.strftime(__DATE_FMT__)
        master_slc_prefix = (
            f"{master_scene}_{str(self.master_scene_polarization).upper()}"
        )
        master_slc_rlks_prefix = f"{master_slc_prefix}_{rlks}rlks"
        r_dem_master_slc_prefix = f"r{master_slc_prefix}"

        dem_dir = outdir / __DEM__
        dem_filenames = CoregisterDem.dem_filenames(
            dem_prefix=master_slc_rlks_prefix, outdir=dem_dir
        )
        slc_master_dir = outdir / __SLC__ / master_scene
        dem_master_names = CoregisterDem.dem_master_names(
            slc_prefix=master_slc_rlks_prefix,
            r_slc_prefix=r_dem_master_slc_prefix,
            outdir=slc_master_dir,
        )
        kwargs = {
            "proc_file": self.proc_file,
            "list_idx": "-",
            "slc_master": slc_master_dir.joinpath(f"{master_slc_prefix}.slc"),
            "range_looks": rlks,
            "azimuth_looks": alks,
            "ellip_pix_sigma0": dem_filenames["ellip_pix_sigma0"],
            "dem_pix_gamma0": dem_filenames["dem_pix_gam"],
            "r_dem_master_mli": dem_master_names["r_dem_master_mli"],
            "rdc_dem": dem_filenames["rdc_dem"],
            "geo_dem_par": dem_filenames["geo_dem_par"],
            "dem_lt_fine": dem_filenames["dem_lt_fine"],
            "outdir": self.outdir,
            "workdir": Path(self.workdir),
        }

        return kwargs

    def run(self):
        log = STATUS_LOGGER.bind(track_frame=f"{self.track}_{self.frame}")
        log.info("co-register master-slaves task")

        outdir = Path(self.outdir)

        # Load the gamma proc config file
        with open(str(self.proc_file), "r") as proc_fileobj:
            proc_config = ProcConfig.from_file(proc_fileobj)

        slc_frames = get_scenes(self.burst_data_csv)

        master_scene = read_primary_date(outdir)

        coreg_tree = create_slave_coreg_tree(
            master_scene, [dt for dt, _, _ in slc_frames]
        )

        master_polarizations = [
            pols for dt, _, pols in slc_frames if dt.date() == master_scene
        ]
        assert len(master_polarizations) == 1

        # TODO if master polarization data does not exist in SLC archive then
        # TODO choose other polarization or raise Error.
        if self.master_scene_polarization not in master_polarizations[0]:
            raise ValueError(
                f"{self.master_scene_polarization}  not available in SLC data for {master_scene}"
            )

        master_pol = str(self.master_scene_polarization).upper()

        # get range and azimuth looked values
        ml_file = Path(self.workdir).joinpath(
            f"{self.track}_{self.frame}_createmultilook_status_logs.out"
        )
        rlks, alks = read_rlks_alks(ml_file)

        master_scene = master_scene.strftime(__DATE_FMT__)
        master_slc_prefix = (
            f"{master_scene}_{master_pol}"
        )

        slc_master_dir = outdir / __SLC__ / master_scene

        kwargs = self.get_base_kwargs()
        kwargs["coreg_offset"] = None
        kwargs["coreg_lut"] = None

        slave_coreg_jobs = []

        for list_index, list_dates in enumerate(coreg_tree):
            list_index += 1  # list index is 1-based
            list_frames = [i for i in slc_frames if i[0].date() in list_dates]

            # Write list file
            list_file_path = outdir / proc_config.list_dir / f"slaves{list_index}.list"
            if not list_file_path.parent.exists():
                list_file_path.parent.mkdir(parents=True)

            with open(list_file_path, "w") as listfile:
                list_date_strings = [
                    dt.strftime(__DATE_FMT__) for dt, _, _ in list_frames
                ]
                listfile.write("\n".join(list_date_strings))

            # Bash passes '-' for slaves1.list, and list_index there after.
            if list_index > 1:
                kwargs["list_idx"] = list_index

            for _dt, _, _pols in list_frames:
                slc_scene = _dt.strftime(__DATE_FMT__)
                if slc_scene == master_scene:
                    continue

                if master_pol not in _pols:
                    log.warning(f"Skipping {_pol} coreg/backscatter for {slc_scene} due to missing master polarisation data for that date")
                    continue

                slave_dir = outdir / __SLC__ / slc_scene

                # Schedule master polarisation first (as other polarisations depend on it's coreg)
                # Note: eventually coreg and backscatter code will be separated, and this would
                # be where we do coreg for master pol, and we'd do backscatter in it's own task.
                # GH issue: https://github.com/GeoscienceAustralia/gamma_insar/issues/211
                slave_slc_prefix = f"{slc_scene}_{master_pol}"
                kwargs["slc_slave"] = slave_dir / f"{slave_slc_prefix}.slc"
                kwargs["slave_mli"] = slave_dir / f"{slave_slc_prefix}_{rlks}rlks.mli"
                slave_coreg_jobs.append(CoregisterSlave(**kwargs))


        yield slave_coreg_jobs

        with self.output().open("w") as f:
            f.write("")


@requires(CreateCoregisterSlaves)
class CreateBackscatter(luigi.Task):
    """
    Runs the backscatter tasks.
    """

    proc_file = luigi.Parameter()
    master_scene_polarization = luigi.Parameter(default="VV")
    master_scene = luigi.OptionalParameter(default=None)

    def output(self):
        return luigi.LocalTarget(
            Path(self.workdir).joinpath(
                f"{self.track}_{self.frame}_backscatter_status_logs.out"
            )
        )

    def get_create_coreg_task(self):
        log = STATUS_LOGGER.bind(track_frame=f"{self.track}_{self.frame}")

        # Note: We share identical parameters, so we just forward them a copy
        kwargs = {k:getattr(self,k) for k,_ in self.get_params()}

        return CreateCoregisterSlaves(**kwargs)

    def trigger_resume(self, reprocess_dates, reprocess_failed_scenes):
        log = STATUS_LOGGER.bind(track_frame=f"{self.track}_{self.frame}")

        if self.output().exists():
            self.output().remove()

        create_coregs_task = self.get_create_coreg_task()

        # FIXME: We need to separate backscatter from coreg
        return create_coregs_task.trigger_resume(reprocess_dates, reprocess_failed_scenes)

    def get_base_kwargs(self):
        return self.get_create_coreg_task().get_base_kwargs()

    def run(self):
        log = STATUS_LOGGER.bind(track_frame=f"{self.track}_{self.frame}")
        log.info("backscatter task")

        outdir = Path(self.outdir)

        # Load the gamma proc config file
        with open(str(self.proc_file), "r") as proc_fileobj:
            proc_config = ProcConfig.from_file(proc_fileobj)

        slc_frames = get_scenes(self.burst_data_csv)

        master_scene = read_primary_date(outdir)

        coreg_tree = create_slave_coreg_tree(
            master_scene, [dt for dt, _, _ in slc_frames]
        )

        master_polarizations = [
            pols for dt, _, pols in slc_frames if dt.date() == master_scene
        ]

        # Sanity check there's only a single master scene entry
        assert len(master_polarizations) == 1

        master_polarizations = master_polarizations[0]

        # TODO if master polarization data does not exist in SLC archive then
        # TODO choose other polarization or raise Error.
        if self.master_scene_polarization not in master_polarizations:
            raise ValueError(
                f"{self.master_scene_polarization}  not available in SLC data for {master_scene}"
            )

        master_pol = str(self.master_scene_polarization).upper()

        # get range and azimuth looked values
        ml_file = Path(self.workdir).joinpath(
            f"{self.track}_{self.frame}_createmultilook_status_logs.out"
        )
        rlks, alks = read_rlks_alks(ml_file)

        master_scene = master_scene.strftime(__DATE_FMT__)
        master_slc_prefix = (
            f"{master_scene}_{master_pol}"
        )

        kwargs = self.get_base_kwargs()
        kwargs["just_backscatter"] = True

        slave_coreg_jobs = []

        # Produce backscatter for the reference date
        slc_master_dir = outdir / __SLC__ / master_scene
        kwargs["coreg_offset"] = None
        kwargs["coreg_lut"] = None

        for pol in master_polarizations:
            slave_slc_prefix = f"{master_scene}_{pol.upper()}"

            kwargs["slc_slave"] = slc_master_dir / f"{slave_slc_prefix}.slc"
            kwargs["slave_mli"] = slc_master_dir / f"{slave_slc_prefix}_{rlks}rlks.mli"

            slave_coreg_jobs.append(CoregisterSlave(**kwargs))

        for list_index, list_dates in enumerate(coreg_tree):
            list_index += 1  # list index is 1-based
            list_frames = [i for i in slc_frames if i[0].date() in list_dates]

            # Write list file
            list_file_path = outdir / proc_config.list_dir / f"slaves{list_index}.list"
            if not list_file_path.parent.exists():
                list_file_path.parent.mkdir(parents=True)

            with open(list_file_path, "w") as listfile:
                list_date_strings = [
                    dt.strftime(__DATE_FMT__) for dt, _, _ in list_frames
                ]
                listfile.write("\n".join(list_date_strings))

            # Bash passes '-' for slaves1.list, and list_index there after.
            if list_index > 1:
                kwargs["list_idx"] = list_index

            for _dt, _, _pols in list_frames:
                slc_scene = _dt.strftime(__DATE_FMT__)
                if slc_scene == master_scene:
                    continue

                if master_pol not in _pols:
                    continue

                slave_dir = outdir / __SLC__ / slc_scene

                # Schedule master polarisation first (as other polarisations depend on it's coreg)
                # Note: eventually coreg and backscatter code will be separated, and this would
                # be where we do coreg for master pol, and we'd do backscatter for all pols in the loop
                # below.  GH issue: https://github.com/GeoscienceAustralia/gamma_insar/issues/211
                slave_slc_prefix = f"{slc_scene}_{master_pol}"
                kwargs["slc_slave"] = slave_dir / f"{slave_slc_prefix}.slc"
                kwargs["slave_mli"] = slave_dir / f"{slave_slc_prefix}_{rlks}rlks.mli"
                kwargs["coreg_offset"] = None
                kwargs["coreg_lut"] = None
                master_pol_task = CoregisterSlave(**kwargs)
                # Note: we are NOT scheduling this (until backscatter is separated from coreg)
                # - coreg task currently schedules master pol tasks, and we schedule others here

                master_pol_lt, master_pol_off = master_pol_task.get_coreg_info()

                # Then schedule other polarisations w/ dependency on master pol
                for _pol in _pols:
                    # Skip products that aren't of the polarisation we're processing
                    if _pol not in self.polarization:
                        continue

                    # Skip master polarisation (processed explicitly above)
                    if _pol == master_pol:
                        continue

                    slave_slc_prefix = f"{slc_scene}_{_pol.upper()}"
                    kwargs["slc_slave"] = slave_dir / f"{slave_slc_prefix}.slc"
                    kwargs["slave_mli"] = slave_dir / f"{slave_slc_prefix}_{rlks}rlks.mli"
                    kwargs["coreg_offset"] = master_pol_off
                    kwargs["coreg_lut"] = master_pol_lt

                    task = CoregisterSlave(**kwargs)
                    slave_coreg_jobs.append(task)


        yield slave_coreg_jobs

        with self.output().open("w") as f:
            f.write("")


class ProcessIFG(luigi.Task):
    """
    Runs the interferogram processing tasks for master polarisation.
    """

    proc_file = luigi.Parameter()
    shape_file = luigi.Parameter()
    track = luigi.Parameter()
    frame = luigi.Parameter()
    outdir = luigi.Parameter()
    workdir = luigi.Parameter()

    master_date = luigi.Parameter()
    slave_date = luigi.Parameter()

    def output(self):
        return luigi.LocalTarget(
            Path(self.workdir).joinpath(
                f"{self.track}_{self.frame}_ifg_{self.master_date}-{self.slave_date}_status_logs.out"
            )
        )

    def run(self):
        # Load the gamma proc config file
        with open(str(self.proc_file), 'r') as proc_fileobj:
            proc_config = ProcConfig.from_file(proc_fileobj)

        log = STATUS_LOGGER.bind(
            outdir=self.outdir,
            polarization=proc_config.polarisation,
            master_date=self.master_date,
            slave_date=self.slave_date
        )
        log.info("Beginning interferogram processing")

        # Run IFG processing in an exception handler that doesn't propagate exception into Luigi
        # This is to allow processing to fail without stopping the Luigi pipeline, and thus
        # allows as many scenes as possible to fully process even if some scenes fail.
        failed = False
        try:
            ic = IfgFileNames(proc_config, Path(self.shape_file), self.master_date, self.slave_date, self.outdir)
            dc = DEMFileNames(proc_config, self.outdir)
            tc = TempFileConfig(ic)

            # Run interferogram processing workflow w/ ifg width specified in r_master_mli par file
            with open(Path(self.outdir) / ic.r_master_mli_par, 'r') as fileobj:
                ifg_width = get_ifg_width(fileobj)

            # Make sure output IFG dir is clean/empty, in case
            # we're resuming an incomplete/partial job.
            mk_clean_dir(ic.ifg_dir)

            run_workflow(
                proc_config,
                ic,
                dc,
                tc,
                ifg_width)

            log.info("Interferogram complete")
        except Exception as e:
            log.error("Interferogram failed with exception", exc_info=True)
            failed = True
        finally:
            # We flag a task as complete no matter if the scene failed or not!
            with self.output().open("w") as f:
                f.write("FAILED" if failed else "")


@requires(CreateBackscatter)
class CreateProcessIFGs(luigi.Task):
    """
    Runs the interferogram processing tasks.
    """

    proc_file = luigi.Parameter()
    shape_file = luigi.Parameter()
    track = luigi.Parameter()
    frame = luigi.Parameter()
    outdir = luigi.Parameter()
    workdir = luigi.Parameter()

    def output(self):
        return luigi.LocalTarget(
            Path(self.workdir).joinpath(
                f"{self.track}_{self.frame}_create_ifgs_status_logs.out"
            )
        )

    def trigger_resume(self, reprocess_failed_scenes=True):
        log = STATUS_LOGGER.bind(track_frame=f"{self.track}_{self.frame}")

        # Load the gamma proc config file
        with open(str(self.proc_file), 'r') as proc_fileobj:
            proc_config = ProcConfig.from_file(proc_fileobj)

        # Remove our output to re-trigger this job, which will trigger ProcessIFGs
        # for all date pairs, however only those missing IFG outputs will run.
        output = self.output()

        if output.exists():
            output.remove()

        # Remove completion status files for IFGs tasks that are missing outputs
        # - this is distinct from those that raised errors explicitly, to handle
        # - cases people have manually deleted outputs (accidentally or intentionally)
        # - and cases where jobs have been terminated mid processing.
        reprocess_pairs = []

        ifgs_list = Path(self.outdir) / proc_config.list_dir / proc_config.ifg_list
        if ifgs_list.exists():
            with open(ifgs_list) as ifg_list_file:
                ifgs_list = [dates.split(",") for dates in ifg_list_file.read().splitlines()]

            for master_date, slave_date in ifgs_list:
                ic = IfgFileNames(proc_config, Path(self.shape_file), master_date, slave_date, self.outdir)

                # Check for existence of filtered coh geocode files, if neither exist we need to re-run.
                ifg_filt_coh_geo_out = ic.ifg_dir / ic.ifg_filt_coh_geocode_out
                ifg_filt_coh_geo_out_tiff = ic.ifg_dir / ic.ifg_filt_coh_geocode_out_tiff

                if not ic.ifg_filt_coh_geocode_out.exists() and not ifg_filt_coh_geo_out_tiff.exists():
                    log.info(f"Resuming IFG ({master_date},{slave_date}) because of missing geocode outputs")
                    reprocess_pairs.append((master_date, slave_date))

        # Remove completion status files for any failed SLC coreg tasks.
        # This is probably slightly redundant, but we 'do' write FAILED to status outs
        # in the error handler, thus for cases this occurs but the above logic doesn't
        # apply, we have this as well just in case.
        if reprocess_failed_scenes:
            for status_out in Path(self.workdir).glob("*_ifg_*_status_logs.out"):
                with status_out.open("r") as file:
                    contents = file.read().splitlines()

                if len(contents) > 0 and "FAILED" in contents[0]:
                    master_date, slave_date = re.split("[-_]", status_out.stem)[2:3]

                    log.info(f"Resuming IFG ({master_date},{slave_date}) because of FAILED processing")
                    reprocess_pairs.append((master_date, slave_date))

        reprocess_pairs = set(reprocess_pairs)

        # Any pairs that need reprocessing, we remove the status file of + clean the tree
        for master_date, slave_date in reprocess_pairs:
            status_file = self.workdir / f"{self.track}_{self.frame}_ifg_{master_date}-{slave_date}_status_logs.out"

            # Remove Luigi status file
            if status_file.exists():
                status_file.unlink()

        return reprocess_pairs

    def run(self):
        log = STATUS_LOGGER.bind(track_frame=f"{self.track}_{self.frame}")
        log.info("Process interferograms task")

        # Load the gamma proc config file
        with open(str(self.proc_file), 'r') as proc_fileobj:
            proc_config = ProcConfig.from_file(proc_fileobj)

        # Parse ifg_list to schedule jobs for each interferogram
        with open(Path(self.outdir) / proc_config.list_dir / proc_config.ifg_list) as ifg_list_file:
            ifgs_list = [dates.split(",") for dates in ifg_list_file.read().splitlines()]

        jobs = []
        for master_date, slave_date in ifgs_list:
            jobs.append(
                ProcessIFG(
                    proc_file=self.proc_file,
                    shape_file=self.shape_file,
                    track=self.track,
                    frame=self.frame,
                    outdir=self.outdir,
                    workdir=self.workdir,
                    master_date=master_date,
                    slave_date=slave_date
                )
            )

        yield jobs

        with self.output().open("w") as f:
            f.write("")


class TriggerResume(luigi.Task):
    """
    This job triggers resumption of processing for a specific track/frame/sensor/polarisation over a date range
    """

    track = luigi.Parameter()
    frame = luigi.Parameter()

    master_scene = luigi.OptionalParameter(default=None)

    # Note: This task needs to take all the parameters the others do,
    # so we can re-create the other tasks for resuming
    proc_file = luigi.Parameter()
    shape_file = luigi.Parameter()
    burst_data_csv = luigi.Parameter()
    start_date = luigi.DateParameter()
    end_date = luigi.DateParameter()
    sensor = luigi.Parameter()
    polarization = luigi.ListParameter()
    cleanup = luigi.BoolParameter()
    outdir = luigi.Parameter()
    workdir = luigi.Parameter()
    orbit = luigi.Parameter()
    dem_img = luigi.Parameter()
    multi_look = luigi.IntParameter()
    poeorb_path = luigi.Parameter()
    resorb_path = luigi.Parameter()

    resume = luigi.BoolParameter()
    reprocess_failed = luigi.BoolParameter()
    resume_token = luigi.Parameter()

    workflow = luigi.EnumParameter(
        enum=ARDWorkflow, default=ARDWorkflow.Interferogram
    )

    def output_path(self):
        return Path(f"{self.track}_{self.frame}_resume_pipeline_{self.resume_token}_status.out")

    def output(self):
        return luigi.LocalTarget(Path(self.workdir) / self.output_path())

    def triggered_path(self):
        return Path(self.workdir) / self.output_path().with_suffix(".triggered")

    def run(self):
        log = STATUS_LOGGER.bind(outdir=self.outdir, workdir=self.workdir)

        #kwargs = {k:v for k,v in self.get_params()}

        # Remove args that are just for this task
        #for arg in ["resume", "reprocess_failed", "resume_token"]:
        #    del kwargs[arg]

        # Note: The above doesn't work, and I'm not too sure why... so we're
        # manually re-creating kwargs just like the ARD task does...
        kwargs = {
            "proc_file": self.proc_file,
            "shape_file": self.shape_file,
            "start_date": self.start_date,
            "end_date": self.end_date,
            "sensor": self.sensor,
            "polarization": self.polarization,
            "track": self.track,
            "frame": self.frame,
            "outdir": self.outdir,
            "workdir": self.workdir,
            "orbit": self.orbit,
            "dem_img": self.dem_img,
            "poeorb_path": self.poeorb_path,
            "resorb_path": self.resorb_path,
            "multi_look": self.multi_look,
            "burst_data_csv": self.burst_data_csv,
            "cleanup": self.cleanup,
        }

        outdir = Path(self.outdir)

        # Load the gamma proc config file
        with open(str(self.proc_file), 'r') as proc_fileobj:
            proc_config = ProcConfig.from_file(proc_fileobj)

        backscatter_task = CreateBackscatter(**kwargs)
        ifgs_task = CreateProcessIFGs(**kwargs)

        if self.workflow == ARDWorkflow.Interferogram:
            workflow_task = ifgs_task
        elif self.workflow == ARDWorkflow.Backscatter:
            workflow_task = backscatter_task
        else:
            raise Exception(f"Unsupported ARD workflow: {self.workflow}")

        # Note: the following logic does NOT detect/resume bad SLCs or DEM, it only handles
        # reprocessing of bad/missing coregs and IFGs currently.

        # Count number of completed products
        num_completed_coregs = len(list(Path(self.workdir).glob("*_coreg_logs.out")))
        num_completed_ifgs = len(list(Path(self.workdir).glob("*_ifg_*_status_logs.out")))

        log.info(
            f"TriggerResume of workflow {self.workflow} from {num_completed_coregs}x coreg and {num_completed_ifgs}x IFGs",
            num_completed_coregs=num_completed_coregs,
            num_completed_ifgs=num_completed_ifgs
        )

        # If we have no products, just resume the normal pipeline
        if num_completed_coregs == 0 and num_completed_ifgs == 0:
            log.info("No products need resuming, continuing w/ normal pipeline...")

            if backscatter_task.get_create_coreg_task().output().exists():
                backscatter_task.get_create_coreg_task().output().remove()

            if backscatter_task.output().exists():
                backscatter_task.output().remove()

            if ifgs_task.output().exists():
                ifgs_task.output().remove()

            self.triggered_path().touch()

        # Read rlks/alks
        ml_file = Path(self.workdir).joinpath(
            f"{self.track}_{self.frame}_createmultilook_status_logs.out"
        )

        if ml_file.exists():
            rlks, alks = read_rlks_alks(ml_file)

        # But if multilook hasn't been run, we never did IFGs/SLC coreg...
        # thus we should simply resume the normal pipeline.
        else:
            log.info("Multi-look never ran, continuing w/ normal pipeline...")
            self.triggered_path().touch()

        if not self.triggered_path().exists():
            prerequisite_tasks = []

            tfs = outdir.name
            log.info(f"Resuming {tfs}")

            # Trigger IFGs resume, this will tell us what pairs are being reprocessed
            reprocessed_ifgs = ifgs_task.trigger_resume(self.reprocess_failed)
            log.info("Re-processing IFGs", list=reprocessed_ifgs)

            # We need to verify the SLC inputs still exist for these IFGs... if not, reprocess
            reprocessed_slc_coregs = []
            reprocessed_single_slcs = []

            if self.workflow == ARDWorkflow.Interferogram:
                for master_date, slave_date in reprocessed_ifgs:
                    ic = IfgFileNames(proc_config, Path(self.shape_file), master_date, slave_date, outdir)

                    # We re-use ifg's own input handling to detect this
                    try:
                        validate_ifg_input_files(ic)
                    except ProcessIfgException as e:
                        pol = proc_config.polarisation
                        status_out = f"{master_date}_{pol}_{slave_date}_{pol}_coreg_logs.out"
                        status_out = Path(self.workdir) / status_out

                        log.info("Triggering SLC reprocessing as coregistrations missing", missing=e.missing_files)

                        if status_out.exists():
                            status_out.unlink()

                        # Note: We intentionally don't clean master/slave SLC dirs as they
                        # contain files besides coreg we don't want to remove. SLC coreg
                        # can be safely re-run over it's existing files deterministically.

                        reprocessed_slc_coregs.append(master_date)
                        reprocessed_slc_coregs.append(slave_date)

                        # Add tertiary scene (if any)
                        for slc_scene in [master_date, slave_date]:
                            # Re-use slc coreg task for parameter acquisition
                            coreg_kwargs = backscatter_task.get_base_kwargs()
                            del coreg_kwargs["proc_file"]
                            del coreg_kwargs["outdir"]
                            del coreg_kwargs["workdir"]
                            list_idx = "-"

                            for list_file_path in (outdir / proc_config.list_dir).glob("slaves*.list"):
                                list_file_idx = int(list_file_path.stem[6:])

                                with list_file_path.open('r') as file:
                                    list_dates = file.read().splitlines()

                                if slc_scene in list_dates:
                                    if list_file_idx > 1:
                                        list_idx = list_file_idx

                                    break

                            coreg_kwargs["list_idx"] = list_idx

                            slave_dir = outdir / __SLC__ / slc_scene
                            slave_slc_prefix = f"{slc_scene}_{pol}"
                            coreg_kwargs["slc_slave"] = slave_dir / f"{slave_slc_prefix}.slc"
                            coreg_kwargs["slave_mli"] = slave_dir / f"{slave_slc_prefix}_{rlks}rlks.mli"
                            coreg_task = CoregisterSlc(proc=proc_config, **coreg_kwargs)

                            tertiary_date = coreg_task.get_tertiary_coreg_scene()

                            if tertiary_date:
                                reprocessed_single_slcs.append(tertiary_date)

            # Finally trigger SLC coreg resumption (which will process related to above)
            triggered_slc_coregs = backscatter_task.trigger_resume(reprocessed_slc_coregs, self.reprocess_failed)
            for master_date, slave_date in triggered_slc_coregs:
                reprocessed_slc_coregs.append(slave_date)

                reprocessed_single_slcs.append(master_date)
                reprocessed_single_slcs.append(slave_date)

            reprocessed_slc_coregs = set(reprocessed_slc_coregs)
            reprocessed_single_slcs = set(reprocessed_single_slcs) | reprocessed_slc_coregs

            if len(reprocessed_single_slcs) > 0:
                # Unfortunately if we're missing SLC coregs, we may also need to reprocess the SLC
                #
                # Note: As the ARD task really only supports all-or-nothing for SLC processing,
                # the fact we have ifgs that need reprocessing implies we got well and truly past SLC
                # processing successfully in previous run(s) as the (ifgs list / sbas baseline can't
                # exist without having completed SLC processing...
                #
                # so we literally just need to reproduce the DEM+SLC files for coreg again.

                # Compute master scene
                master_scene = read_primary_date(outdir)

                # Trigger SLC processing for master scene (for master DEM coreg)
                reprocessed_single_slcs.add(master_scene.strftime(__DATE_FMT__))

                # Trigger SLC processing for other scenes (for SLC coreg)
                existing_single_slcs = set()

                for date in reprocessed_single_slcs:
                    slc_reprocess = ReprocessSingleSLC(
                        proc_file = self.proc_file,
                        track = self.track,
                        frame = self.frame,
                        polarization = proc_config.polarisation,
                        burst_data_csv = self.burst_data_csv,
                        poeorb_path = self.poeorb_path,
                        resorb_path = self.resorb_path,
                        scene_date = date,
                        ref_master_tab = None,  # FIXME: GH issue #200
                        outdir = self.outdir,
                        workdir = self.workdir,
                        # This is to prevent tasks from prior resumes from clashing with
                        # future resumes.
                        resume_token = self.resume_token
                    )

                    slc_files_exist = all([i.exists() for i in slc_reprocess.get_key_outputs()])

                    if slc_files_exist:
                        log.info(
                            f"SLC for {date} already processed",
                            files=slc_reprocess.get_key_outputs()
                        )
                        existing_single_slcs.add(date)
                        continue

                    prerequisite_tasks.append(slc_reprocess)

                reprocessed_single_slcs -= existing_single_slcs
                log.info("Re-processing singular SLCs", list=reprocessed_single_slcs)
                log.info("Re-processing SLC coregistrations", list=reprocessed_slc_coregs)

                # Trigger DEM tasks if we're re-processing SLC coreg as well
                #
                # Note: We don't add this to pre-requisite tasks, it's implied by
                # CreateCoregisterSlaves's @requires
                dem_task = CreateGammaDem(**_forward_kwargs(CreateGammaDem, kwargs))
                coreg_dem_task = CoregisterDemMaster(**_forward_kwargs(CoregisterDemMaster, kwargs))

                if dem_task.output().exists():
                    dem_task.output().remove()

                if coreg_dem_task.output().exists():
                    coreg_dem_task.output().remove()

            self.triggered_path().touch()

            # Yield pre-requisite tasks first
            if prerequisite_tasks:
                log.info("Issuing pre-requisite reprocessing tasks")
                yield prerequisite_tasks

        if not workflow_task.output().exists():
            # and then finally resume the normal processing pipeline
            log.info("Issuing resumption of standard pipeline tasks")
            yield workflow_task

        with self.output().open("w") as f:
            f.write("")


class ARD(luigi.WrapperTask):
    """
    Runs the InSAR ARD pipeline using GAMMA software.

    -----------------------------------------------------------------------------
    minimum parameter required to run using default luigi Parameter set in luigi.cfg
    ------------------------------------------------------------------------------
    usage:{
        luigi --module process_gamma ARD
        --proc-file <path to the .proc config file>
        --shape-file <path to an ESRI shape file (.shp)>
        --start-date <start date of SLC acquisition>
        --end-date <end date of SLC acquisition>
        --workdir <base working directory where luigi logs will be stored>
        --outdir <output directory where processed data will be stored>
        --local-scheduler (use only local-scheduler)
        --workers <number of workers>
    }
    """

    # .proc config path (holds all settings except query)
    proc_file = luigi.Parameter()

    # Query params (must be provided to task)
    shape_file = luigi.Parameter()
    start_date = luigi.DateParameter()
    end_date = luigi.DateParameter()

    # Overridable query params (can come from .proc, or task)
    sensor = luigi.Parameter(default=None)
    polarization = luigi.ListParameter(default=None)
    orbit = luigi.Parameter(default=None)

    # .proc overrides
    cleanup = luigi.BoolParameter(
        default=None, significant=False, parsing=luigi.BoolParameter.EXPLICIT_PARSING
    )
    outdir = luigi.Parameter(default=None)
    workdir = luigi.Parameter(default=None)
    database_path = luigi.Parameter(default=None)
    master_dem_image = luigi.Parameter(default=None)
    multi_look = luigi.IntParameter(default=None)
    poeorb_path = luigi.Parameter(default=None)
    resorb_path = luigi.Parameter(default=None)
    workflow = luigi.EnumParameter(
        enum=ARDWorkflow, default=None
    )

    # Job resume triggers
    resume = luigi.BoolParameter(
        default=False, parsing=luigi.BoolParameter.EXPLICIT_PARSING
    )
    reprocess_failed = luigi.BoolParameter(
        default=False, parsing=luigi.BoolParameter.EXPLICIT_PARSING
    )

    def requires(self):
        log = STATUS_LOGGER.bind(shape_file=self.shape_file)

        shape_file = Path(self.shape_file)
        pols = self.polarization

        with open(str(self.proc_file), "r") as proc_fileobj:
            proc_config = ProcConfig.from_file(proc_fileobj)

        orbit = str(self.orbit or proc_config.orbit)[:1].upper()

        # We currently infer track/frame from the shapefile name... this is dodgy
        pass

        # Match <track>_<frame> prefix syntax
        # Note: this doesn't match _<sensor> suffix which is unstructured
        if not re.match(__TRACK_FRAME__, shape_file.stem):
            msg = f"{shape_file.stem} should be of {__TRACK_FRAME__} format"
            log.error(msg)
            raise ValueError(msg)

        # Extract info from shapefile
        vec_file_parts = shape_file.stem.split("_")
        if len(vec_file_parts) != 3:
            msg = f"File '{shape_file}' does not match <track>_<frame>_<sensor>"
            log.error(msg)
            raise ValueError(msg)

        # Extract <track>_<frame>_<sensor> from shapefile (eg: T118D_F32S_S1A.shp)
        track, frame, shapefile_sensor = vec_file_parts

        # Ensure shapefile is for a single track/frame IF it specifies such info
        # and that it matches the specified track/frame intended for the job.
        #
        # Note: Ideally we don't get track/frame/sensor from shape file at all,
        # these should be task parameters (still need to validate shapefile against that though)
        shapefile_dbf = geopandas.GeoDataFrame.from_file(shape_file.with_suffix(".dbf"))

        if hasattr(shapefile_dbf, "frame_ID") and hasattr(shapefile_dbf, "track"):
            dbf_frames = shapefile_dbf.frame_ID.unique()
            dbf_tracks = shapefile_dbf.track.unique()

            if len(dbf_frames) != 1:
                raise Exception("Supplied shapefile contains more than one frame!")

            if len(dbf_tracks) != 1:
                raise Exception("Supplied shapefile contains more than one track!")

            if dbf_frames[0].strip().lower() != frame.lower():  # dbf has full TxxD track definition
                raise Exception("Supplied shapefile frame does not match job frame")

            if dbf_tracks[0].strip() != track[1:-1]:  # dbf only has track number
                raise Exception("Supplied shapefile track does not match job track")
<<<<<<< HEAD

=======
>>>>>>> 4d585865

        # Query SLC inputs for this location (extent specified by shape file)
        rel_orbit = int(re.findall(r"\d+", str(track))[0])
        slc_query_results = query_slc_inputs(
            proc_config.database_path,
            str(shape_file),
            self.start_date,
            self.end_date,
            orbit,
            rel_orbit,
            pols,
            self.sensor
        )

        if slc_query_results is None:
            raise ValueError(
                f"Nothing was returned for {track}_{frame} "
                f"start_date: {self.start_date} "
                f"end_date: {self.end_date} "
                f"orbit: {orbit}"
            )

        # Determine the selected sensor(s) from the query, for directory naming
        selected_sensors = set()

        for pol, dated_scenes in slc_query_results.items():
            for date, swathes in dated_scenes.items():
                for swath, scenes in swathes.items():
                    for slc_id, slc_metadata in scenes.items():
                        if "sensor" in slc_metadata:
                            selected_sensors.add(slc_metadata["sensor"])

        selected_sensors = "_".join(sorted(selected_sensors))

        # Kick off processing task in appropriate frame dirs
        tfs = f"{track}_{frame}_{selected_sensors}"

        # Override input proc settings as required...
        # - map luigi params to compatible names

        # FIXME: We probably want to not do this (forcing tfs subdirs), this is opinionated
        # and there's no clear reason for us to be opinionated here... the DB query to do
        # so definitely complicates the code (40+ lines above), unnecessarily
        #
        # Also this causes a disconnect between --outdir (base dir to put tfs dir into)
        # vs .proc OUTPUT_PATH which is the actual output path (not a base dir)
        self.output_path = (Path(self.outdir) / tfs).as_posix() if self.outdir else None
        self.job_path = (Path(self.workdir) / tfs).as_posix() if self.workdir else None

        override_params = [
            # Note: "sensor" is NOT over-written...
            # ARD sensor parameter (satellite selector, eg: S1A vs. S1B) is not
            # the same a .proc sensor (selects between constellations such as
            # Sentinel-1 vs. RADARSAT)
            # TODO: we probably want to rename these in the future... will need
            # a review w/ InSAR team on their preferred terminology soon.

            "multi_look",
            "cleanup",
            "output_path",
            "job_path",
            "database_path",
            "master_dem_image",
            "poeorb_path",
            "resorb_path"
        ]

        for name in override_params:
            if hasattr(self, name) and getattr(self, name):
                override_value = getattr(self, name)
                log.info("Overriding .proc setting",
                    setting=name,
                    old_value=getattr(proc_config, name),
                    value=override_value
                )
                setattr(proc_config, name, override_value)

        # Explicitly handle workflow enum
        workflow = self.workflow
        if workflow:
            proc_config.workflow = str(workflow)

        else:
            matching_workflow = [name for name in ARDWorkflow if name.lower() == proc_config.workflow.lower()]
            if not matching_workflow:
                raise Exception(f"Failed to match .proc workflow {proc_config.workflow} to ARDWorkflow enum!")

            workflow = matching_workflow[0]

        if pols:
            # Note: proc_config only takes the primary polarisation
            # - this is the polarisation used for IFGs, not secondary.
            #
            # We assume first polarisation is the primary.
            proc_config.polarisation = pols[0]
        else:
            pols = [proc_config.polarisation or "VV"]

        # Infer key variables from it
        self.output_path = Path(proc_config.output_path)
        self.job_path = Path(proc_config.job_path)
        orbit = proc_config.orbit[:1].upper()
        proc_file = self.output_path / "config.proc"

        # Create dirs
        os.makedirs(self.output_path / proc_config.list_dir, exist_ok=True)
        os.makedirs(self.job_path, exist_ok=True)

        # If proc_file already exists (eg: because this is a resume), assert that
        # this job has identical settings to the last one, so we don't produce
        # inconsistent data.
        #
        # In this process we also re-inherit any auto/blank settings.
        # Note: This is only required due to the less than ideal design we
        # have where we have had to put a fair bit of logic into requires()
        # which is in fact called multiple times (even after InitialSetup!)

        if proc_file.exists():
            with proc_file.open("r") as proc_fileobj:
                existing_config = ProcConfig.from_file(proc_fileobj)

            assert(existing_config.__slots__ == proc_config.__slots__)

            conflicts = []
            for name in proc_config.__slots__:
                new_val = getattr(proc_config, name)
                old_val = getattr(existing_config, name)

                # If there's no such new value or it's "auto", inherit old.
                no_new_val = new_val is None or not str(new_val)
                if no_new_val or str(new_val) == "auto":
                    setattr(proc_config, name, old_val)

                # Otherwise, ensure values match / haven't changed.
                elif str(new_val) != str(old_val):
                    conflicts.append((name, new_val, old_val))

            if conflicts:
                msg = f"New .proc settings do not match existing {proc_file}"
                error = Exception(msg)
                error.state = { "conflicts": conflicts }
                log.info(msg, **error.state)
                raise error

        # Finally save final config and
        with open(proc_file, "w") as proc_fileobj:
            proc_config.save(proc_fileobj)

        # generate (just once) a unique token for tasks that need to re-run
        if self.resume:
            if not hasattr(self, 'resume_token'):
                self.resume_token = datetime.datetime.now().strftime("%Y%m%d-%H%M")

        # Coregistration processing
        ard_tasks = []
        self.output_dirs = [self.output_path]

        kwargs = {
            "proc_file": proc_file,
            "shape_file": shape_file,
            "start_date": self.start_date,
            "end_date": self.end_date,
            "sensor": self.sensor,
            "polarization": pols,
            "track": track,
            "frame": frame,
            "outdir": self.output_path,
            "workdir": self.job_path,
            "orbit": orbit,
            "dem_img": proc_config.master_dem_image,
            "poeorb_path": proc_config.poeorb_path,
            "resorb_path": proc_config.resorb_path,
            "multi_look": int(proc_config.multi_look),
            "burst_data_csv": self.output_path / f"{track}_{frame}_burst_data.csv",
            "cleanup": proc_config.cleanup,
        }

        # Yield appropriate workflow
        if self.resume:
            ard_tasks.append(TriggerResume(resume_token=self.resume_token, workflow=workflow, **kwargs))
        elif workflow == ARDWorkflow.Backscatter:
            ard_tasks.append(CreateBackscatter(**kwargs))
        elif workflow == ARDWorkflow.Interferogram:
            ard_tasks.append(CreateProcessIFGs(**kwargs))
        else:
            raise Exception(f'Unsupported workflow provided: {workflow}')

        yield ard_tasks

    def run(self):
        log = STATUS_LOGGER

        # Load final .proc config
        proc_file = self.output_path / "config.proc"
        with open(proc_file, "r") as proc_fileobj:
            proc_config = ProcConfig.from_file(proc_fileobj)

        # Finally once all ARD pipeline dependencies are complete (eg: data processing is complete)
        # - we cleanup files that are no longer required as outputs.
        if not proc_config.cleanup:
            log.info("Cleanup of unused files skipped, all files being kept")
            return

        log.info("Cleaning up unused files")

        required_files = [
            # IFG files
            "INT/**/*_geo_unw.tif",
            "INT/**/*_flat_geo_coh.tif",
            "INT/**/*_flat_geo_int.tif",
            "INT/**/*_filt_geo_coh.tif",
            "INT/**/*_filt_geo_int.tif",
            "INT/**/*_base.par",
            "INT/**/*_bperp.par",
            "INT/**/*_geo_unw*.png",
            "INT/**/*_flat_geo_int.png",
            "INT/**/*_flat_int",

            # SLC files
            "SLC/**/r*rlks.mli",
            "SLC/**/r*rlks.mli.par",
            "SLC/**/r*.slc.par",
            "SLC/**/*sigma0.tif",
            "SLC/**/*gamma0.tif",
            "SLC/**/ACCURACY_WARNING",

            # DEM files
            "DEM/**/*rlks_geo_to_rdc.lt",
            "DEM/**/*_geo_dem.tif",
            "DEM/**/*_geo.dem.par",
            "DEM/**/diff_*rlks.par",
            "DEM/**/*_geo_lv_phi.tif",
            "DEM/**/*_geo_lv_theta.tif",
            "DEM/**/*_rdc.dem",
            "DEM/**/*lsmap*",

            # Keep all lists, metadata, and top level files
            "lists/*",
            "**/metadata*.json",
            "*"
        ]

        # Generate a list of required files we want to keep
        keep_files = []

        for outdir in self.output_dirs:
            for pattern in required_files:
                keep_files += outdir.glob(pattern)

        # Iterate every single output dir, and remove any file that's not required
        for outdir in self.output_dirs:
            for file in outdir.rglob("*"):
                if file.is_dir():
                    continue

                is_required = any([file.samefile(i) for i in keep_files])

                if not is_required:
                    log.info("Cleaning up file", file=file)
                    file.unlink()
                else:
                    log.info("Keeping required file", file=file)


def run():
    # Configure logging from built-in script logging config file
    logging_conf = pkg_resources.resource_filename("insar", "logging.cfg")
    logging.config.fileConfig(logging_conf)

    with open("insar-log.jsonl", "a") as fobj:
        structlog.configure(logger_factory=structlog.PrintLoggerFactory(fobj))

        try:
            luigi.run()
        except:
            STATUS_LOGGER.error("Unhandled exception running ARD workflow", exc_info=True)

        try:
            luigi.run()
        except Exception as e:
            state = e.state if hasattr(e, "state") else {}
            STATUS_LOGGER.error("Unhandled exception running ARD workflow", exc_info=True, **state)


if __name__ == "__name__":
    run()<|MERGE_RESOLUTION|>--- conflicted
+++ resolved
@@ -2430,10 +2430,6 @@
 
             if dbf_tracks[0].strip() != track[1:-1]:  # dbf only has track number
                 raise Exception("Supplied shapefile track does not match job track")
-<<<<<<< HEAD
-
-=======
->>>>>>> 4d585865
 
         # Query SLC inputs for this location (extent specified by shape file)
         rel_orbit = int(re.findall(r"\d+", str(track))[0])
