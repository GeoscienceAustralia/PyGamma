#!/usr/bin/env python

import datetime
import os
import re
import traceback
import os.path
from os.path import exists, join as pjoin
from pathlib import Path
from typing import List, Tuple
import luigi
import luigi.configuration
import logging
import logging.config
import pandas as pd
from luigi.util import requires
import structlog
import shutil
import osgeo.gdal
import json
import pkg_resources
import geopandas
import pkg_resources
import geopandas

import insar
from insar.constant import SCENE_DATE_FMT, SlcFilenames, MliFilenames
from insar.generate_slc_inputs import query_slc_inputs, slc_inputs
from insar.calc_baselines_new import BaselineProcess
from insar.calc_multilook_values import multilook, calculate_mean_look_values
from insar.coregister_dem import CoregisterDem
from insar.coregister_slc import CoregisterSlc
from insar.make_gamma_dem import create_gamma_dem
from insar.process_s1_slc import SlcProcess
from insar.process_ifg import run_workflow, get_ifg_width, TempFileConfig, validate_ifg_input_files, ProcessIfgException
from insar.project import ProcConfig, DEMFileNames, IfgFileNames, ARDWorkflow
from insar.process_backscatter import generate_normalised_backscatter, generate_nrt_backscatter

from insar.meta_data.s1_slc import S1DataDownload
from insar.logs import TASK_LOGGER, STATUS_LOGGER, COMMON_PROCESSORS

structlog.configure(processors=COMMON_PROCESSORS)
_LOG = structlog.get_logger("insar")

__RAW__ = "RAW_DATA"
__SLC__ = "SLC"
__DEM_GAMMA__ = "GAMMA_DEM"
__DEM__ = "DEM"
__IFG__ = "IFG"
__DATE_FMT__ = "%Y%m%d"
__TRACK_FRAME__ = r"^T[0-9][0-9]?[0-9]?[A|D]_F[0-9][0-9]?"

SLC_PATTERN = (
    r"^(?P<sensor>S1[AB])_"
    r"(?P<beam>S1|S2|S3|S4|S5|S6|IW|EW|WV|EN|N1|N2|N3|N4|N5|N6|IM)_"
    r"(?P<product>SLC|GRD|OCN)(?:F|H|M|_)_"
    r"(?:1|2)"
    r"(?P<category>S|A)"
    r"(?P<pols>SH|SV|DH|DV|VV|HH|HV|VH)_"
    r"(?P<start>[0-9]{8}T[0-9]{6})_"
    r"(?P<stop>[0-9]{8}T[0-9]{6})_"
    r"(?P<orbitNumber>[0-9]{6})_"
    r"(?P<dataTakeID>[0-9A-F]{6})_"
    r"(?P<productIdentifier>[0-9A-F]{4})"
    r"(?P<extension>.SAFE|.zip)$"
)


@luigi.Task.event_handler(luigi.Event.FAILURE)
def on_failure(task, exception):
    """Capture any Task Failure here."""
    TASK_LOGGER.exception(
        "Task failed",
        task=task.get_task_family(),
        params=task.to_str_params(),
        track=getattr(task, "track", ""),
        frame=getattr(task, "frame", ""),
        stack_info=True,
        status="failure",
        exception=exception.__str__(),
        traceback=traceback.format_exc().splitlines(),
    )


@luigi.Task.event_handler(luigi.Event.SUCCESS)
def on_success(task):
    """Capture any Task Succes here."""
    TASK_LOGGER.info(
        "Task succeeded",
        task=task.get_task_family(),
        params=task.to_str_params(),
        track=getattr(task, "track", ""),
        frame=getattr(task, "frame", ""),
        status="success",
    )


class DateListParameter(luigi.Parameter):
    """
    A Parameter whose value is a list of :py:class:`~luigi.date_interval.DateInterval`.

    See: https://luigi.readthedocs.io/en/stable/api/luigi.parameter.html#luigi.parameter.DateIntervalParameter
    """
    def parse(self, s):
        if not s:
            return []

        from luigi import date_interval as d

        # Handle tuple and list syntax as well (Luigi often uses tuple, command line supports anything)
        s = s.strip("[](), ")
        if not s:
            return []

        dates = [i.strip() for i in s.split(',')]
        value = []

        for date in dates:
            interval = None

            for cls in [d.Year, d.Month, d.Week, d.Date, d.Custom]:
                interval = cls.parse(date)
                if interval is not None:
                    break

            if interval is None:
                raise ValueError('Invalid date interval - could not be parsed: ' + s + " (type: " + str(type(s)) + ")")

            value.append(interval)

        return value


# TODO: This should take a primary polarisation to filter on
def get_scenes(burst_data_csv):
    df = pd.read_csv(burst_data_csv)
    scene_dates = [_dt for _dt in sorted(df.date.unique())]

    frames_data = []

    for _date in scene_dates:
        df_subset = df[df["date"] == _date]
        polarizations = df_subset.polarization.unique()
        # TODO: This filter should be to primary polarisation
        # (which is not necessarily polarizations[0])
        df_subset_new = df_subset[df_subset["polarization"] == polarizations[0]]

        complete_frame = True
        for swath in [1, 2, 3]:
            swath_df = df_subset_new[df_subset_new.swath == "IW{}".format(swath)]
            swath_df = swath_df.sort_values(by="acquistion_datetime", ascending=True)
            for row in swath_df.itertuples():
                missing_bursts = row.missing_primary_bursts.strip("][")
                if missing_bursts:
                    complete_frame = False

        # HACK: Until we implement https://github.com/GeoscienceAustralia/gamma_insar/issues/200
        # - this simply refuses to present any scene with missing bursts to the luigi workflow
        assert(complete_frame)

        dt = datetime.datetime.strptime(_date, "%Y-%m-%d")
        frames_data.append((dt, complete_frame, polarizations))

    return frames_data


def find_scenes_in_range(
    primary_dt, date_list, thres_days: int, include_closest: bool = True
):
    """
    Creates a list of frame dates that within range of a primary date.

    :param primary_dt:
        The primary date in which we are searching for scenes relative to.
    :param date_list:
        The list which we're searching for dates in.
    :param thres_days:
        The number of days threshold in which scenes must be within relative to
        the primary date.
    :param include_closest:
        When true - if there exist slc frames on either side of the primary date, which are NOT
        within the threshold window then the closest date from each side will be
        used instead of no scene at all.
    """

    # We do everything with datetime.date's (can't mix and match date vs. datetime)
    if isinstance(primary_dt, datetime.datetime):
        primary_dt = primary_dt.date()
    elif not isinstance(primary_dt, datetime.date):
        primary_dt = datetime.date(primary_dt)

    thresh_dt = datetime.timedelta(days=thres_days)
    tree_lhs = []  # This was the 'lower' side in the bash...
    tree_rhs = []  # This was the 'upper' side in the bash...
    closest_lhs = None
    closest_rhs = None
    closest_lhs_diff = None
    closest_rhs_diff = None

    for dt in date_list:
        if isinstance(dt, datetime.datetime):
            dt = dt.date()
        elif not isinstance(primary_dt, datetime.date):
            dt = datetime.date(dt)

        dt_diff = dt - primary_dt

        # Skip scenes that match the primary date
        if dt_diff.days == 0:
            continue

        # Record closest scene
        if dt_diff < datetime.timedelta(0):
            is_closer = closest_lhs is None or dt_diff > closest_lhs_diff
            closest_lhs = dt if is_closer else closest_lhs
            closest_lhs_diff = dt_diff
        else:
            is_closer = closest_rhs is None or dt_diff < closest_rhs_diff
            closest_rhs = dt if is_closer else closest_rhs
            closest_rhs_diff = dt_diff

        # Skip scenes outside threshold window
        if abs(dt_diff) > thresh_dt:
            continue

        if dt_diff < datetime.timedelta(0):
            tree_lhs.append(dt)
        else:
            tree_rhs.append(dt)

    # Use closest scene if none are in threshold window
    if include_closest:
        if len(tree_lhs) == 0 and closest_lhs is not None:
            _LOG.info(
                f"Date difference to closest secondary greater than {thres_days} days, using closest secondary only: {closest_lhs}"
            )
            tree_lhs = [closest_lhs]

        if len(tree_rhs) == 0 and closest_rhs is not None:
            _LOG.info(
                f"Date difference to closest secondary greater than {thres_days} days, using closest secondary only: {closest_rhs}"
            )
            tree_rhs = [closest_rhs]

    return tree_lhs, tree_rhs


def create_secondary_coreg_tree(primary_dt, date_list, thres_days=63):
    """
    Creates a set of co-registration lists containing subsets of the prior set, to create a tree-like co-registration structure.

    Notes from the bash on :thres_days: parameter:
        #thres_days=93 # three months, S1A/B repeats 84, 90, 96, ... (90 still ok, 96 too long)
        # -> some secondaries with zero averages for azimuth offset refinement
        thres_days=63 # three months, S1A/B repeats 54, 60, 66, ... (60 still ok, 66 too long)
         -> 63 days seems to be a good compromise between runtime and coregistration success
        #thres_days=51 # maximum 7 weeks, S1A/B repeats 42, 48, 54, ... (48 still ok, 54 too long)
        # -> longer runtime compared to 63, similar number of badly coregistered scenes
        # do secondaries with time difference less than thres_days
    """

    # We do everything with datetime.date's (can't mix and match date vs. datetime)
    if isinstance(primary_dt, datetime.datetime):
        primary_dt = primary_dt.date()
    elif not isinstance(primary_dt, datetime.date):
        primary_dt = datetime.date(primary_dt)

    lists = []

    # Note: when compositing the lists, rhs comes first because the bash puts the rhs as
    # the "lower" part of the tree, which seems to appear first in the list file...
    #
    # I've opted for rhs vs. lhs because it's more obvious, newer scenes are to the right
    # in sequence as they're greater than, older scenes are to the left / less than.

    # Initial Primary<->Secondary coreg list
    lhs, rhs = find_scenes_in_range(primary_dt, date_list, thres_days)
    last_list = lhs + rhs

    while len(last_list) > 0:
        lists.append(last_list)

        if last_list[0] < primary_dt:
            lhs, rhs = find_scenes_in_range(last_list[0], date_list, thres_days)
            sub_list1 = lhs
        else:
            sub_list1 = []

        if last_list[-1] > primary_dt:
            lhs, rhs = find_scenes_in_range(last_list[-1], date_list, thres_days)
            sub_list2 = rhs
        else:
            sub_list2 = []

        last_list = sub_list1 + sub_list2

    return lists


def get_coreg_date_pairs(outdir: Path, proc_config: ProcConfig):
    list_dir = outdir / proc_config.list_dir
    primary_scene = read_primary_date(outdir).strftime(__DATE_FMT__)

    pairs = []

    for secondaries_list in list_dir.glob("secondaries*.list"):
        list_index = int(secondaries_list.stem[11:])
        prev_list_idx = list_index - 1

        with secondaries_list.open("r") as file:
            list_date_strings = file.read().splitlines()

        # The first tier of the tree is always coregistered to primary ref date
        if list_index == 1:
            pairs += [(primary_scene, dt) for dt in list_date_strings]

        # All the rest coregister to
        else:
            for slc_scene in list_date_strings:
                if int(slc_scene) < int(proc_config.ref_primary_scene):
                    coreg_ref_scene = read_file_line(list_dir / f'secondaries{prev_list_idx}.list', 0)
                elif int(slc_scene) > int(proc_config.ref_primary_scene):
                    coreg_ref_scene = read_file_line(list_dir / f'secondaries{prev_list_idx}.list', -1)
                else:  # slc_scene == primary_scene
                    continue

            pairs.append((coreg_ref_scene, slc_scene))

    return pairs


def read_file_line(filepath, line: int):
    """Reads a specific line from a text file"""
    with Path(filepath).open('r') as file:
        return file.read().splitlines()[line]


def calculate_primary(scenes_list) -> datetime:
    slc_dates = [
        datetime.datetime.strptime(scene.strip(), __DATE_FMT__).date()
        for scene in scenes_list
    ]
    return sorted(slc_dates, reverse=True)[int(len(slc_dates) / 2)]


def read_primary_date(outdir: Path):
    with (outdir / 'lists' / 'primary_ref_scene').open() as f:
        date = f.readline().strip()

    return datetime.datetime.strptime(date, __DATE_FMT__).date()


one_day = datetime.timedelta(days=1)


def merge_overlapping_date_ranges(dates: List[Tuple[datetime.date]]) -> List[Tuple[datetime.date]]:
    if not dates:
        return dates

    dates = sorted(dates, key=lambda x: x[0])
    result = []
    current = dates[0]
    assert(current[1] >= current[0])  # Sanity check, range should be (from, to)

    for date in dates[1:]:
        lhs, rhs = date
        assert(rhs >= lhs)  # Sanity check, range should be (from, to)

        # Simple 1D line intersection of date ranges
        overlaps = (current[1] + one_day) >= lhs and (rhs + one_day) >= current[0]

        if overlaps:
            current = (min(current[0], lhs), max(current[1], rhs))
        else:
            result.append(current)
            current = date

    result.append(current)
    return result


def simplify_dates(include_dates: List[Tuple[datetime.date]], exclude_dates: List[Tuple[datetime.date]]) -> List[Tuple[datetime.date]]:
    # Merge include dates (eg: if they overlap), this will return a sorted result
    simple_includes = merge_overlapping_date_ranges(include_dates)
    simple_excludes = merge_overlapping_date_ranges(exclude_dates)

    final_include_ranges = []

    # Note: We iterate w/ dynamic index as the list may grow while iterating
    i = 0
    while i < len(simple_includes):
        lhs, rhs = simple_includes[i]

        for exclude_lhs, exclude_rhs in simple_excludes:
            # Remove whole range
            if lhs >= exclude_lhs and rhs <= exclude_rhs:
                lhs, rhs = None, None
            # Split down center
            elif exclude_lhs > lhs and exclude_rhs < rhs:
                simple_includes.append((exclude_rhs + one_day, rhs))
                rhs = exclude_lhs - one_day
            # Chop off the left
            elif lhs >= exclude_lhs and lhs <= exclude_rhs:
                lhs = exclude_rhs + one_day
            # Chop off the right
            elif rhs >= exclude_lhs and rhs <= exclude_rhs:
                rhs = exclude_lhs - one_day

        if lhs is not None and rhs is not None:
            final_include_ranges.append((lhs, rhs))

        i += 1

    return final_include_ranges


class ExternalFileChecker(luigi.ExternalTask):
    """checks the external dependencies."""

    filename = luigi.Parameter()

    def output(self):
        return luigi.LocalTarget(str(self.filename))


class ListParameter(luigi.Parameter):
    """Converts luigi parameters separated by comma to a list."""

    def parse(self, arguments):
        return arguments.split(",")


def _forward_kwargs(cls, kwargs):
    ids = cls.get_param_names()

    return {k:v for k,v in kwargs.items() if k in ids}


def mk_clean_dir(path: Path):
    # Clear directory in case it has incomplete data from an interrupted run we've resumed
    if path.exists():
        shutil.rmtree(path)

    path.mkdir(parents=True, exist_ok=True)


def read_rlks_alks(ml_file: Path):
    with ml_file.open("r") as src:
        for line in src.readlines():
            if line.startswith("rlks"):
                rlks = int(line.strip().split(":")[1])
            if line.startswith("alks"):
                alks = int(line.strip().split(":")[1])

    return rlks, alks


def tdir(workdir):
    return Path(workdir) / 'tasks'


class SlcDataDownload(luigi.Task):
    """
    Downloads/copies the raw data for an SLC scene, for all requested polarisations.
    """

    slc_scene = luigi.Parameter()
    poeorb_path = luigi.Parameter()
    resorb_path = luigi.Parameter()
    output_dir = luigi.Parameter()
    polarization = luigi.ListParameter()
    workdir = luigi.Parameter()

    def output(self):
        return luigi.LocalTarget(
            tdir(self.workdir) / f"{Path(self.slc_scene).stem}_slc_download.out"
        )

    def run(self):
        log = STATUS_LOGGER.bind(slc_scene=self.slc_scene)

        download_obj = S1DataDownload(
            Path(str(self.slc_scene)),
            list(self.polarization),
            Path(str(self.poeorb_path)),
            Path(str(self.resorb_path)),
        )
        failed = False

        outdir = Path(self.output_dir)
        outdir.mkdir(parents=True, exist_ok=True)

        try:
            download_obj.slc_download(outdir)
        except:
            log.error("SLC download failed with exception", exc_info=True)
            failed = True
        finally:
            with self.output().open("w") as f:
                if failed:
                    f.write(f"{Path(self.slc_scene).name}")
                else:
                    f.write("")


class InitialSetup(luigi.Task):
    """
    Runs the initial setup of insar processing workflow by
    creating required directories and file lists
    """

    proc_file = luigi.Parameter()
    include_dates = DateListParameter()
    exclude_dates = DateListParameter()
    shape_file = luigi.Parameter()
    orbit = luigi.Parameter()
    sensor = luigi.Parameter()
    polarization = luigi.ListParameter(default=["VV"])
    track = luigi.Parameter()
    frame = luigi.Parameter()
    outdir = luigi.Parameter()
    workdir = luigi.Parameter()
    burst_data_csv = luigi.Parameter()
    poeorb_path = luigi.Parameter()
    resorb_path = luigi.Parameter()
    cleanup = luigi.BoolParameter()
    dem_img = luigi.Parameter()

    def output(self):
        return luigi.LocalTarget(
            tdir(self.workdir) / f"{self.track}_{self.frame}_initialsetup_status_logs.out"
        )

    def run(self):
        log = STATUS_LOGGER.bind(track_frame=f"{self.track}_{self.frame}")
        log.info("initial setup task", sensor=self.sensor)

        with open(self.proc_file, "r") as proc_file_obj:
            proc_config = ProcConfig.from_file(proc_file_obj)

        outdir = Path(proc_config.output_path)
        pols = list(self.polarization)

        # get the relative orbit number, which is int value of the numeric part of the track name
        rel_orbit = int(re.findall(r"\d+", str(self.track))[0])

        # Convert luigi half-open DateInterval into the inclusive tuple ranges we use
        init_include_dates = [(d.date_a, d.date_b) for d in self.include_dates or []]
        init_exclude_dates = [(d.date_a, d.date_b) for d in self.exclude_dates or []]

        # Find the maximum extent of the queried dates
        include_dates = sorted(simplify_dates(init_include_dates, init_exclude_dates))
        min_date = include_dates[0][0]
        max_date = max([d[1] for d in include_dates])

        log.info(
            "Simplified final include dates",
            final_dates=include_dates,
            initial_includes=init_include_dates,
            initial_excludes=init_exclude_dates
        )

        # Query SLCs that match our search criteria for the maximum span
        # of dates that covers all of our include dates.
        slc_query_results = query_slc_inputs(
            str(proc_config.database_path),
            str(self.shape_file),
            min_date,
            max_date,
            str(self.orbit),
            rel_orbit,
            pols,
            self.sensor
        )

        if slc_query_results is None:
            raise ValueError(
                f"Nothing was returned for {self.track}_{self.frame} "
                f"from date: {min_date} "
                f"to date: {max_date} "
                f"orbit: {self.orbit}"
            )

        slc_inputs_df = pd.concat(
            [slc_inputs(slc_query_results[pol]) for pol in pols],
            ignore_index=True
        )

        # Filter out dates we don't care about - as our search query is for
        # a single giant span of dates, but our include dates may be more fine
        # grained than the query supports.
        exclude_indices = []

        for index, row in slc_inputs_df.iterrows():
            date = row["date"]

            keep = any(date >= lhs or date <= rhs for lhs,rhs in include_dates)
            if not keep:
                exclude_indices.append(index)

        slc_inputs_df.drop(exclude_indices, inplace=True)

        # Determine the selected sensor(s) from the query, for directory naming
        selected_sensors = set()

        for pol, dated_scenes in slc_query_results.items():
            for date, swathes in dated_scenes.items():
                for swath, scenes in swathes.items():
                    for slc_id, slc_metadata in scenes.items():
                        if "sensor" in slc_metadata:
                            selected_sensors.add(slc_metadata["sensor"])

        selected_sensors = "_".join(sorted(selected_sensors))

        # download slc data
        download_dir = outdir / __RAW__

        os.makedirs(download_dir, exist_ok=True)

        download_list = slc_inputs_df.url.unique()
        download_tasks = []
        for slc_url in download_list:
            scene_date = Path(slc_url).name.split("_")[5].split("T")[0]
            download_tasks.append(
                SlcDataDownload(
                    slc_scene=slc_url.rstrip(),
                    polarization=self.polarization,
                    poeorb_path=self.poeorb_path,
                    resorb_path=self.resorb_path,
                    workdir=self.workdir,
                    output_dir=Path(download_dir).joinpath(scene_date),
                )
            )
        yield download_tasks

        # Detect scenes w/ incomplete/bad raw data, and remove those scenes from
        # processing while logging the situation for post-processing analysis.
        drop_whole_date_if_corrupt = True

        if drop_whole_date_if_corrupt:
            for _task in download_tasks:
                with open(_task.output().path) as fid:
                    failed_file = fid.readline().strip()
                    if not failed_file:
                        continue

                    scene_date = failed_file.split("_")[5].split("T")[0]
                    log.info(
                        f"corrupted zip file {failed_file}, removed whole date {scene_date} from processing"
                    )

                    scene_date = f"{scene_date[0:4]}-{scene_date[4:6]}-{scene_date[6:8]}"
                    indexes = slc_inputs_df[slc_inputs_df["date"].astype(str) == scene_date].index
                    slc_inputs_df.drop(indexes, inplace=True)
        else:
            for _task in download_tasks:
                with open(_task.output().path) as fid:
                    out_name = fid.readline().rstrip()
                    if re.match(SLC_PATTERN, out_name):
                        log.info(
                            f"corrupted zip file {out_name} removed from further processing"
                        )
                        indexes = slc_inputs_df[
                            slc_inputs_df["url"].map(lambda x: Path(x).name) == out_name
                        ].index
                        slc_inputs_df.drop(indexes, inplace=True)

        # save slc burst data details which is used by different tasks
        slc_inputs_df.to_csv(self.burst_data_csv)

        # Write reference scene before we start processing
        formatted_scene_dates = set([str(dt).replace("-", "") for dt in slc_inputs_df["date"]])
        ref_scene_date = calculate_primary(formatted_scene_dates)
        log.info("Automatically computed primary reference scene date", ref_scene_date=ref_scene_date)

        with open(outdir / 'lists' / 'primary_ref_scene', 'w') as ref_scene_file:
            ref_scene_file.write(ref_scene_date.strftime(__DATE_FMT__))

        # Write scenes list
        with open(outdir / 'lists' / 'scenes.list', 'w') as scenes_list_file:
            scenes_list_file.write('\n'.join(sorted(formatted_scene_dates)))

        with self.output().open("w") as out_fid:
            out_fid.write("")

        # Update .proc file "auto" reference scene
        if proc_config.ref_primary_scene.lower() == "auto":
            proc_config.ref_primary_scene = ref_scene_date.strftime(__DATE_FMT__)

            with open(self.proc_file, "w") as proc_file_obj:
                proc_config.save(proc_file_obj)

        # Write high level workflow metadata
        _, gamma_version = os.path.split(os.environ["GAMMA_INSTALL_DIR"])[-1].split("-")
        workdir = Path(self.workdir)

        metadata = {
            # General workflow parameters
            #
            # Note: This is also accessible indirectly in the log files, and
            # potentially in other plain text files - but repeated here
            # for easy access for external software so it doesn't need to
            # know the nity gritty of all our auxilliary files or logs.
            "track_frame_sensor": f"{self.track}_{self.frame}_{selected_sensors}",
            "original_work_dir": Path(self.outdir).as_posix(),
            "original_job_dir": workdir.as_posix(),
            "shapefile": str(self.shape_file),
            "database": str(proc_config.database_path),
            "poeorb_path": str(self.poeorb_path),
            "resorb_path": str(self.resorb_path),
            "source_data_path": str(os.path.commonpath(list(download_list))),
            "dem_path": str(self.dem_img),
            "primary_ref_scene": ref_scene_date.strftime(__DATE_FMT__),
            "include_dates": [(d1.strftime(__DATE_FMT__), d2.strftime(__DATE_FMT__)) for d1,d2 in init_include_dates],
            "exclude_dates": [(d1.strftime(__DATE_FMT__), d2.strftime(__DATE_FMT__)) for d1,d2 in init_exclude_dates],
            "burst_data": str(self.burst_data_csv),
            "num_scene_dates": len(formatted_scene_dates),
            "polarizations": pols,

            # Software versions used for processing
            "gamma_version": gamma_version,
            "gamma_insar_version": insar.__version__,
            "gdal_version": str(osgeo.gdal.VersionInfo()),
        }

        # We write metadata to BOTH work and out dirs
        with (outdir / "metadata.json").open("w") as file:
            json.dump(metadata, file, indent=2)

        with (workdir.parent / "metadata.json").open("w") as file:
            json.dump(metadata, file, indent=2)


@requires(InitialSetup)
class CreateGammaDem(luigi.Task):
    """
    Runs create gamma dem task
    """

    dem_img = luigi.Parameter()

    def output(self):
        return luigi.LocalTarget(
            tdir(self.workdir) / f"{self.track}_{self.frame}_creategammadem_status_logs.out"
        )

    def run(self):
        log = STATUS_LOGGER.bind(track_frame=f"{self.track}_{self.frame}")
        log.info("Beginning gamma DEM creation")

        gamma_dem_dir = Path(self.outdir).joinpath(__DEM_GAMMA__)
        mk_clean_dir(gamma_dem_dir)

        kwargs = {
            "gamma_dem_dir": gamma_dem_dir,
            "dem_img": self.dem_img,
            "track_frame": f"{self.track}_{self.frame}",
            "shapefile": str(self.shape_file),
        }

        create_gamma_dem(**kwargs)

        log.info("Gamma DEM creation complete")

        with self.output().open("w") as out_fid:
            out_fid.write("")


class ProcessSlc(luigi.Task):
    """
    Runs single slc processing task for a single polarisation.
    """

    scene_date = luigi.Parameter()
    raw_path = luigi.Parameter()
    polarization = luigi.Parameter()
    burst_data = luigi.Parameter()
    slc_dir = luigi.Parameter()
    workdir = luigi.Parameter()
    ref_primary_tab = luigi.Parameter(default=None)

    def output(self):
        return luigi.LocalTarget(
            tdir(self.workdir) / f"{self.scene_date}_{self.polarization}_slc_logs.out"
        )

    def run(self):
        log = STATUS_LOGGER.bind(scene_date=self.scene_date, polarization=self.polarization)
        log.info("Beginning SLC processing")

        (Path(self.slc_dir) / str(self.scene_date)).mkdir(parents=True, exist_ok=True)

        slc_job = SlcProcess(
            str(self.raw_path),
            str(self.slc_dir),
            str(self.polarization),
            str(self.scene_date),
            str(self.burst_data),
            self.ref_primary_tab,
        )

        slc_job.main()

        log.info("SLC processing complete")

        with self.output().open("w") as f:
            f.write("")


@requires(InitialSetup)
class CreateFullSlc(luigi.Task):
    """
    Runs the create full slc tasks
    """

    proc_file = luigi.Parameter()

    def output(self):
        return luigi.LocalTarget(
            tdir(self.workdir) / f"{self.track}_{self.frame}_createfullslc_status_logs.out"
        )

    def run(self):
        log = STATUS_LOGGER.bind(track_frame=f"{self.track}_{self.frame}")
        log.info("create full slc task")

        slc_dir = Path(self.outdir).joinpath(__SLC__)
        os.makedirs(slc_dir, exist_ok=True)

        slc_frames = get_scenes(self.burst_data_csv)

        # first create slc for one complete frame which will be a reference frame
        # to resize the incomplete frames.
        resize_primary_tab = None
        resize_primary_scene = None
        resize_primary_pol = None
        for _dt, status_frame, _pols in slc_frames:
            slc_scene = _dt.strftime(__DATE_FMT__)
            for _pol in _pols:
                if status_frame:
                    resize_task = ProcessSlc(
                        scene_date=slc_scene,
                        raw_path=Path(self.outdir).joinpath(__RAW__),
                        polarization=_pol,
                        burst_data=self.burst_data_csv,
                        slc_dir=slc_dir,
                        workdir=self.workdir,
                    )
                    yield resize_task
                    resize_primary_tab = Path(slc_dir).joinpath(
                        slc_scene, f"{slc_scene}_{_pol.upper()}_tab"
                    )
                    break
            if resize_primary_tab is not None:
                if resize_primary_tab.exists():
                    resize_primary_scene = slc_scene
                    resize_primary_pol = _pol
                    break

        # need at least one complete frame to enable further processing of the stacks
        # The frame definition were generated using all sentinel-1 acquisition dataset, thus
        # only processing a temporal subset might encounter stacks with all scene's frame
        # not forming a complete primary frame.
        # TODO: Generate a new reference frame using scene that has least number of bursts
        # (as we can't subset smaller scenes to larger)
        if resize_primary_tab is None:
            raise ValueError(
                f"Not a  single complete frames were available {self.track}_{self.frame}"
            )

        slc_tasks = []
        for _dt, status_frame, _pols in slc_frames:
            slc_scene = _dt.strftime(__DATE_FMT__)
            for _pol in _pols:
                if _pol not in self.polarization:
                    continue
                if slc_scene == resize_primary_scene and _pol == resize_primary_pol:
                    continue
                slc_tasks.append(
                    ProcessSlc(
                        scene_date=slc_scene,
                        raw_path=Path(self.outdir).joinpath(__RAW__),
                        polarization=_pol,
                        burst_data=self.burst_data_csv,
                        slc_dir=slc_dir,
                        workdir=self.workdir,
                        ref_primary_tab=resize_primary_tab,
                    )
                )
        yield slc_tasks

        # Remove any failed scenes from upstream processing if SLC files fail processing
        slc_inputs_df = pd.read_csv(self.burst_data_csv)
        rewrite = False
        for _slc_task in slc_tasks:
            with open(_slc_task.output().path) as fid:
                slc_date = fid.readline().rstrip()
                if re.match(r"^[0-9]{8}", slc_date):
                    slc_date = f"{slc_date[0:4]}-{slc_date[4:6]}-{slc_date[6:8]}"
                    log.info(
                        f"slc processing failed for scene for {slc_date}: removed from further processing"
                    )
                    indexes = slc_inputs_df[slc_inputs_df["date"] == slc_date].index
                    slc_inputs_df.drop(indexes, inplace=True)
                    rewrite = True

        # rewrite the burst_data_csv with removed scenes
        if rewrite:
            log.info(
                f"re-writing the burst data csv files after removing failed slc scenes"
            )
            slc_inputs_df.to_csv(self.burst_data_csv)

        with self.output().open("w") as out_fid:
            out_fid.write("")


class ProcessSlcMosaic(luigi.Task):
    """
    This task runs the final SLC mosaic step using the mean rlks/alks values for
    a single polarisation.
    """

    scene_date = luigi.Parameter()
    raw_path = luigi.Parameter()
    polarization = luigi.Parameter()
    burst_data = luigi.Parameter()
    slc_dir = luigi.Parameter()
    outdir = luigi.Parameter()
    workdir = luigi.Parameter()
    ref_primary_tab = luigi.Parameter(default=None)
    rlks = luigi.IntParameter()
    alks = luigi.IntParameter()

    def output(self):
        return luigi.LocalTarget(
            tdir(self.workdir) / f"{self.scene_date}_{self.polarization}_slc_subset_logs.out"
        )

    def run(self):
        log = STATUS_LOGGER.bind(scene_date=self.scene_date, polarization=self.polarization)
        log.info("Beginning SLC mosaic")

        slc_job = SlcProcess(
            str(self.raw_path),
            str(self.slc_dir),
            str(self.polarization),
            str(self.scene_date),
            str(self.burst_data),
            self.ref_primary_tab,
        )

        slc_job.main_mosaic(int(self.rlks), int(self.alks))

        log.info("SLC mosaic complete")

        with self.output().open("w") as f:
            f.write("")


@requires(CreateFullSlc)
class CreateSlcMosaic(luigi.Task):
    """
    Runs the final mosaics for all scenes, for all polarisations.
    """

    proc_file = luigi.Parameter()
    multi_look = luigi.IntParameter()

    def output(self):
        return luigi.LocalTarget(
            tdir(self.workdir) / f"{self.track}_{self.frame}_createslcmosaic_status_logs.out"
        )

    def run(self):
        slc_dir = Path(self.outdir).joinpath(__SLC__)
        slc_frames = get_scenes(self.burst_data_csv)

        # Get all VV par files and compute range and azimuth looks
        slc_par_files = []
        for _dt, status_frame, _pols in slc_frames:
            slc_scene = _dt.strftime(__DATE_FMT__)
            for _pol in _pols:
                if _pol not in self.polarization or _pol.upper() != "VV":
                    continue
                slc_par = pjoin(
                    self.outdir,
                    __SLC__,
                    slc_scene,
                    f"{slc_scene}_{_pol.upper()}.slc.par",
                )
                if not exists(slc_par):
                    raise FileNotFoundError(f"missing {slc_par} file")
                slc_par_files.append(Path(slc_par))

        # range and azimuth looks are only computed from VV polarization
        rlks, alks, *_ = calculate_mean_look_values(
            slc_par_files,
            int(str(self.multi_look)),
        )

        # first create slc for one complete frame which will be a reference frame
        # to resize the incomplete frames.
        resize_primary_tab = None
        resize_primary_scene = None
        resize_primary_pol = None
        for _dt, status_frame, _pols in slc_frames:
            slc_scene = _dt.strftime(__DATE_FMT__)
            for _pol in _pols:
                if status_frame:
                    resize_task = ProcessSlcMosaic(
                        scene_date=slc_scene,
                        raw_path=Path(self.outdir).joinpath(__RAW__),
                        polarization=_pol,
                        burst_data=self.burst_data_csv,
                        slc_dir=slc_dir,
                        outdir=self.outdir,
                        workdir=self.workdir,
                        rlks=rlks,
                        alks=alks
                    )
                    yield resize_task
                    resize_primary_tab = Path(slc_dir).joinpath(
                        slc_scene, f"{slc_scene}_{_pol.upper()}_tab"
                    )
                    break
            if resize_primary_tab is not None:
                if resize_primary_tab.exists():
                    resize_primary_scene = slc_scene
                    resize_primary_pol = _pol
                    break

        # need at least one complete frame to enable further processing of the stacks
        # The frame definition were generated using all sentinel-1 acquisition dataset, thus
        # only processing a temporal subset might encounter stacks with all scene's frame
        # not forming a complete primary frame.
        # TODO implement a method to resize a stacks to new frames definition
        # TODO Generate a new reference frame using scene that has least number of missing burst
        if resize_primary_tab is None:
            raise ValueError(
                f"Not a  single complete frames were available {self.track}_{self.frame}"
            )

        slc_tasks = []
        for _dt, status_frame, _pols in slc_frames:
            slc_scene = _dt.strftime(__DATE_FMT__)
            for _pol in _pols:
                if _pol not in self.polarization:
                    continue
                if slc_scene == resize_primary_scene and _pol == resize_primary_pol:
                    continue
                slc_tasks.append(
                    ProcessSlcMosaic(
                        scene_date=slc_scene,
                        raw_path=Path(self.outdir).joinpath(__RAW__),
                        polarization=_pol,
                        burst_data=self.burst_data_csv,
                        slc_dir=slc_dir,
                        outdir=self.outdir,
                        workdir=self.workdir,
                        ref_primary_tab=resize_primary_tab,
                        rlks=rlks,
                        alks=alks
                    )
                )
        yield slc_tasks

        # clean up raw data directory immediately (as it's tens of GB / the sooner we delete it the better)
        raw_data_path = Path(self.outdir).joinpath(__RAW__)
        if self.cleanup and Path(raw_data_path).exists():
            shutil.rmtree(raw_data_path)

        with self.output().open("w") as out_fid:
            out_fid.write("")


class ReprocessSingleSLC(luigi.Task):
    """
    This task reprocesses a single SLC scene (including multilook) from scratch.

    This task is completely self-sufficient, it will download it's own raw data.

    This task assumes it is re-processing a partially completed job, and as such
    assumes this task would only be used if SLC processing had succeeded earlier,
    thus assumes the existence of multilook status output containing rlks/alks.
    """

    proc_file = luigi.Parameter()
    track = luigi.Parameter()
    frame = luigi.Parameter()
    polarization = luigi.Parameter()

    burst_data_csv = luigi.Parameter()

    poeorb_path = luigi.Parameter()
    resorb_path = luigi.Parameter()

    scene_date = luigi.Parameter()
    ref_primary_tab = luigi.Parameter()

    outdir = luigi.Parameter()
    workdir = luigi.Parameter()

    resume_token = luigi.Parameter()

    def output_path(self):
        fname = f"{self.track}_{self.frame}_reprocess_{self.scene_date}_{self.polarization}_{self.resume_token}_status.out"
        return tdir(self.workdir) / fname

    def progress_path(self):
        return tdir(self.workdir) / self.output_path().with_suffix(".progress")

    def output(self):
        return luigi.LocalTarget(self.output_path())

    def progress(self):
        if not self.progress_path().exists():
            return None

        with self.progress_path().open() as file:
            return file.read().strip()

    def set_progress(self, value):
        with self.progress_path().open("w") as file:
            return file.write(value)

    def get_key_outputs(self):
        workdir = tdir(self.workdir)

        # Read rlks/alks from multilook status
        mlk_status = workdir / f"{self.track}_{self.frame}_createmultilook_status_logs.out"
        if not mlk_status.exists():
            raise ValueError(f"Failed to reprocess SLC, missing multilook status: {mlk_status}")

        rlks, alks = read_rlks_alks(mlk_status)

        pol = self.polarization.upper()

        slc_dir = Path(self.outdir).joinpath(__SLC__) / self.scene_date
        slc = slc_dir / SlcFilenames.SLC_FILENAME.value.format(self.scene_date, pol)
        slc_par = slc_dir / SlcFilenames.SLC_PAR_FILENAME.value.format(self.scene_date, pol)

        mli = slc_dir / MliFilenames.MLI_FILENAME.value.format(scene_date=self.scene_date, pol=pol, rlks=str(rlks))
        mli_par = slc_dir / MliFilenames.MLI_PAR_FILENAME.value.format(scene_date=self.scene_date, pol=pol, rlks=str(rlks))

        return [slc, slc_par, mli, mli_par]

    def run(self):
        workdir = tdir(self.workdir)

        # Read rlks/alks from multilook status
        mlk_status = workdir / f"{self.track}_{self.frame}_createmultilook_status_logs.out"
        if not mlk_status.exists():
            raise ValueError(f"Failed to reprocess SLC, missing multilook status: {mlk_status}")

        rlks, alks = read_rlks_alks(mlk_status)

        # Read scenes CSV and schedule SLC download via URLs
        if self.progress() is None:
            slc_inputs_df = pd.read_csv(self.burst_data_csv)

            download_dir = Path(str(self.outdir)).joinpath(__RAW__)
            os.makedirs(download_dir, exist_ok=True)

            download_list = slc_inputs_df.url.unique()
            download_tasks = []

            for slc_url in download_list:
                url_scene_date = Path(slc_url).name.split("_")[5].split("T")[0]

                if url_scene_date == self.scene_date:
                    download_task = SlcDataDownload(
                        slc_scene=slc_url.rstrip(),
                        polarization=self.polarization,
                        poeorb_path=self.poeorb_path,
                        resorb_path=self.resorb_path,
                        workdir=self.workdir,
                        output_dir=Path(download_dir).joinpath(url_scene_date),
                    )

                    # Force re-download, we clean raw data so the output status file is a lie...
                    if download_task.output().exists():
                        download_task.output().remove()

                    download_tasks.append(download_task)

            self.set_progress("download_tasks")
            yield download_tasks

        slc_dir = Path(self.outdir).joinpath(__SLC__)
        slc = slc_dir / self.scene_date / SlcFilenames.SLC_FILENAME.value.format(self.scene_date, self.polarization.upper())
        slc_par = slc_dir / self.scene_date / SlcFilenames.SLC_PAR_FILENAME.value.format(self.scene_date, self.polarization.upper())

        if self.progress() == "download_tasks":
            slc_task = ProcessSlc(
                scene_date=self.scene_date,
                raw_path=Path(self.outdir).joinpath(__RAW__),
                polarization=self.polarization,
                burst_data=self.burst_data_csv,
                slc_dir=slc_dir,
                workdir=self.workdir,
                ref_primary_tab=self.ref_primary_tab,
            )

            if slc_task.output().exists():
                slc_task.output().remove()

            self.set_progress("slc_task")
            yield slc_task

        if not slc.exists():
            raise ValueError(f'Critical failure reprocessing SLC, slc file not found: {slc}')

        if self.progress() == "slc_task":
            mosaic_task = ProcessSlcMosaic(
                scene_date=self.scene_date,
                raw_path=Path(self.outdir).joinpath(__RAW__),
                polarization=self.polarization,
                burst_data=self.burst_data_csv,
                slc_dir=slc_dir,
                outdir=self.outdir,
                workdir=self.workdir,
                ref_primary_tab=self.ref_primary_tab,
                rlks=rlks,
                alks=alks,
            )

            if mosaic_task.output().exists():
                mosaic_task.output().remove()

            self.set_progress("mosaic_task")
            yield mosaic_task

        if self.progress() == "mosaic_task":
            mli_task = Multilook(
                slc=slc,
                slc_par=slc_par,
                rlks=rlks,
                alks=alks,
                workdir=self.workdir,
            )

            if mli_task.output().exists():
                mli_task.output().remove()

            self.set_progress("mli_task")
            yield mli_task

        # Quick sanity check, we shouldn't get this far unless mli_task was scheduled
        if self.progress() != "mli_task":
            raise RuntimeError("Unexpected dynamic dependency error in ReprocessSingleSLC task")

        with self.output().open("w") as f:
            f.write(str(datetime.datetime.now()))


class Multilook(luigi.Task):
    """
    Produces multilooked SLC given a specified rlks/alks for multilooking
    """

    slc = luigi.Parameter()
    slc_par = luigi.Parameter()
    rlks = luigi.IntParameter()
    alks = luigi.IntParameter()
    workdir = luigi.Parameter()

    def output(self):
        return luigi.LocalTarget(
            tdir(self.workdir) / f"{Path(str(self.slc)).stem}_ml_logs.out"
        )

    def run(self):
        multilook(
            Path(str(self.slc)),
            Path(str(self.slc_par)),
            int(str(self.rlks)),
            int(str(self.alks)),
        )

        with self.output().open("w") as f:
            f.write("")


@requires(CreateSlcMosaic)
class CreateMultilook(luigi.Task):
    """
    Runs creation of multi-look image task for all scenes, for all polariastions.
    """

    proc_file = luigi.Parameter()
    multi_look = luigi.IntParameter()

    def output(self):
        return luigi.LocalTarget(
            tdir(self.workdir) / f"{self.track}_{self.frame}_createmultilook_status_logs.out"
        )

    def run(self):
        # calculate the mean range and azimuth look values
        slc_dir = Path(self.outdir).joinpath(__SLC__)
        slc_frames = get_scenes(self.burst_data_csv)
        slc_par_files = []

        for _dt, status_frame, _pols in slc_frames:
            slc_scene = _dt.strftime(__DATE_FMT__)
            for _pol in _pols:
                if _pol not in self.polarization:
                    continue
                slc_par = pjoin(
                    self.outdir,
                    __SLC__,
                    slc_scene,
                    f"{slc_scene}_{_pol.upper()}.slc.par",
                )
                if not exists(slc_par):
                    raise FileNotFoundError(f"missing {slc_par} file")
                slc_par_files.append(Path(slc_par))

        # range and azimuth looks are only computed from VV polarization
        rlks, alks, *_ = calculate_mean_look_values(
            [_par for _par in slc_par_files if "VV" in _par.stem],
            int(str(self.multi_look)),
        )

        # multi-look jobs run
        ml_jobs = []
        for slc_par in slc_par_files:
            slc = slc_par.with_suffix("")
            ml_jobs.append(
                Multilook(
                    slc=slc, slc_par=slc_par, rlks=rlks, alks=alks, workdir=self.workdir
                )
            )

        yield ml_jobs

        with self.output().open("w") as out_fid:
            out_fid.write("rlks:\t {}\n".format(str(rlks)))
            out_fid.write("alks:\t {}".format(str(alks)))


@requires(CreateMultilook)
class CalcInitialBaseline(luigi.Task):
    """
    Runs calculation of initial baseline task
    """

    proc_file = luigi.Parameter()
    primary_scene_polarization = luigi.Parameter(default="VV")

    def output(self):
        return luigi.LocalTarget(
            tdir(self.workdir) / f"{self.track}_{self.frame}_calcinitialbaseline_status_logs.out"
        )

    def run(self):
        log = STATUS_LOGGER.bind(track_frame=f"{self.track}_{self.frame}")
        log.info("Beginning baseline calculation")

        outdir = Path(self.outdir)

        # Load the gamma proc config file
        with open(str(self.proc_file), "r") as proc_fileobj:
            proc_config = ProcConfig.from_file(proc_fileobj)

        slc_frames = get_scenes(self.burst_data_csv)
        slc_par_files = []
        polarizations = [self.primary_scene_polarization]

        # Explicitly NOT supporting cross-polarisation IFGs, for now
        enable_cross_pol_ifgs = False

        for _dt, _, _pols in slc_frames:
            slc_scene = _dt.strftime(__DATE_FMT__)

            if self.primary_scene_polarization in _pols:
                slc_par = pjoin(
                    self.outdir,
                    __SLC__,
                    slc_scene,
                    "{}_{}.slc.par".format(slc_scene, self.primary_scene_polarization),
                )
            elif not enable_cross_pol_ifgs:
                continue
            else:
                slc_par = pjoin(
                    self.outdir,
                    __SLC__,
                    slc_scene,
                    "{}_{}.slc.par".format(slc_scene, _pols[0]),
                )
                polarizations.append(_pols[0])

            if not exists(slc_par):
                raise FileNotFoundError(f"missing {slc_par} file")

            slc_par_files.append(Path(slc_par))

        baseline = BaselineProcess(
            slc_par_files,
            list(set(polarizations)),
            primary_scene=read_primary_date(outdir),
            outdir=outdir,
        )

        # creates a ifg list based on sbas-network
        baseline.sbas_list(nmin=int(proc_config.min_connect), nmax=int(proc_config.max_connect))

        log.info("Baseline calculation complete")

        with self.output().open("w") as out_fid:
            out_fid.write("")


@requires(CreateGammaDem, CalcInitialBaseline)
class CoregisterDemPrimary(luigi.Task):
    """
    Runs co-registration of DEM and primary scene
    """

    multi_look = luigi.IntParameter()
    primary_scene_polarization = luigi.Parameter(default="VV")
    primary_scene = luigi.OptionalParameter(default=None)

    def output(self):
        return luigi.LocalTarget(
            tdir(self.workdir) / f"{self.track}_{self.frame}_coregisterdemprimary_status_logs.out"
        )

    def run(self):
        log = STATUS_LOGGER.bind(track_frame=f"{self.track}_{self.frame}")
        outdir = Path(self.outdir)
        failed = False

        try:
            primary_scene = read_primary_date(outdir).strftime(__DATE_FMT__)
            primary_pol = str(self.primary_scene_polarization).upper()

            structlog.threadlocal.clear_threadlocal()
            structlog.threadlocal.bind_threadlocal(
                task="DEM primary coregistration",
                slc_dir=self.outdir,
                slc_date=primary_scene,
                slc_pol=primary_pol
            )

            log.info("Beginning DEM primary coregistration")

            # Read rlks/alks from multilook status
            ml_file = f"{self.track}_{self.frame}_createmultilook_status_logs.out"
            rlks, alks = read_rlks_alks(Path(self.workdir) / ml_file)

            primary_slc = pjoin(
                outdir,
                __SLC__,
                primary_scene,
                "{}_{}.slc".format(
                    primary_scene, self.primary_scene_polarization
                ),
            )

            primary_slc_par = Path(primary_slc).with_suffix(".slc.par")
            dem = (
                outdir
                .joinpath(__DEM_GAMMA__)
                .joinpath(f"{self.track}_{self.frame}.dem")
            )
            dem_par = dem.with_suffix(dem.suffix + ".par")

            dem_outdir = outdir / __DEM__
            mk_clean_dir(dem_outdir)

            coreg = CoregisterDem(
                rlks=rlks,
                alks=alks,
                shapefile=str(self.shape_file),
                dem=dem,
                slc=Path(primary_slc),
                dem_par=dem_par,
                slc_par=primary_slc_par,
                dem_outdir=dem_outdir,
                multi_look=self.multi_look,
            )

            coreg.main()

            log.info("DEM primary coregistration complete")
        except Exception as e:
            log.error("DEM primary coregistration failed with exception", exc_info=True)
            failed = True
        finally:
            with self.output().open("w") as f:
                f.write("FAILED" if failed else "")

            structlog.threadlocal.clear_threadlocal()


def load_settings(proc_file: Path):
    # Load the gamma proc config file
    with proc_file.open("r") as proc_fileobj:
        proc_config = ProcConfig.from_file(proc_fileobj)

    outdir = Path(proc_config.output_path)

    # Load project metadata
    with (outdir / "metadata.json").open("r") as file:
        metadata = json.load(file)

    return proc_config, metadata
<<<<<<< HEAD

def get_coreg_kwargs(proc_file: Path, scene_date=None, scene_pol=None):
    proc_config, metadata = load_settings(proc_file)
    outdir = Path(proc_config.output_path)

=======

def get_coreg_kwargs(proc_file: Path, scene_date=None, scene_pol=None):
    proc_config, metadata = load_settings(proc_file)
    outdir = Path(proc_config.output_path)

>>>>>>> 15558f12
    tfs = metadata["track_frame_sensor"]
    track, frame, sensor = tfs.split("_")
    workdir = Path(proc_config.job_path)
    primary_scene = read_primary_date(outdir)

    # get range and azimuth looked values
    ml_file = tdir(workdir) / f"{track}_{frame}_createmultilook_status_logs.out"
    rlks, alks = read_rlks_alks(ml_file)

    primary_scene = primary_scene.strftime(__DATE_FMT__)
    primary_pol = str(proc_config.polarisation).upper()

    primary_slc_prefix = (f"{primary_scene}_{primary_pol}")
    primary_slc_rlks_prefix = f"{primary_slc_prefix}_{rlks}rlks"
    r_dem_primary_slc_prefix = f"r{primary_slc_prefix}"

    dem_dir = outdir / proc_config.dem_dir
    dem_filenames = CoregisterDem.dem_filenames(
        dem_prefix=primary_slc_rlks_prefix,
        outdir=dem_dir
    )

    slc_primary_dir = outdir / proc_config.slc_dir / primary_scene
    dem_primary_names = CoregisterDem.dem_primary_names(
        slc_prefix=primary_slc_rlks_prefix,
        r_slc_prefix=r_dem_primary_slc_prefix,
        outdir=slc_primary_dir,
    )

    kwargs = {
        "proc_file": proc_file,
        "list_idx": "-",
        "slc_primary": slc_primary_dir.joinpath(f"{primary_slc_prefix}.slc"),
        "range_looks": rlks,
        "azimuth_looks": alks,
        "ellip_pix_sigma0": dem_filenames["ellip_pix_sigma0"],
        "dem_pix_gamma0": dem_filenames["dem_pix_gam"],
        "r_dem_primary_mli": dem_primary_names["r_dem_primary_mli"],
        "rdc_dem": dem_filenames["rdc_dem"],
        "geo_dem_par": dem_filenames["geo_dem_par"],
        "dem_lt_fine": dem_filenames["dem_lt_fine"],
        "outdir": outdir,
        "workdir": workdir,
    }

    if scene_date:
        if not scene_pol:
            scene_pol = primary_pol

        secondary_dir = outdir / proc_config.slc_dir / scene_date

        secondary_slc_prefix = f"{scene_date}_{scene_pol}"
        kwargs["slc_secondary"] = secondary_dir / f"{secondary_slc_prefix}.slc"
        kwargs["secondary_mli"] = secondary_dir / f"{secondary_slc_prefix}_{rlks}rlks.mli"

    return kwargs

class CoregisterSecondary(luigi.Task):
    """
    Runs the primary-secondary co-registration task, followed by backscatter.

    Optionally, just runs backscattter if provided with a coreg_offset and
    coreg_lut parameter to use.
    """

    proc_file = luigi.Parameter()
    list_idx = luigi.Parameter()
    slc_primary = luigi.Parameter()
    slc_secondary = luigi.Parameter()
    secondary_mli = luigi.Parameter()
    range_looks = luigi.IntParameter()
    azimuth_looks = luigi.IntParameter()
    ellip_pix_sigma0 = luigi.Parameter()
    dem_pix_gamma0 = luigi.Parameter()
    r_dem_primary_mli = luigi.Parameter()
    rdc_dem = luigi.Parameter()
    geo_dem_par = luigi.Parameter()
    dem_lt_fine = luigi.Parameter()
    outdir = luigi.Parameter()
    workdir = luigi.Parameter()

    def output(self):
        return luigi.LocalTarget(
            tdir(self.workdir) / f"{Path(str(self.slc_primary)).stem}_{Path(str(self.slc_secondary)).stem}_coreg_logs.out"
        )

    def get_processor(self):
        with open(str(self.proc_file), "r") as proc_fileobj:
            proc_config = ProcConfig.from_file(proc_fileobj)

        return CoregisterSlc(
            proc=proc_config,
            list_idx=str(self.list_idx),
            slc_primary=Path(str(self.slc_primary)),
            slc_secondary=Path(str(self.slc_secondary)),
            secondary_mli=Path(str(self.secondary_mli)),
            range_looks=int(str(self.range_looks)),
            azimuth_looks=int(str(self.azimuth_looks)),
            ellip_pix_sigma0=Path(str(self.ellip_pix_sigma0)),
            dem_pix_gamma0=Path(str(self.dem_pix_gamma0)),
            r_dem_primary_mli=Path(str(self.r_dem_primary_mli)),
            rdc_dem=Path(str(self.rdc_dem)),
            geo_dem_par=Path(str(self.geo_dem_par)),
            dem_lt_fine=Path(str(self.dem_lt_fine)),
        )

    def requires(self):
        proc_path = Path(self.proc_file)
        with proc_path.open("r") as proc_fileobj:
            proc_config = ProcConfig.from_file(proc_fileobj)

        primary_pol = proc_config.polarisation
        secondary_date, secondary_pol = Path(self.slc_secondary).stem.split('_')

        # Non-primary polarised products depend on polarised coregistration
        if secondary_pol != primary_pol:
            yield CoregisterSecondary(**get_coreg_kwargs(proc_path, secondary_date, primary_pol))

    def run(self):
        secondary_date, secondary_pol = Path(self.slc_secondary).stem.split('_')
        primary_date, primary_pol = Path(self.slc_primary).stem.split('_')

        is_secondary_pol = secondary_pol != primary_pol

        log = STATUS_LOGGER.bind(
            outdir=self.outdir,
            polarization=secondary_pol,
            secondary_date=secondary_date,
            slc_secondary=self.slc_secondary,
            primary_date=primary_date,
            slc_primary=self.slc_primary
        )
        log.info("Beginning SLC coregistration")

        # Load the gamma proc config file
        proc_path = Path(self.proc_file)
        with proc_path.open("r") as proc_fileobj:
            proc_config = ProcConfig.from_file(proc_fileobj)

        failed = False

        # Run SLC coreg in an exception handler that doesn't propagate exception into Luigi
        # This is to allow processing to fail without stopping the Luigi pipeline, and thus
        # allows as many scenes as possible to fully process even if some scenes fail.
        try:
            coreg_secondary = self.get_processor()

            # Full coregistration for primary pol
            if not is_secondary_pol:
                coreg_secondary.main()
            # But just application (of primary pol's coregistration LUTs) for secondary pol
            else:
                primary_task = get_coreg_kwargs(proc_path, secondary_date, primary_pol)
                primary_task = CoregisterSecondary(**primary_task)
                processor = primary_task.get_processor()

                coreg_secondary.apply_coregistration(processor.secondary_off, processor.secondary_lt)

            log.info("SLC coregistration complete")
        except Exception as e:
            log.error("SLC coregistration failed with exception", exc_info=True)
            failed = True
        finally:
            # We flag a task as complete no matter if the scene failed or not!
            # - however we do write if the scene failed, so it can be reprocessed
            # - later automatically if need be.
            with self.output().open("w") as f:
                f.write("FAILED" if failed else "")


@requires(CoregisterDemPrimary)
class CreateCoregisterSecondaries(luigi.Task):
    """
    Runs the co-registration tasks.

    The first batch of tasks produced is the primary-secondary coregistration, followed
    up by each sub-tree of secondary-secondary coregistrations in the coregistration network.
    """

    proc_file = luigi.Parameter()
    primary_scene_polarization = luigi.Parameter(default="VV")
    primary_scene = luigi.OptionalParameter(default=None)

    def output(self):
        return luigi.LocalTarget(
            tdir(self.workdir) / f"{self.track}_{self.frame}_coregister_secondarys_status_logs.out"
        )

    def trigger_resume(self, reprocess_dates: List[str], reprocess_failed_scenes: bool):
        log = STATUS_LOGGER.bind(track_frame=f"{self.track}_{self.frame}")

        # Remove our output to re-trigger this job, which will trigger CoregisterSecondary
        # for all dates, however only those missing outputs will run.
        output = self.output()

        if output.exists():
            output.remove()

        # Remove completion status files for any failed SLC coreg tasks
        triggered_pairs = []

        if reprocess_failed_scenes:
            for status_out in tdir(self.workdir).glob("*_coreg_logs.out"):
                with status_out.open("r") as file:
                    contents = file.read().splitlines()

                if len(contents) > 0 and "FAILED" in contents[0]:
                    parts = status_out.name.split("_")
                    primary_date, secondary_date = parts[0], parts[2]

                    triggered_pairs.append((primary_date, secondary_date))

                    log.info(f"Resuming SLC coregistration ({primary_date}, {secondary_date}) because of FAILED processing")
                    status_out.unlink()

        # Remove completion status files for any we're asked to
        for date in reprocess_dates:
            for status_out in tdir(self.workdir).glob(f"*_*_{date}_*_coreg_logs.out"):
                parts = status_out.name.split("_")
                primary_date, secondary_date = parts[0], parts[2]

                triggered_pairs.append((primary_date, secondary_date))

                log.info(f"Resuming SLC coregistration ({primary_date}, {secondary_date}) because of dependency")
                status_out.unlink()

        return triggered_pairs

    def run(self):
        log = STATUS_LOGGER.bind(track_frame=f"{self.track}_{self.frame}")
        log.info("co-register primary-secondaries task")

        outdir = Path(self.outdir)

        # Load the gamma proc config file
        proc_path = Path(self.proc_file)
        with proc_path.open("r") as proc_fileobj:
            proc_config = ProcConfig.from_file(proc_fileobj)

        slc_frames = get_scenes(self.burst_data_csv)

        primary_scene = read_primary_date(outdir)

        coreg_tree = create_secondary_coreg_tree(
            primary_scene, [dt for dt, _, _ in slc_frames]
        )

        primary_polarizations = [
            pols for dt, _, pols in slc_frames if dt.date() == primary_scene
        ]
        assert len(primary_polarizations) == 1

        # TODO if primary polarization data does not exist in SLC archive then
        # TODO choose other polarization or raise Error.
        if self.primary_scene_polarization not in primary_polarizations[0]:
            raise ValueError(
                f"{self.primary_scene_polarization}  not available in SLC data for {primary_scene}"
            )

        primary_pol = str(self.primary_scene_polarization).upper()

        # get range and azimuth looked values
        ml_file = tdir(self.workdir).joinpath(
            f"{self.track}_{self.frame}_createmultilook_status_logs.out"
        )
        rlks, alks = read_rlks_alks(ml_file)

        primary_scene = primary_scene.strftime(__DATE_FMT__)

        kwargs = get_coreg_kwargs(proc_path)

        secondary_coreg_jobs = []

        for list_index, list_dates in enumerate(coreg_tree):
            list_index += 1  # list index is 1-based
            list_frames = [i for i in slc_frames if i[0].date() in list_dates]

            # Write list file
            list_file_path = outdir / proc_config.list_dir / f"secondaries{list_index}.list"
            if not list_file_path.parent.exists():
                list_file_path.parent.mkdir(parents=True)

            with open(list_file_path, "w") as listfile:
                list_date_strings = [
                    dt.strftime(__DATE_FMT__) for dt, _, _ in list_frames
                ]
                listfile.write("\n".join(list_date_strings))

            # Bash passes '-' for secondaries1.list, and list_index there after.
            if list_index > 1:
                kwargs["list_idx"] = list_index

            for _dt, _, _pols in list_frames:
                slc_scene = _dt.strftime(__DATE_FMT__)
                if slc_scene == primary_scene:
                    continue

                if primary_pol not in _pols:
                    log.warning(
                        f"Skipping SLC coregistration due to missing primary polarisation data for that date",
                        primary_pol=primary_pol,
                        pols=_pols,
                        slc_scene=slc_scene
                    )
<<<<<<< HEAD
=======

>>>>>>> 15558f12
                    continue

                secondary_dir = outdir / __SLC__ / slc_scene

                # Process coreg for all polarisations, the secondary polarisations will
                # simply apply primary LUTs to secondary products.
                for pol in _pols:
                    secondary_slc_prefix = f"{slc_scene}_{pol}"
                    kwargs["slc_secondary"] = secondary_dir / f"{secondary_slc_prefix}.slc"
                    kwargs["secondary_mli"] = secondary_dir / f"{secondary_slc_prefix}_{rlks}rlks.mli"
                    secondary_coreg_jobs.append(CoregisterSecondary(**kwargs))

        yield secondary_coreg_jobs

        with self.output().open("w") as f:
            f.write("")


class ProcessBackscatter(luigi.Task):
    """
    Produces the NBR (normalised radar backscatter) product for an SLC.
    """

    proc_file = luigi.Parameter()
    outdir = luigi.Parameter()
    workdir = luigi.Parameter()

    src_mli = luigi.Parameter()
    ellip_pix_sigma0 = luigi.Parameter()
    dem_pix_gamma0 = luigi.Parameter()
    dem_lt_fine = luigi.Parameter()
    geo_dem_par = luigi.Parameter()
    dst_stem = luigi.Parameter()

    def output(self):
        return luigi.LocalTarget(
            tdir(self.workdir) / f"{Path(str(self.src_mli)).stem}_nbr_logs.out"
        )

    def run(self):
        slc_date, slc_pol = Path(self.src_mli).stem.split('_')[:2]
        slc_date = slc_date.lstrip("r")

        log = STATUS_LOGGER.bind(
            slc=self.src_mli,
        )

        # Load the gamma proc config file
        with open(str(self.proc_file), "r") as proc_fileobj:
            proc_config = ProcConfig.from_file(proc_fileobj)

        failed = False

        try:
            structlog.threadlocal.clear_threadlocal()
            structlog.threadlocal.bind_threadlocal(
                task="Normalised radar backscatter backscatter",
                slc_dir=self.outdir,
                slc_date=slc_date,
                slc_pol=slc_pol
            )

            log.info("Generating normalised radar backscatter")

            generate_normalised_backscatter(
                Path(self.outdir),
                Path(self.src_mli),
                Path(self.ellip_pix_sigma0),
                Path(self.dem_pix_gamma0),
                Path(self.dem_lt_fine),
                Path(self.geo_dem_par),
                Path(self.dst_stem),
            )

            log.info("Normalised radar backscatter complete")
        except Exception as e:
            log.error("Normalised radar backscatter failed with exception", exc_info=True)
            failed = True
        finally:
            # We flag a task as complete no matter if the scene failed or not!
            # - however we do write if the scene failed, so it can be reprocessed
            # - later automatically if need be.
            with self.output().open("w") as f:
                f.write("FAILED" if failed else "")

            structlog.threadlocal.clear_threadlocal()


@requires(CreateCoregisterSecondaries)
class CreateCoregisteredBackscatter(luigi.Task):
    """
    Runs the backscatter tasks for all coregistered scenes,
    as well as the primary reference scene used for coreg.
    """

    proc_file = luigi.Parameter()
    polarization = luigi.ListParameter(default=None)

    def output(self):
        return luigi.LocalTarget(
            tdir(self.workdir) / f"{self.track}_{self.frame}_backscatter_status_logs.out"
        )

    def get_create_coreg_task(self):
        log = STATUS_LOGGER.bind(track_frame=f"{self.track}_{self.frame}")

        # Note: We share identical parameters, so we just forward them a copy
        kwargs = {k:getattr(self,k) for k,_ in self.get_params()}

        return CreateCoregisterSecondaries(**kwargs)

    def trigger_resume(self, reprocess_dates: List[str], reprocess_failed_scenes: bool):
        log = STATUS_LOGGER.bind(track_frame=f"{self.track}_{self.frame}")

        # All we need to do is drop our outputs, as the backscatter
        # task can safely over-write itself...
        if self.output().exists():
            self.output().remove()

        # Remove completion status files for any failed SLC coreg tasks
        triggered_dates = []

        nbr_outfile_pattern = "*_nbr_logs.out"
        nbr_outfile_suffix_len = len(nbr_outfile_pattern)-1

        if reprocess_failed_scenes:
<<<<<<< HEAD
            for status_out in tdir(self.workdir).glob("*_nbr_logs.out"):
                mli = status_out.name[:-13] + ".mli"
=======
            for status_out in Path(self.workdir).glob(nbr_outfile_pattern):
                mli = status_out.name[:-nbr_outfile_suffix_len] + ".mli"
>>>>>>> 15558f12
                scene_date = mli.split("_")[0].lstrip("r")

                with status_out.open("r") as file:
                    contents = file.read().splitlines()

                if len(contents) > 0 and "FAILED" in contents[0]:
                    triggered_dates.append(scene_date)

                    log.info(f"Resuming SLC backscatter ({mli}) because of FAILED processing")
                    status_out.unlink()

        # Remove completion status files for any we're asked to
        for date in reprocess_dates:
<<<<<<< HEAD
            for status_out in tdir(self.workdir).glob(f"*{date}_*_nbr_logs.out"):
                mli = status_out.name[:-13] + ".mli"
=======
            for status_out in Path(self.workdir).glob(f"*{date}_" + nbr_outfile_pattern):
                mli = status_out.name[:-nbr_outfile_suffix_len] + ".mli"
>>>>>>> 15558f12
                scene_date = mli.split("_")[0].lstrip("r")

                triggered_dates.append(scene_date)

                log.info(f"Resuming SLC backscatter ({mli}) because of dependency")
                status_out.unlink()

        return triggered_dates

    def run(self):
        log = STATUS_LOGGER.bind(track_frame=f"{self.track}_{self.frame}")
        log.info("backscatter task")

        outdir = Path(self.outdir)

        # Load the gamma proc config file
        proc_path = Path(self.proc_file)
        with proc_path.open("r") as proc_fileobj:
            proc_config = ProcConfig.from_file(proc_fileobj)

        # get range and azimuth looked values
        ml_file = tdir(self.workdir).joinpath(
            f"{self.track}_{self.frame}_createmultilook_status_logs.out"
        )
        rlks, alks = read_rlks_alks(ml_file)

        coreg_kwargs = get_coreg_kwargs(proc_path)

        kwargs = {
            "proc_file": self.proc_file,
            "outdir": self.outdir,
            "workdir": self.workdir,

            "ellip_pix_sigma0": coreg_kwargs["ellip_pix_sigma0"],
            "dem_pix_gamma0": coreg_kwargs["dem_pix_gamma0"],
            "dem_lt_fine": coreg_kwargs["dem_lt_fine"],
            "geo_dem_par": coreg_kwargs["geo_dem_par"],
        }

        jobs = []

        # Create backscatter for primary reference scene
        # we do this even though it's not coregistered
        primary_scene = read_primary_date(outdir).strftime(__DATE_FMT__)
        primary_dir = outdir / proc_config.slc_dir / primary_scene
        primary_pol = proc_config.polarisation.upper()

        for pol in list(self.polarization):
            prefix = f"{primary_scene}_{pol.upper()}_{rlks}rlks"

            # Note: primary date has no coregistered/resampled files
            # since it 'is' the reference date for coreg, this we
            # use the plain old multisampled SLC for this date.
            kwargs["src_mli"] = primary_dir / f"{prefix}.mli"
            kwargs["dst_stem"] = primary_dir / f"{prefix}"

            task = ProcessBackscatter(**kwargs)
            jobs.append(task)

        # Create backscatter tasks for all coregistered scenes
        coreg_date_pairs = get_coreg_date_pairs(outdir, proc_config)

        for _, secondary_date in coreg_date_pairs:
            secondary_dir = outdir / __SLC__ / secondary_date

            for pol in list(self.polarization):
                prefix = f"{secondary_date}_{pol.upper()}_{rlks}rlks"

                kwargs["src_mli"] = secondary_dir / f"r{prefix}.mli"
                # TBD: We have always written the backscatter w/ the same
                # pattern, but going forward we might want coregistered
                # backscatter to also have the 'r' prefix?  as some
                # backscatters in the future will 'not' be coregistered...
                kwargs["dst_stem"] = secondary_dir / f"{prefix}"

                task = ProcessBackscatter(**kwargs)
                jobs.append(task)

        yield jobs

        with self.output().open("w") as f:
            f.write("")


class ProcessNRTBackscatter(luigi.Task):
    """
    Produces a quick radar backscatter product for an SLC.
    """

    proc_file = luigi.Parameter()
    outdir = luigi.Parameter()
    workdir = luigi.Parameter()

    src_path = luigi.Parameter()
    #dem_path = luigi.Parameter()
    dst_stem = luigi.Parameter()

    def output(self):
        return luigi.LocalTarget(
            Path(self.workdir).joinpath(
<<<<<<< HEAD
                f"{Path(str(self.src_path)).stem}_nrt_backscatter_logs.out"
=======
                f"{Path(str(self.src_path)).stem}_nrt_nbr_logs.out"
>>>>>>> 15558f12
            )
        )

    def run(self):
        log = STATUS_LOGGER.bind(
            slc=self.src_path,
        )

        try:
            structlog.threadlocal.clear_threadlocal()

            outdir = Path(self.outdir)
            slc_date, slc_pol = Path(self.src_path).stem.split('_')[:2]
            slc_date = slc_date.lstrip("r")

            structlog.threadlocal.bind_threadlocal(
                task="SLC backscatter (NRT)",
                slc_dir=outdir,
                slc_date=slc_date,
                slc_pol=slc_pol
            )

            proc_config, metadata = load_settings(Path(self.proc_file))
            tfs = metadata["track_frame_sensor"]
            track, frame, sensor = tfs.split("_")

            failed = False
            dem = outdir / __DEM_GAMMA__ / f"{track}_{frame}.dem"
            log.info("Beginning SLC backscatter (NRT)", dem=dem)

            generate_nrt_backscatter(
                Path(self.outdir),
                Path(self.src_path),
                dem,
                Path(self.dst_stem),
            )

            log.info("SLC backscatter (NRT) complete")
        except Exception as e:
            log.error("SLC backscatter (NRT) failed with exception", exc_info=True)
            failed = True
        finally:
            # We flag a task as complete no matter if the scene failed or not!
            # - however we do write if the scene failed, so it can be reprocessed
            # - later automatically if need be.
            with self.output().open("w") as f:
                f.write("FAILED" if failed else "")

            structlog.threadlocal.clear_threadlocal()


@requires(CreateGammaDem, CalcInitialBaseline)
class CreateNRTBackscatter(luigi.Task):
    """
    Runs the backscatter tasks for all SLC scenes from their multi-looked
    images, not their coregistered/resampled images.
    """

    proc_file = luigi.Parameter()
    polarization = luigi.ListParameter(default=None)

    def output(self):
        return luigi.LocalTarget(
            Path(self.workdir).joinpath(
<<<<<<< HEAD
                f"{self.track}_{self.frame}_nrt_backscatter_status_logs.out"
=======
                f"{self.track}_{self.frame}_nrt_nbr_status_logs.out"
>>>>>>> 15558f12
            )
        )

    def trigger_resume(self, reprocess_dates: List[str], reprocess_failed_scenes: bool):
        log = STATUS_LOGGER.bind(track_frame=f"{self.track}_{self.frame}")

        # All we need to do is drop our outputs, as the backscatter
        # task can safely over-write itself...
        if self.output().exists():
            self.output().remove()

        # Remove completion status files for any failed SLC coreg tasks
        triggered_dates = []

<<<<<<< HEAD
        if reprocess_failed_scenes:
            for status_out in Path(self.workdir).glob("*_nbr_logs.out"):
                mli = status_out.name[:-13] + ".mli"
=======
        nbr_outfile_pattern = "*_nrt_nbr_logs.out"
        nbr_outfile_suffix_len = len(nbr_outfile_pattern)-1

        if reprocess_failed_scenes:
            for status_out in Path(self.workdir).glob(nbr_outfile_pattern):
                mli = status_out.name[:-nbr_outfile_suffix_len] + ".mli"
>>>>>>> 15558f12
                scene_date = mli.split("_")[0].lstrip("r")

                with status_out.open("r") as file:
                    contents = file.read().splitlines()

                if len(contents) > 0 and "FAILED" in contents[0]:
                    triggered_dates.append(scene_date)

                    log.info(f"Resuming SLC backscatter ({mli}) because of FAILED processing")
                    status_out.unlink()

        # Remove completion status files for any we're asked to
        for date in reprocess_dates:
<<<<<<< HEAD
            for status_out in Path(self.workdir).glob(f"*{date}_*_nbr_logs.out"):
                mli = status_out.name[:-13] + ".mli"
=======
            for status_out in Path(self.workdir).glob(f"*{date}_" + nbr_outfile_pattern):
                mli = status_out.name[:-nbr_outfile_suffix_len] + ".mli"
>>>>>>> 15558f12
                scene_date = mli.split("_")[0].lstrip("r")

                triggered_dates.append(scene_date)

                log.info(f"Resuming SLC backscatter ({mli}) because of dependency")
                status_out.unlink()

        return triggered_dates

    def run(self):
        log = STATUS_LOGGER.bind(track_frame=f"{self.track}_{self.frame}")
        log.info("Scheduling NRT backscatter tasks...")

        outdir = Path(self.outdir)

        # Load the gamma proc config file
        proc_path = Path(self.proc_file)
        with proc_path.open("r") as proc_fileobj:
            proc_config = ProcConfig.from_file(proc_fileobj)

        slc_frames = get_scenes(self.burst_data_csv)

        # get range and azimuth looked values
        ml_file = Path(self.workdir).joinpath(
            f"{self.track}_{self.frame}_createmultilook_status_logs.out"
        )
        rlks, alks = read_rlks_alks(ml_file)

        kwargs = {
            "proc_file": self.proc_file,
            "outdir": self.outdir,
            "workdir": self.workdir,
        }

        jobs = []

        # Create backscatter tasks for all scenes
        for dt, _, pols in slc_frames:
            scene_date = dt.strftime(__DATE_FMT__)
            scene_dir = outdir / proc_config.slc_dir / scene_date

            for pol in pols:
                prefix = f"{scene_date}_{pol.upper()}_{rlks}rlks"

                kwargs["src_path"] = scene_dir / f"{prefix}.mli"
                kwargs["dst_stem"] = scene_dir / f"nrt_{prefix}"

                task = ProcessNRTBackscatter(**kwargs)
                jobs.append(task)

        yield jobs

        with self.output().open("w") as f:
            f.write("")

class ProcessIFG(luigi.Task):
    """
    Runs the interferogram processing tasks for primary polarisation.
    """

    proc_file = luigi.Parameter()
    shape_file = luigi.Parameter()
    track = luigi.Parameter()
    frame = luigi.Parameter()
    outdir = luigi.Parameter()
    workdir = luigi.Parameter()

    primary_date = luigi.Parameter()
    secondary_date = luigi.Parameter()

    def output(self):
        return luigi.LocalTarget(
            tdir(self.workdir) / f"{self.track}_{self.frame}_ifg_{self.primary_date}-{self.secondary_date}_status_logs.out"
        )

    def run(self):
        # Load the gamma proc config file
        with open(str(self.proc_file), 'r') as proc_fileobj:
            proc_config = ProcConfig.from_file(proc_fileobj)

        log = STATUS_LOGGER.bind(
            outdir=self.outdir,
            polarization=proc_config.polarisation,
            primary_date=self.primary_date,
            secondary_date=self.secondary_date
        )
        log.info("Beginning interferogram processing")

        # Run IFG processing in an exception handler that doesn't propagate exception into Luigi
        # This is to allow processing to fail without stopping the Luigi pipeline, and thus
        # allows as many scenes as possible to fully process even if some scenes fail.
        failed = False
        try:
            ic = IfgFileNames(proc_config, Path(self.shape_file), self.primary_date, self.secondary_date, self.outdir)
            dc = DEMFileNames(proc_config, self.outdir)
            tc = TempFileConfig(ic)

            # Run interferogram processing workflow w/ ifg width specified in r_primary_mli par file
            with open(Path(self.outdir) / ic.r_primary_mli_par, 'r') as fileobj:
                ifg_width = get_ifg_width(fileobj)

            # Make sure output IFG dir is clean/empty, in case
            # we're resuming an incomplete/partial job.
            mk_clean_dir(ic.ifg_dir)

            run_workflow(
                proc_config,
                ic,
                dc,
                tc,
                ifg_width)

            log.info("Interferogram complete")
        except Exception as e:
            log.error("Interferogram failed with exception", exc_info=True)
            failed = True
        finally:
            # We flag a task as complete no matter if the scene failed or not!
            with self.output().open("w") as f:
                f.write("FAILED" if failed else "")


@requires(CreateCoregisteredBackscatter)
class CreateProcessIFGs(luigi.Task):
    """
    Runs the interferogram processing tasks.
    """

    proc_file = luigi.Parameter()
    shape_file = luigi.Parameter()
    track = luigi.Parameter()
    frame = luigi.Parameter()
    outdir = luigi.Parameter()
    workdir = luigi.Parameter()

    def output(self):
        return luigi.LocalTarget(
            tdir(self.workdir) / f"{self.track}_{self.frame}_create_ifgs_status_logs.out"
        )

    def trigger_resume(self, reprocess_failed_scenes=True):
        log = STATUS_LOGGER.bind(track_frame=f"{self.track}_{self.frame}")

        # Load the gamma proc config file
        with open(str(self.proc_file), 'r') as proc_fileobj:
            proc_config = ProcConfig.from_file(proc_fileobj)

        # Remove our output to re-trigger this job, which will trigger ProcessIFGs
        # for all date pairs, however only those missing IFG outputs will run.
        output = self.output()

        if output.exists():
            output.remove()

        # Remove completion status files for IFGs tasks that are missing outputs
        # - this is distinct from those that raised errors explicitly, to handle
        # - cases people have manually deleted outputs (accidentally or intentionally)
        # - and cases where jobs have been terminated mid processing.
        reprocess_pairs = []

        ifgs_list = Path(self.outdir) / proc_config.list_dir / proc_config.ifg_list
        if ifgs_list.exists():
            with open(ifgs_list) as ifg_list_file:
                ifgs_list = [dates.split(",") for dates in ifg_list_file.read().splitlines()]

            for primary_date, secondary_date in ifgs_list:
                ic = IfgFileNames(proc_config, Path(self.shape_file), primary_date, secondary_date, self.outdir)

                # Check for existence of filtered coh geocode files, if neither exist we need to re-run.
                ifg_filt_coh_geo_out = ic.ifg_dir / ic.ifg_filt_coh_geocode_out
                ifg_filt_coh_geo_out_tiff = ic.ifg_dir / ic.ifg_filt_coh_geocode_out_tiff

                if not ic.ifg_filt_coh_geocode_out.exists() and not ifg_filt_coh_geo_out_tiff.exists():
                    log.info(f"Resuming IFG ({primary_date},{secondary_date}) because of missing geocode outputs")
                    reprocess_pairs.append((primary_date, secondary_date))

        # Remove completion status files for any failed SLC coreg tasks.
        # This is probably slightly redundant, but we 'do' write FAILED to status outs
        # in the error handler, thus for cases this occurs but the above logic doesn't
        # apply, we have this as well just in case.
        if reprocess_failed_scenes:
            for status_out in tdir(self.workdir).glob("*_ifg_*_status_logs.out"):
                with status_out.open("r") as file:
                    contents = file.read().splitlines()

                if len(contents) > 0 and "FAILED" in contents[0]:
                    primary_date, secondary_date = re.split("[-_]", status_out.stem)[3:5]

                    log.info(f"Resuming IFG ({primary_date},{secondary_date}) because of FAILED processing")
                    reprocess_pairs.append((primary_date, secondary_date))

        reprocess_pairs = set(reprocess_pairs)

        # Any pairs that need reprocessing, we remove the status file of + clean the tree
        for primary_date, secondary_date in reprocess_pairs:
            status_file = self.workdir / f"{self.track}_{self.frame}_ifg_{primary_date}-{secondary_date}_status_logs.out"

            # Remove Luigi status file
            if status_file.exists():
                status_file.unlink()

        return reprocess_pairs

    def run(self):
        log = STATUS_LOGGER.bind(track_frame=f"{self.track}_{self.frame}")
        log.info("Process interferograms task")

        # Load the gamma proc config file
        with open(str(self.proc_file), 'r') as proc_fileobj:
            proc_config = ProcConfig.from_file(proc_fileobj)

        # Parse ifg_list to schedule jobs for each interferogram
        with open(Path(self.outdir) / proc_config.list_dir / proc_config.ifg_list) as ifg_list_file:
            ifgs_list = [dates.split(",") for dates in ifg_list_file.read().splitlines()]

        jobs = []
        for primary_date, secondary_date in ifgs_list:
            jobs.append(
                ProcessIFG(
                    proc_file=self.proc_file,
                    shape_file=self.shape_file,
                    track=self.track,
                    frame=self.frame,
                    outdir=self.outdir,
                    workdir=self.workdir,
                    primary_date=primary_date,
                    secondary_date=secondary_date
                )
            )

        yield jobs

        with self.output().open("w") as f:
            f.write("")


class TriggerResume(luigi.Task):
    """
    This job triggers resumption of processing for a specific track/frame/sensor/polarisation over a date range
    """

    track = luigi.Parameter()
    frame = luigi.Parameter()

    primary_scene = luigi.OptionalParameter(default=None)

    # Note: This task needs to take all the parameters the others do,
    # so we can re-create the other tasks for resuming
    proc_file = luigi.Parameter()
    shape_file = luigi.Parameter()
    burst_data_csv = luigi.Parameter()
    include_dates = DateListParameter()
    exclude_dates = DateListParameter()
    sensor = luigi.Parameter()
    polarization = luigi.ListParameter()
    cleanup = luigi.BoolParameter()
    outdir = luigi.Parameter()
    workdir = luigi.Parameter()
    orbit = luigi.Parameter()
    dem_img = luigi.Parameter()
    multi_look = luigi.IntParameter()
    poeorb_path = luigi.Parameter()
    resorb_path = luigi.Parameter()

    reprocess_failed = luigi.BoolParameter()
    resume_token = luigi.Parameter()

    workflow = luigi.EnumParameter(
        enum=ARDWorkflow, default=ARDWorkflow.Interferogram
    )

    def output_path(self):
        return Path(f"{self.track}_{self.frame}_resume_pipeline_{self.resume_token}_status.out")

    def output(self):
        return luigi.LocalTarget(tdir(self.workdir) / self.output_path())

    def triggered_path(self):
        return tdir(self.workdir) / self.output_path().with_suffix(".triggered")

    def run(self):
        log = STATUS_LOGGER.bind(outdir=self.outdir, workdir=self.workdir)

        #kwargs = {k:v for k,v in self.get_params()}

        # Remove args that are just for this task
        #for arg in ["resume", "reprocess_failed", "resume_token"]:
        #    del kwargs[arg]

        # Note: The above doesn't work, and I'm not too sure why... so we're
        # manually re-creating kwargs just like the ARD task does...
        kwargs = {
            "proc_file": self.proc_file,
            "shape_file": self.shape_file,
            "include_dates": self.include_dates,
            "exclude_dates": self.exclude_dates,
            "sensor": self.sensor,
            "polarization": self.polarization,
            "track": self.track,
            "frame": self.frame,
            "outdir": self.outdir,
            "workdir": self.workdir,
            "orbit": self.orbit,
            "dem_img": self.dem_img,
            "poeorb_path": self.poeorb_path,
            "resorb_path": self.resorb_path,
            "multi_look": self.multi_look,
            "burst_data_csv": self.burst_data_csv,
            "cleanup": self.cleanup,
        }

        outdir = Path(self.outdir)

        # Load the gamma proc config file
        proc_path = Path(self.proc_file)
        with proc_path.open('r') as proc_fileobj:
            proc_config = ProcConfig.from_file(proc_fileobj)

        # Get appropriate task objects
        coreg_task = None
        ifgs_task = None

        if self.workflow == ARDWorkflow.BackscatterNRT:
            backscatter_task = CreateNRTBackscatter(**kwargs)
        else:
            backscatter_task = CreateCoregisteredBackscatter(**kwargs)
            coreg_task = backscatter_task.get_create_coreg_task()
            ifgs_task = CreateProcessIFGs(**kwargs)

        if self.workflow == ARDWorkflow.Interferogram:
            workflow_task = ifgs_task
        elif self.workflow == ARDWorkflow.Backscatter:
            workflow_task = backscatter_task
        elif self.workflow == ARDWorkflow.BackscatterNRT:
            workflow_task = backscatter_task
        else:
            raise Exception(f"Unsupported ARD workflow: {self.workflow}")

        # Note: the following logic does NOT detect/resume bad SLCs or DEM, it only handles
        # reprocessing of bad/missing coregs and IFGs currently.

        # Count number of completed products
        num_completed_coregs = len(list(tdir(self.workdir).glob("*_coreg_logs.out")))
        num_completed_ifgs = len(list(tdir(self.workdir).glob("*_ifg_*_status_logs.out")))

        log.info(
            f"TriggerResume of workflow {self.workflow} from {num_completed_coregs}x coreg and {num_completed_ifgs}x IFGs",
            num_completed_coregs=num_completed_coregs,
            num_completed_ifgs=num_completed_ifgs
        )

        # If we have no products, just resume the normal pipeline
        if num_completed_coregs == 0 and num_completed_ifgs == 0:
            log.info("No products need resuming, continuing w/ normal pipeline...")

            if coreg_task and coreg_task.output().exists():
                coreg_task.output().remove()

            if backscatter_task and backscatter_task.output().exists():
                backscatter_task.output().remove()

            if ifgs_task and ifgs_task.output().exists():
                ifgs_task.output().remove()

            self.triggered_path().touch()

        # Read rlks/alks
        ml_file = tdir(self.workdir).joinpath(
            f"{self.track}_{self.frame}_createmultilook_status_logs.out"
        )

        if ml_file.exists():
            rlks, alks = read_rlks_alks(ml_file)

        # But if multilook hasn't been run, we never did IFGs/SLC coreg...
        # thus we should simply resume the normal pipeline.
        else:
            log.info("Multi-look never ran, continuing w/ normal pipeline...")
            self.triggered_path().touch()

        if not self.triggered_path().exists():
            prerequisite_tasks = []

            tfs = outdir.name
            log.info(f"Resuming {tfs}")

            # We need to verify the SLC inputs still exist for these IFGs... if not, reprocess
            reprocessed_single_slcs = []
            reprocessed_slc_coregs = []
            reprocessed_slc_backscatter = []

            if self.workflow == ARDWorkflow.Interferogram:
                # Trigger IFGs resume, this will tell us what pairs are being reprocessed
                reprocessed_ifgs = ifgs_task.trigger_resume(self.reprocess_failed)
                log.info("Re-processing IFGs", list=reprocessed_ifgs)

                for primary_date, secondary_date in reprocessed_ifgs:
                    ic = IfgFileNames(proc_config, Path(self.shape_file), primary_date, secondary_date, outdir)

                    # We re-use ifg's own input handling to detect this
                    try:
                        validate_ifg_input_files(ic)
                    except ProcessIfgException as e:
                        pol = proc_config.polarisation
                        status_out = f"{primary_date}_{pol}_{secondary_date}_{pol}_coreg_logs.out"
                        status_out = tdir(self.workdir) / status_out

                        log.info("Triggering SLC reprocessing as coregistrations missing", missing=e.missing_files)

                        if status_out.exists():
                            status_out.unlink()

                        # Note: We intentionally don't clean primary/secondary SLC dirs as they
                        # contain files besides coreg we don't want to remove. SLC coreg
                        # can be safely re-run over it's existing files deterministically.

                        reprocessed_slc_coregs.append(primary_date)
                        reprocessed_slc_coregs.append(secondary_date)

                        # Add tertiary scene (if any)
                        for slc_scene in [primary_date, secondary_date]:
                            # Re-use slc coreg task for parameter acquisition
                            coreg_kwargs = get_coreg_kwargs(proc_path, slc_scene, pol)
                            del coreg_kwargs["proc_file"]
                            del coreg_kwargs["outdir"]
                            del coreg_kwargs["workdir"]
                            list_idx = "-"

                            for list_file_path in (outdir / proc_config.list_dir).glob("secondaries*.list"):
                                list_file_idx = int(list_file_path.stem[11:])

                                with list_file_path.open('r') as file:
                                    list_dates = file.read().splitlines()

                                if slc_scene in list_dates:
                                    if list_file_idx > 1:
                                        list_idx = list_file_idx

                                    break

                            coreg_kwargs["list_idx"] = list_idx
                            tertiary_task = CoregisterSlc(proc=proc_config, **coreg_kwargs)
                            tertiary_date = tertiary_task.get_tertiary_coreg_scene()

                            if tertiary_date:
                                reprocessed_single_slcs.append(tertiary_date)

            # Finally trigger SLC coreg & backscatter resumption
            # given the scenes from the missing IFG pairs
            if coreg_task:
                triggered_slc_coregs = coreg_task.trigger_resume(reprocessed_slc_coregs, self.reprocess_failed)
                for primary_date, secondary_date in triggered_slc_coregs:
                    reprocessed_slc_coregs.append(secondary_date)

                    reprocessed_single_slcs.append(primary_date)
                    reprocessed_single_slcs.append(secondary_date)

            triggered_slc_backscatter = backscatter_task.trigger_resume(reprocessed_slc_coregs, self.reprocess_failed)
            for scene_date in triggered_slc_backscatter:
                reprocessed_slc_backscatter.append(scene_date)

            reprocessed_slc_coregs = set(reprocessed_slc_coregs)
            reprocessed_single_slcs = set(reprocessed_single_slcs) | reprocessed_slc_coregs | set(reprocessed_single_slcs)
            reprocessed_slc_backscatter = set(reprocessed_slc_backscatter) | reprocessed_single_slcs

            if len(reprocessed_single_slcs) > 0:
                # Unfortunately if we're missing SLC coregs, we may also need to reprocess the SLC
                #
                # Note: As the ARD task really only supports all-or-nothing for SLC processing,
                # the fact we have ifgs that need reprocessing implies we got well and truly past SLC
                # processing successfully in previous run(s) as the (ifgs list / sbas baseline can't
                # exist without having completed SLC processing...
                #
                # so we literally just need to reproduce the DEM+SLC files for coreg again.

                # Compute primary scene
                primary_scene = read_primary_date(outdir)

                # Trigger SLC processing for primary scene (for primary DEM coreg)
                reprocessed_single_slcs.add(primary_scene.strftime(__DATE_FMT__))

                # Trigger SLC processing for other scenes (for SLC coreg)
                existing_single_slcs = set()

                for date in reprocessed_single_slcs:
                    slc_reprocess = ReprocessSingleSLC(
                        proc_file = self.proc_file,
                        track = self.track,
                        frame = self.frame,
                        polarization = proc_config.polarisation,
                        burst_data_csv = self.burst_data_csv,
                        poeorb_path = self.poeorb_path,
                        resorb_path = self.resorb_path,
                        scene_date = date,
                        ref_primary_tab = None,  # FIXME: GH issue #200
                        outdir = self.outdir,
                        workdir = self.workdir,
                        # This is to prevent tasks from prior resumes from clashing with
                        # future resumes.
                        resume_token = self.resume_token
                    )

                    slc_files_exist = all([i.exists() for i in slc_reprocess.get_key_outputs()])

                    if slc_files_exist:
                        log.info(
                            f"SLC for {date} already processed",
                            files=slc_reprocess.get_key_outputs()
                        )
                        existing_single_slcs.add(date)
                        continue

                    prerequisite_tasks.append(slc_reprocess)

                reprocessed_single_slcs -= existing_single_slcs

                # Trigger DEM tasks if we're re-processing SLC coreg as well
                #
                # Note: We don't add this to pre-requisite tasks, it's implied by
                # CreateCoregisterSecondaries's @requires
                dem_task = CreateGammaDem(**_forward_kwargs(CreateGammaDem, kwargs))
                coreg_dem_task = CoregisterDemPrimary(**_forward_kwargs(CoregisterDemPrimary, kwargs))

                if dem_task.output().exists():
                    dem_task.output().remove()

                if coreg_dem_task.output().exists():
                    coreg_dem_task.output().remove()

            self.triggered_path().touch()
            log.info("Re-processing singular SLCs", list=reprocessed_single_slcs)
            log.info("Re-processing SLC coregistrations", list=reprocessed_slc_coregs)
            log.info("Re-processing SLC backscatter", list=reprocessed_slc_backscatter)

            # Yield pre-requisite tasks first
            if prerequisite_tasks:
                log.info("Issuing pre-requisite reprocessing tasks")
                yield prerequisite_tasks

        if not workflow_task.output().exists():
            # and then finally resume the normal processing pipeline
            log.info("Issuing resumption of standard pipeline tasks")
            yield workflow_task

        with self.output().open("w") as f:
            f.write("")


class ARD(luigi.WrapperTask):
    """
    Runs the InSAR ARD pipeline using GAMMA software.

    -----------------------------------------------------------------------------
    minimum parameter required to run using default luigi Parameter set in luigi.cfg
    ------------------------------------------------------------------------------
    usage:{
        luigi --module process_gamma ARD
        --proc-file <path to the .proc config file>
        --shape-file <path to an ESRI shape file (.shp)>
        --start-date <start date of SLC acquisition>
        --end-date <end date of SLC acquisition>
        --workdir <base working directory where luigi logs will be stored>
        --outdir <output directory where processed data will be stored>
        --local-scheduler (use only local-scheduler)
        --workers <number of workers>
    }
    """

    # .proc config path (holds all settings except query)
    proc_file = luigi.Parameter()

    # Query params (must be provided to task)
    shape_file = luigi.Parameter()
    include_dates = DateListParameter()
    exclude_dates = DateListParameter(default=[])

    # Overridable query params (can come from .proc, or task)
    sensor = luigi.Parameter(default=None)
    polarization = luigi.ListParameter(default=None)
    orbit = luigi.Parameter(default=None)

    # .proc overrides
    cleanup = luigi.BoolParameter(
        default=None, significant=False, parsing=luigi.BoolParameter.EXPLICIT_PARSING
    )
    outdir = luigi.Parameter(default=None)
    workdir = luigi.Parameter(default=None)
    database_path = luigi.Parameter(default=None)
    primary_dem_image = luigi.Parameter(default=None)
    multi_look = luigi.IntParameter(default=None)
    poeorb_path = luigi.Parameter(default=None)
    resorb_path = luigi.Parameter(default=None)
    workflow = luigi.EnumParameter(
        enum=ARDWorkflow, default=None
    )

    # Job resume triggers
    resume = luigi.BoolParameter()
    reprocess_failed = luigi.BoolParameter()

    def requires(self):
        log = STATUS_LOGGER.bind(shape_file=self.shape_file)

        shape_file = Path(self.shape_file)
        pols = self.polarization

        with open(str(self.proc_file), "r") as proc_fileobj:
            proc_config = ProcConfig.from_file(proc_fileobj)

        orbit = str(self.orbit or proc_config.orbit)[:1].upper()

        # We currently infer track/frame from the shapefile name... this is dodgy
        pass

        # Match <track>_<frame> prefix syntax
        # Note: this doesn't match _<sensor> suffix which is unstructured
        if not re.match(__TRACK_FRAME__, shape_file.stem):
            msg = f"{shape_file.stem} should be of {__TRACK_FRAME__} format"
            log.error(msg)
            raise ValueError(msg)

        # Extract info from shapefile
        vec_file_parts = shape_file.stem.split("_")
        if len(vec_file_parts) != 3:
            msg = f"File '{shape_file}' does not match <track>_<frame>_<sensor>"
            log.error(msg)
            raise ValueError(msg)

        # Extract <track>_<frame>_<sensor> from shapefile (eg: T118D_F32S_S1A.shp)
        track, frame, shapefile_sensor = vec_file_parts

        # Ensure shapefile is for a single track/frame IF it specifies such info
        # and that it matches the specified track/frame intended for the job.
        #
        # Note: Ideally we don't get track/frame/sensor from shape file at all,
        # these should be task parameters (still need to validate shapefile against that though)
        shapefile_dbf = geopandas.GeoDataFrame.from_file(shape_file.with_suffix(".dbf"))

        if hasattr(shapefile_dbf, "frame_ID") and hasattr(shapefile_dbf, "track"):
            dbf_frames = shapefile_dbf.frame_ID.unique()
            dbf_tracks = shapefile_dbf.track.unique()

            if len(dbf_frames) != 1:
                raise Exception("Supplied shapefile contains more than one frame!")

            if len(dbf_tracks) != 1:
                raise Exception("Supplied shapefile contains more than one track!")

            if dbf_frames[0].strip().lower() != frame.lower():  # dbf has full TxxD track definition
                raise Exception("Supplied shapefile frame does not match job frame")

            if dbf_tracks[0].strip() != track[1:-1]:  # dbf only has track number
                raise Exception("Supplied shapefile track does not match job track")

        # Override input proc settings as required...
        # - map luigi params to compatible names

        self.output_path = Path(self.outdir).as_posix() if self.outdir else None
        self.job_path = Path(self.workdir).as_posix() if self.workdir else None

        override_params = [
            # Note: "sensor" is NOT over-written...
            # ARD sensor parameter (satellite selector, eg: S1A vs. S1B) is not
            # the same a .proc sensor (selects between constellations such as
            # Sentinel-1 vs. RADARSAT)
            # TODO: we probably want to rename these in the future... will need
            # a review w/ InSAR team on their preferred terminology soon.

            "multi_look",
            "cleanup",
            "output_path",
            "job_path",
            "database_path",
            "primary_dem_image",
            "poeorb_path",
            "resorb_path"
        ]

        for name in override_params:
            if hasattr(self, name) and getattr(self, name) is not None:
                override_value = getattr(self, name)
                log.info("Overriding .proc setting",
                    setting=name,
                    old_value=getattr(proc_config, name),
                    value=override_value
                )
                setattr(proc_config, name, override_value)

        # Explicitly handle workflow enum
        workflow = self.workflow
        if workflow:
            proc_config.workflow = str(workflow)

        else:
            matching_workflow = [name for name in ARDWorkflow if name.lower() == proc_config.workflow.lower()]
            if not matching_workflow:
                raise Exception(f"Failed to match .proc workflow {proc_config.workflow} to ARDWorkflow enum!")

            workflow = matching_workflow[0]

        if pols:
            # Note: proc_config only takes the primary polarisation
            # - this is the polarisation used for IFGs, not secondary.
            #
            # We assume first polarisation is the primary.
            proc_config.polarisation = pols[0]
        else:
            pols = [proc_config.polarisation or "VV"]

        # Infer key variables from it
        self.output_path = Path(proc_config.output_path)
        self.job_path = Path(proc_config.job_path)
        orbit = proc_config.orbit[:1].upper()
        proc_file = self.output_path / "config.proc"

        # Create dirs
        os.makedirs(self.output_path / proc_config.list_dir, exist_ok=True)
        os.makedirs(self.job_path, exist_ok=True)

        # If proc_file already exists (eg: because this is a resume), assert that
        # this job has identical settings to the last one, so we don't produce
        # inconsistent data.
        #
        # In this process we also re-inherit any auto/blank settings.
        # Note: This is only required due to the less than ideal design we
        # have where we have had to put a fair bit of logic into requires()
        # which is in fact called multiple times (even after InitialSetup!)

        if proc_file.exists():
            with proc_file.open("r") as proc_fileobj:
                existing_config = ProcConfig.from_file(proc_fileobj)

            assert(existing_config.__slots__ == proc_config.__slots__)

            conflicts = []
            for name in proc_config.__slots__:
                # special case for cleanup, which we allow to change
                if name == "cleanup":
                    continue

                new_val = getattr(proc_config, name)
                old_val = getattr(existing_config, name)

                # If there's no such new value or it's "auto", inherit old.
                no_new_val = new_val is None or not str(new_val)
                if no_new_val or str(new_val) == "auto":
                    setattr(proc_config, name, old_val)

                # Otherwise, ensure values match / haven't changed.
                elif str(new_val) != str(old_val):
                    conflicts.append((name, new_val, old_val))

            if conflicts:
                msg = f"New .proc settings do not match existing {proc_file}"
                error = Exception(msg)
                error.state = { "conflicts": conflicts }
                log.info(msg, **error.state)
                raise error

        # Finally save final config and
        with open(proc_file, "w") as proc_fileobj:
            proc_config.save(proc_fileobj)

        # generate (just once) a unique token for tasks that need to re-run
        if self.resume:
            if not hasattr(self, 'resume_token'):
                self.resume_token = datetime.datetime.now().strftime("%Y%m%d-%H%M")

        # Coregistration processing
        ard_tasks = []
        self.output_dirs = [self.output_path]

        kwargs = {
            "proc_file": proc_file,
            "shape_file": shape_file,
            "include_dates": self.include_dates,
            "exclude_dates": self.exclude_dates,
            "sensor": self.sensor,
            "polarization": pols,
            "track": track,
            "frame": frame,
            "outdir": self.output_path,
            "workdir": self.job_path,
            "orbit": orbit,
            "dem_img": proc_config.primary_dem_image,
            "poeorb_path": proc_config.poeorb_path,
            "resorb_path": proc_config.resorb_path,
            "multi_look": int(proc_config.multi_look),
            "burst_data_csv": self.output_path / f"{track}_{frame}_burst_data.csv",
            "cleanup": bool(proc_config.cleanup),
        }

        # Yield appropriate workflow
        if self.resume:
            ard_tasks.append(TriggerResume(resume_token=self.resume_token, reprocess_failed=self.reprocess_failed, workflow=workflow, **kwargs))
        elif workflow == ARDWorkflow.Backscatter:
            ard_tasks.append(CreateCoregisteredBackscatter(**kwargs))
        elif workflow == ARDWorkflow.Interferogram:
            ard_tasks.append(CreateProcessIFGs(**kwargs))
        elif workflow == ARDWorkflow.BackscatterNRT:
            ard_tasks.append(CreateNRTBackscatter(**kwargs))
        else:
            raise Exception(f'Unsupported workflow provided: {workflow}')

        yield ard_tasks

    def run(self):
        log = STATUS_LOGGER

        # Load final .proc config
        proc_file = self.output_path / "config.proc"
        with open(proc_file, "r") as proc_fileobj:
            proc_config = ProcConfig.from_file(proc_fileobj)

        # Finally once all ARD pipeline dependencies are complete (eg: data processing is complete)
        # - we cleanup files that are no longer required as outputs.
        if not proc_config.cleanup:
            log.info("Cleanup of unused files skipped, all files being kept")
            return

        log.info("Cleaning up unused files")

        required_files = [
            # IFG files
            "INT/**/*_geo_unw.tif",
            "INT/**/*_flat_geo_coh.tif",
            "INT/**/*_flat_geo_int.tif",
            "INT/**/*_filt_geo_coh.tif",
            "INT/**/*_filt_geo_int.tif",
            "INT/**/*_base.par",
            "INT/**/*_bperp.par",
            "INT/**/*_geo_unw*.png",
            "INT/**/*_flat_geo_int.png",
            "INT/**/*_flat_int",

            # SLC files
            "SLC/**/r*rlks.mli",
            "SLC/**/r*rlks.mli.par",
            "SLC/**/r*.slc.par",
            "SLC/**/*sigma0.tif",
            "SLC/**/*gamma0.tif",
            "SLC/**/ACCURACY_WARNING",

            # DEM files
            "DEM/**/*rlks_geo_to_rdc.lt",
            "DEM/**/*_geo_dem.tif",
            "DEM/**/*_geo.dem.par",
            "DEM/**/diff_*rlks.par",
            "DEM/**/*_geo_lv_phi.tif",
            "DEM/**/*_geo_lv_theta.tif",
            "DEM/**/*_rdc.dem",
            "DEM/**/*lsmap*",

            # Keep all lists, metadata, and top level files
            "lists/*",
            "**/metadata*.json",
            "*"
        ]

        # Generate a list of required files we want to keep
        keep_files = []

        for outdir in self.output_dirs:
            for pattern in required_files:
                keep_files += outdir.glob(pattern)

        # Iterate every single output dir, and remove any file that's not required
        for outdir in self.output_dirs:
            for file in outdir.rglob("*"):
                if file.is_dir():
                    continue

                is_required = any([file.samefile(i) for i in keep_files])

                if not is_required:
                    log.info("Cleaning up file", file=file)
                    file.unlink()
                else:
                    log.info("Keeping required file", file=file)


def run():
    # Configure logging from built-in script logging config file
    logging_conf = pkg_resources.resource_filename("insar", "logging.cfg")
    logging.config.fileConfig(logging_conf)

    with open("insar-log.jsonl", "a") as fobj:
        structlog.configure(logger_factory=structlog.PrintLoggerFactory(fobj))

        try:
            luigi.run()
        except Exception as e:
            # Log all exceptions to the status log
            state = e.state if hasattr(e, "state") else {}
            STATUS_LOGGER.error("Unhandled exception running ARD workflow", exc_info=True, **state)

            # But don't catch them, release them back to Luigi
            raise e


if __name__ == "__name__":
    run()<|MERGE_RESOLUTION|>--- conflicted
+++ resolved
@@ -1508,19 +1508,11 @@
         metadata = json.load(file)
 
     return proc_config, metadata
-<<<<<<< HEAD
 
 def get_coreg_kwargs(proc_file: Path, scene_date=None, scene_pol=None):
     proc_config, metadata = load_settings(proc_file)
     outdir = Path(proc_config.output_path)
 
-=======
-
-def get_coreg_kwargs(proc_file: Path, scene_date=None, scene_pol=None):
-    proc_config, metadata = load_settings(proc_file)
-    outdir = Path(proc_config.output_path)
-
->>>>>>> 15558f12
     tfs = metadata["track_frame_sensor"]
     track, frame, sensor = tfs.split("_")
     workdir = Path(proc_config.job_path)
@@ -1825,10 +1817,6 @@
                         pols=_pols,
                         slc_scene=slc_scene
                     )
-<<<<<<< HEAD
-=======
-
->>>>>>> 15558f12
                     continue
 
                 secondary_dir = outdir / __SLC__ / slc_scene
@@ -1955,13 +1943,8 @@
         nbr_outfile_suffix_len = len(nbr_outfile_pattern)-1
 
         if reprocess_failed_scenes:
-<<<<<<< HEAD
-            for status_out in tdir(self.workdir).glob("*_nbr_logs.out"):
-                mli = status_out.name[:-13] + ".mli"
-=======
             for status_out in Path(self.workdir).glob(nbr_outfile_pattern):
                 mli = status_out.name[:-nbr_outfile_suffix_len] + ".mli"
->>>>>>> 15558f12
                 scene_date = mli.split("_")[0].lstrip("r")
 
                 with status_out.open("r") as file:
@@ -1975,13 +1958,8 @@
 
         # Remove completion status files for any we're asked to
         for date in reprocess_dates:
-<<<<<<< HEAD
-            for status_out in tdir(self.workdir).glob(f"*{date}_*_nbr_logs.out"):
-                mli = status_out.name[:-13] + ".mli"
-=======
             for status_out in Path(self.workdir).glob(f"*{date}_" + nbr_outfile_pattern):
                 mli = status_out.name[:-nbr_outfile_suffix_len] + ".mli"
->>>>>>> 15558f12
                 scene_date = mli.split("_")[0].lstrip("r")
 
                 triggered_dates.append(scene_date)
@@ -2082,11 +2060,7 @@
     def output(self):
         return luigi.LocalTarget(
             Path(self.workdir).joinpath(
-<<<<<<< HEAD
-                f"{Path(str(self.src_path)).stem}_nrt_backscatter_logs.out"
-=======
                 f"{Path(str(self.src_path)).stem}_nrt_nbr_logs.out"
->>>>>>> 15558f12
             )
         )
 
@@ -2151,11 +2125,7 @@
     def output(self):
         return luigi.LocalTarget(
             Path(self.workdir).joinpath(
-<<<<<<< HEAD
-                f"{self.track}_{self.frame}_nrt_backscatter_status_logs.out"
-=======
                 f"{self.track}_{self.frame}_nrt_nbr_status_logs.out"
->>>>>>> 15558f12
             )
         )
 
@@ -2170,18 +2140,12 @@
         # Remove completion status files for any failed SLC coreg tasks
         triggered_dates = []
 
-<<<<<<< HEAD
-        if reprocess_failed_scenes:
-            for status_out in Path(self.workdir).glob("*_nbr_logs.out"):
-                mli = status_out.name[:-13] + ".mli"
-=======
         nbr_outfile_pattern = "*_nrt_nbr_logs.out"
         nbr_outfile_suffix_len = len(nbr_outfile_pattern)-1
 
         if reprocess_failed_scenes:
             for status_out in Path(self.workdir).glob(nbr_outfile_pattern):
                 mli = status_out.name[:-nbr_outfile_suffix_len] + ".mli"
->>>>>>> 15558f12
                 scene_date = mli.split("_")[0].lstrip("r")
 
                 with status_out.open("r") as file:
@@ -2195,13 +2159,8 @@
 
         # Remove completion status files for any we're asked to
         for date in reprocess_dates:
-<<<<<<< HEAD
-            for status_out in Path(self.workdir).glob(f"*{date}_*_nbr_logs.out"):
-                mli = status_out.name[:-13] + ".mli"
-=======
             for status_out in Path(self.workdir).glob(f"*{date}_" + nbr_outfile_pattern):
                 mli = status_out.name[:-nbr_outfile_suffix_len] + ".mli"
->>>>>>> 15558f12
                 scene_date = mli.split("_")[0].lstrip("r")
 
                 triggered_dates.append(scene_date)
