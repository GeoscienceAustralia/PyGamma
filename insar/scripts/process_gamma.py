--- conflicted
+++ resolved
@@ -571,11 +571,8 @@
 
         create_gamma_dem(**kwargs)
 
-<<<<<<< HEAD
-=======
         log.info("Gamma DEM creation complete")
 
->>>>>>> a5e65f0b
         with self.output().open("w") as out_fid:
             out_fid.write("")
 
@@ -2513,19 +2510,11 @@
 
             # DEM files
             "DEM/**/*rlks_geo_to_rdc.lt",
-<<<<<<< HEAD
             "DEM/**/*_geo_dem.tif",
             "DEM/**/*_geo.dem.par",
             "DEM/**/diff_*rlks.par",
             "DEM/**/*_geo_lv_phi.tif",
             "DEM/**/*_geo_lv_theta.tif",
-=======
-            "DEM/**/*_geo.dem.tif",
-            "DEM/**/*_geo.dem.par",
-            "DEM/**/diff_*rlks.par",
-            "DEM/**/*_geo.lv_phi.tif",
-            "DEM/**/*_geo.lv_theta.tif",
->>>>>>> a5e65f0b
             "DEM/**/*_rdc.dem",
             "DEM/**/*lsmap*",
 
