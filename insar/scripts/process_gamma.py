#!/usr/bin/env python

import datetime
import os
import re
import traceback
from os.path import exists, join as pjoin
from pathlib import Path
import zipfile
import luigi
import luigi.configuration
import pandas as pd
from luigi.util import requires
import zlib
import structlog
import shutil

from insar.constant import SCENE_DATE_FMT, SlcFilenames, MliFilenames
from insar.generate_slc_inputs import query_slc_inputs, slc_inputs
from insar.calc_baselines_new import BaselineProcess
from insar.calc_multilook_values import multilook, calculate_mean_look_values
from insar.coregister_dem import CoregisterDem
from insar.coregister_slc import CoregisterSlc
from insar.make_gamma_dem import create_gamma_dem
from insar.process_s1_slc import SlcProcess
from insar.process_ifg import run_workflow, get_ifg_width, TempFileConfig, validate_ifg_input_files, ProcessIfgException
from insar.project import ProcConfig, DEMFileNames, IfgFileNames

from insar.meta_data.s1_slc import S1DataDownload
from insar.logs import TASK_LOGGER, STATUS_LOGGER, COMMON_PROCESSORS

structlog.configure(processors=COMMON_PROCESSORS)
_LOG = structlog.get_logger("insar")

__RAW__ = "RAW_DATA"
__SLC__ = "SLC"
__DEM_GAMMA__ = "GAMMA_DEM"
__DEM__ = "DEM"
__IFG__ = "IFG"
__DATE_FMT__ = "%Y%m%d"
__TRACK_FRAME__ = r"^T[0-9][0-9]?[0-9]?[A|D]_F[0-9][0-9]?"

SLC_PATTERN = (
    r"^(?P<sensor>S1[AB])_"
    r"(?P<beam>S1|S2|S3|S4|S5|S6|IW|EW|WV|EN|N1|N2|N3|N4|N5|N6|IM)_"
    r"(?P<product>SLC|GRD|OCN)(?:F|H|M|_)_"
    r"(?:1|2)"
    r"(?P<category>S|A)"
    r"(?P<pols>SH|SV|DH|DV|VV|HH|HV|VH)_"
    r"(?P<start>[0-9]{8}T[0-9]{6})_"
    r"(?P<stop>[0-9]{8}T[0-9]{6})_"
    r"(?P<orbitNumber>[0-9]{6})_"
    r"(?P<dataTakeID>[0-9A-F]{6})_"
    r"(?P<productIdentifier>[0-9A-F]{4})"
    r"(?P<extension>.SAFE|.zip)$"
)


@luigi.Task.event_handler(luigi.Event.FAILURE)
def on_failure(task, exception):
    """Capture any Task Failure here."""
    TASK_LOGGER.exception(
        task=task.get_task_family(),
        params=task.to_str_params(),
        track=getattr(task, "track", ""),
        frame=getattr(task, "frame", ""),
        stack_info=True,
        status="failure",
        exception=exception.__str__(),
        traceback=traceback.format_exc().splitlines(),
    )


@luigi.Task.event_handler(luigi.Event.SUCCESS)
def on_success(task):
    """Capture any Task Succes here."""
    TASK_LOGGER.info(
        task=task.get_task_family(),
        params=task.to_str_params(),
        track=getattr(task, "track", ""),
        frame=getattr(task, "frame", ""),
        status="success",
    )


def get_scenes(burst_data_csv):
    df = pd.read_csv(burst_data_csv)
    scene_dates = [_dt for _dt in sorted(df.date.unique())]

    frames_data = []

    for _date in scene_dates:
        df_subset = df[df["date"] == _date]
        polarizations = df_subset.polarization.unique()
        df_subset_new = df_subset[df_subset["polarization"] == polarizations[0]]

        complete_frame = True
        for swath in [1, 2, 3]:
            swath_df = df_subset_new[df_subset_new.swath == "IW{}".format(swath)]
            swath_df = swath_df.sort_values(by="acquistion_datetime", ascending=True)
            for row in swath_df.itertuples():
                missing_bursts = row.missing_master_bursts.strip("][")
                if missing_bursts:
                    complete_frame = False

        # HACK: Until we implement https://github.com/GeoscienceAustralia/gamma_insar/issues/200
        # - this assert son't even fail as long as the #200 hack is in place
        # - (and once it's removed, this should assert - basically a reminder for the issue)
        assert(complete_frame)

        dt = datetime.datetime.strptime(_date, "%Y-%m-%d")
        frames_data.append((dt, complete_frame, polarizations))

    return frames_data


def find_scenes_in_range(
    master_dt, date_list, thres_days: int, include_closest: bool = True
):
    """
    Creates a list of frame dates that within range of a master date.

    :param master_dt:
        The master date in which we are searching for scenes relative to.
    :param date_list:
        The list which we're searching for dates in.
    :param thres_days:
        The number of days threshold in which scenes must be within relative to
        the master date.
    :param include_closest:
        When true - if there exist slc frames on either side of the master date, which are NOT
        within the threshold window then the closest date from each side will be
        used instead of no scene at all.
    """

    # We do everything with datetime.date's (can't mix and match date vs. datetime)
    if isinstance(master_dt, datetime.datetime):
        master_dt = master_dt.date()
    elif not isinstance(master_dt, datetime.date):
        master_dt = datetime.date(master_dt)

    thresh_dt = datetime.timedelta(days=thres_days)
    tree_lhs = []  # This was the 'lower' side in the bash...
    tree_rhs = []  # This was the 'upper' side in the bash...
    closest_lhs = None
    closest_rhs = None
    closest_lhs_diff = None
    closest_rhs_diff = None

    for dt in date_list:
        if isinstance(dt, datetime.datetime):
            dt = dt.date()
        elif not isinstance(master_dt, datetime.date):
            dt = datetime.date(dt)

        dt_diff = dt - master_dt

        # Skip scenes that match the master date
        if dt_diff.days == 0:
            continue

        # Record closest scene
        if dt_diff < datetime.timedelta(0):
            is_closer = closest_lhs is None or dt_diff > closest_lhs_diff
            closest_lhs = dt if is_closer else closest_lhs
            closest_lhs_diff = dt_diff
        else:
            is_closer = closest_rhs is None or dt_diff < closest_rhs_diff
            closest_rhs = dt if is_closer else closest_rhs
            closest_rhs_diff = dt_diff

        # Skip scenes outside threshold window
        if abs(dt_diff) > thresh_dt:
            continue

        if dt_diff < datetime.timedelta(0):
            tree_lhs.append(dt)
        else:
            tree_rhs.append(dt)

    # Use closest scene if none are in threshold window
    if include_closest:
        if len(tree_lhs) == 0 and closest_lhs is not None:
            _LOG.info(
                f"Date difference to closest slave greater than {thres_days} days, using closest slave only: {closest_lhs}"
            )
            tree_lhs = [closest_lhs]

        if len(tree_rhs) == 0 and closest_rhs is not None:
            _LOG.info(
                f"Date difference to closest slave greater than {thres_days} days, using closest slave only: {closest_rhs}"
            )
            tree_rhs = [closest_rhs]

    return tree_lhs, tree_rhs


def create_slave_coreg_tree(master_dt, date_list, thres_days=63):
    """
    Creates a set of co-registration lists containing subsets of the prior set, to create a tree-like co-registration structure.

    Notes from the bash on :thres_days: parameter:
        #thres_days=93 # three months, S1A/B repeats 84, 90, 96, ... (90 still ok, 96 too long)
        # -> some slaves with zero averages for azimuth offset refinement
        thres_days=63 # three months, S1A/B repeats 54, 60, 66, ... (60 still ok, 66 too long)
         -> 63 days seems to be a good compromise between runtime and coregistration success
        #thres_days=51 # maximum 7 weeks, S1A/B repeats 42, 48, 54, ... (48 still ok, 54 too long)
        # -> longer runtime compared to 63, similar number of badly coregistered scenes
        # do slaves with time difference less than thres_days
    """

    # We do everything with datetime.date's (can't mix and match date vs. datetime)
    if isinstance(master_dt, datetime.datetime):
        master_dt = master_dt.date()
    elif not isinstance(master_dt, datetime.date):
        master_dt = datetime.date(master_dt)

    lists = []

    # Note: when compositing the lists, rhs comes first because the bash puts the rhs as
    # the "lower" part of the tree, which seems to appear first in the list file...
    #
    # I've opted for rhs vs. lhs because it's more obvious, newer scenes are to the right
    # in sequence as they're greater than, older scenes are to the left / less than.

    # Initial Master<->Slave coreg list
    lhs, rhs = find_scenes_in_range(master_dt, date_list, thres_days)
    last_list = lhs + rhs

    while len(last_list) > 0:
        lists.append(last_list)

        if last_list[0] < master_dt:
            lhs, rhs = find_scenes_in_range(last_list[0], date_list, thres_days)
            sub_list1 = lhs
        else:
            sub_list1 = []

        if last_list[-1] > master_dt:
            lhs, rhs = find_scenes_in_range(last_list[-1], date_list, thres_days)
            sub_list2 = rhs
        else:
            sub_list2 = []

        last_list = sub_list1 + sub_list2

    return lists


def calculate_master(scenes_list) -> datetime:
    slc_dates = [
        datetime.datetime.strptime(scene.strip(), __DATE_FMT__).date()
        for scene in scenes_list
    ]
    return sorted(slc_dates, reverse=True)[int(len(slc_dates) / 2)]


def read_primary_date(outdir: Path):
    with (outdir / 'lists' / 'primary_ref_scene').open() as f:
        date = f.readline().strip()

    return datetime.datetime.strptime(date, __DATE_FMT__).date()


class ExternalFileChecker(luigi.ExternalTask):
    """checks the external dependencies."""

    filename = luigi.Parameter()

    def output(self):
        return luigi.LocalTarget(str(self.filename))


class ListParameter(luigi.Parameter):
    """Converts luigi parameters separated by comma to a list."""

    def parse(self, arguments):
        return arguments.split(",")


def _forward_kwargs(cls, kwargs):
    ids = cls.get_param_names()

    return {k:v for k,v in kwargs.items() if k in ids}


def mk_clean_dir(path: Path):
    # Clear directory in case it has incomplete data from an interrupted run we've resumed
    if path.exists():
        shutil.rmtree(path)

    path.mkdir(parents=True, exist_ok=True)


def read_rlks_alks(ml_file: Path):
    with ml_file.open("r") as src:
        for line in src.readlines():
            if line.startswith("rlks"):
                rlks = int(line.strip().split(":")[1])
            if line.startswith("alks"):
                alks = int(line.strip().split(":")[1])

    return rlks, alks


class SlcDataDownload(luigi.Task):
    """
    Runs single slc scene extraction task
    """

    slc_scene = luigi.Parameter()
    poeorb_path = luigi.Parameter()
    resorb_path = luigi.Parameter()
    output_dir = luigi.Parameter()
    polarization = luigi.ListParameter()
    workdir = luigi.Parameter()

    def output(self):
        return luigi.LocalTarget(
            Path(str(self.workdir)).joinpath(
                f"{Path(str(self.slc_scene)).stem}_slc_download.out"
            )
        )

    def run(self):
        log = STATUS_LOGGER.bind(slc_scene=self.slc_scene)

        download_obj = S1DataDownload(
            Path(str(self.slc_scene)),
            list(self.polarization),
            Path(str(self.poeorb_path)),
            Path(str(self.resorb_path)),
        )
        failed = False

        outdir = Path(self.output_dir)
        outdir.mkdir(parents=True, exist_ok=True)

        try:
<<<<<<< HEAD
            download_obj.slc_download(outdir)
        except (zipfile.BadZipFile, zlib.error):
=======
            download_obj.slc_download(Path(str(self.output_dir)))
        except:
            log.error("SLC download failed with exception", exc_info=True)
>>>>>>> d74615af
            failed = True
        finally:
            with self.output().open("w") as f:
                if failed:
                    f.write(f"{Path(self.slc_scene).name}")
                else:
                    f.write("")


class InitialSetup(luigi.Task):
    """
    Runs the initial setup of insar processing workflow by
    creating required directories and file lists
    """

    proc_file = luigi.Parameter()
    start_date = luigi.Parameter()
    end_date = luigi.Parameter()
    vector_file = luigi.Parameter()
    database_name = luigi.Parameter()
    orbit = luigi.Parameter()
    sensor = luigi.Parameter()
    polarization = luigi.ListParameter(default=["VV"])
    track = luigi.Parameter()
    frame = luigi.Parameter()
    outdir = luigi.Parameter()
    workdir = luigi.Parameter()
    burst_data_csv = luigi.Parameter()
    poeorb_path = luigi.Parameter()
    resorb_path = luigi.Parameter()
    cleanup = luigi.BoolParameter()

    def output(self):
        return luigi.LocalTarget(
            Path(str(self.workdir)).joinpath(
                f"{self.track}_{self.frame}_initialsetup_status_logs.out"
            )
        )

    def run(self):
        log = STATUS_LOGGER.bind(track_frame=f"{self.track}_{self.frame}")
        log.info("initial setup task", sensor=self.sensor)

        outdir = Path(self.outdir)

        # get the relative orbit number, which is int value of the numeric part of the track name
        rel_orbit = int(re.findall(r"\d+", str(self.track))[0])

        # get slc input information
        slc_query_results = query_slc_inputs(
            str(self.database_name),
            str(self.vector_file),
            self.start_date,
            self.end_date,
            str(self.orbit),
            rel_orbit,
            list(self.polarization),
            self.sensor
        )

        if slc_query_results is None:
            raise ValueError(
                f"Nothing was returned for {self.track}_{self.frame} "
                f"start_date: {self.start_date} "
                f"end_date: {self.end_date} "
                f"orbit: {self.orbit}"
            )

        # here scenes_list and download_list are overwritten for each polarization
        # IW products in conflict-free mode products VV and VH polarization over land
        slc_inputs_df = pd.concat(
            [slc_inputs(slc_query_results[pol]) for pol in list(self.polarization)]
        )

        # download slc data
        download_dir = outdir / __RAW__

        os.makedirs(download_dir, exist_ok=True)

        download_list = slc_inputs_df.url.unique()
        download_tasks = []
        for slc_url in download_list:
            scene_date = Path(slc_url).name.split("_")[5].split("T")[0]
            download_tasks.append(
                SlcDataDownload(
                    slc_scene=slc_url.rstrip(),
                    polarization=self.polarization,
                    poeorb_path=self.poeorb_path,
                    resorb_path=self.resorb_path,
                    workdir=self.workdir,
                    output_dir=Path(download_dir).joinpath(scene_date),
                )
            )
        yield download_tasks

        # Detect scenes w/ incomplete/bad raw data, and remove those scenes from
        # processing while logging the situation for post-processing analysis.
        drop_whole_date_if_corrupt = True

        if drop_whole_date_if_corrupt:
            for _task in download_tasks:
                with open(_task.output().path) as fid:
                    failed_file = fid.readline().strip()
                    if not failed_file:
                        continue

                    scene_date = failed_file.split("_")[5].split("T")[0]
                    log.info(
                        f"corrupted zip file {failed_file}, removed whole date {scene_date} from processing"
                    )

                    scene_date = f"{scene_date[0:4]}-{scene_date[4:6]}-{scene_date[6:8]}"
                    indexes = slc_inputs_df[slc_inputs_df["date"].astype(str) == scene_date].index
                    slc_inputs_df.drop(indexes, inplace=True)
        else:
            for _task in download_tasks:
                with open(_task.output().path) as fid:
                    out_name = fid.readline().rstrip()
                    if re.match(SLC_PATTERN, out_name):
                        log.info(
                            f"corrupted zip file {out_name} removed from further processing"
                        )
                        indexes = slc_inputs_df[
                            slc_inputs_df["url"].map(lambda x: Path(x).name) == out_name
                        ].index
                        slc_inputs_df.drop(indexes, inplace=True)

        # save slc burst data details which is used by different tasks
        slc_inputs_df.to_csv(self.burst_data_csv)

        # Write reference scene before we start processing
        formatted_scene_dates = set([str(dt).replace("-", "") for dt in slc_inputs_df["date"]])
        ref_scene_date = calculate_master(formatted_scene_dates)
        log.info("Automatically computed primary reference scene date", ref_scene_date=ref_scene_date)

        with open(outdir / 'lists' / 'primary_ref_scene', 'w') as ref_scene_file:
            ref_scene_file.write(ref_scene_date.strftime(__DATE_FMT__))

        # Write scenes list
        with open(outdir / 'lists' / 'scenes.list', 'w') as scenes_list_file:
            scenes_list_file.write('\n'.join(sorted(formatted_scene_dates)))

        with self.output().open("w") as out_fid:
            out_fid.write("")


@requires(InitialSetup)
class CreateGammaDem(luigi.Task):
    """
    Runs create gamma dem task
    """

    dem_img = luigi.Parameter()

    def output(self):

        return luigi.LocalTarget(
            Path(self.workdir).joinpath(
                f"{self.track}_{self.frame}_creategammadem_status_logs.out"
            )
        )

    def run(self):
        log = STATUS_LOGGER.bind(track_frame=f"{self.track}_{self.frame}")
        log.info("create gamma dem task")

        gamma_dem_dir = Path(self.outdir).joinpath(__DEM_GAMMA__)
        mk_clean_dir(gamma_dem_dir)

        kwargs = {
            "gamma_dem_dir": gamma_dem_dir,
            "dem_img": self.dem_img,
            "track_frame": f"{self.track}_{self.frame}",
            "shapefile": self.vector_file,
        }

        create_gamma_dem(**kwargs)
        with self.output().open("w") as out_fid:
            out_fid.write("")


class ProcessSlc(luigi.Task):
    """
    Runs single slc processing task
    """

    scene_date = luigi.Parameter()
    raw_path = luigi.Parameter()
    polarization = luigi.Parameter()
    burst_data = luigi.Parameter()
    slc_dir = luigi.Parameter()
    workdir = luigi.Parameter()
    ref_master_tab = luigi.Parameter(default=None)

    def output(self):
        return luigi.LocalTarget(
            Path(str(self.workdir)).joinpath(
                f"{self.scene_date}_{self.polarization}_slc_logs.out"
            )
        )

    def run(self):
        (Path(self.slc_dir) / str(self.scene_date)).mkdir(parents=True, exist_ok=True)

        slc_job = SlcProcess(
            str(self.raw_path),
            str(self.slc_dir),
            str(self.polarization),
            str(self.scene_date),
            str(self.burst_data),
            self.ref_master_tab,
        )

        slc_job.main()

        with self.output().open("w") as f:
            f.write("")


@requires(InitialSetup)
class CreateFullSlc(luigi.Task):
    """
    Runs the create full slc tasks
    """

    proc_file = luigi.Parameter()

    def output(self):
        return luigi.LocalTarget(
            Path(self.workdir).joinpath(
                f"{self.track}_{self.frame}_createfullslc_status_logs.out"
            )
        )

    def run(self):
        log = STATUS_LOGGER.bind(track_frame=f"{self.track}_{self.frame}")
        log.info("create full slc task")

        slc_dir = Path(self.outdir).joinpath(__SLC__)
        os.makedirs(slc_dir, exist_ok=True)

        slc_frames = get_scenes(self.burst_data_csv)

        # first create slc for one complete frame which will be a reference frame
        # to resize the incomplete frames.
        resize_master_tab = None
        resize_master_scene = None
        resize_master_pol = None
        for _dt, status_frame, _pols in slc_frames:
            slc_scene = _dt.strftime(__DATE_FMT__)
            for _pol in _pols:
                if status_frame:
                    resize_task = ProcessSlc(
                        scene_date=slc_scene,
                        raw_path=Path(self.outdir).joinpath(__RAW__),
                        polarization=_pol,
                        burst_data=self.burst_data_csv,
                        slc_dir=slc_dir,
                        workdir=self.workdir,
                    )
                    yield resize_task
                    resize_master_tab = Path(slc_dir).joinpath(
                        slc_scene, f"{slc_scene}_{_pol.upper()}_tab"
                    )
                    break
            if resize_master_tab is not None:
                if resize_master_tab.exists():
                    resize_master_scene = slc_scene
                    resize_master_pol = _pol
                    break

        # need at least one complete frame to enable further processing of the stacks
        # The frame definition were generated using all sentinel-1 acquisition dataset, thus
        # only processing a temporal subset might encounter stacks with all scene's frame
        # not forming a complete master frame.
        # TODO: Generate a new reference frame using scene that has least number of bursts
        # (as we can't subset smaller scenes to larger)
        if resize_master_tab is None:
            raise ValueError(
                f"Not a  single complete frames were available {self.track}_{self.frame}"
            )

        slc_tasks = []
        for _dt, status_frame, _pols in slc_frames:
            slc_scene = _dt.strftime(__DATE_FMT__)
            for _pol in _pols:
                if _pol not in self.polarization:
                    continue
                if slc_scene == resize_master_scene and _pol == resize_master_pol:
                    continue
                slc_tasks.append(
                    ProcessSlc(
                        scene_date=slc_scene,
                        raw_path=Path(self.outdir).joinpath(__RAW__),
                        polarization=_pol,
                        burst_data=self.burst_data_csv,
                        slc_dir=slc_dir,
                        workdir=self.workdir,
                        ref_master_tab=resize_master_tab,
                    )
                )
        yield slc_tasks

        # Remove any failed scenes from upstream processing if SLC files fail processing
        slc_inputs_df = pd.read_csv(self.burst_data_csv)
        rewrite = False
        for _slc_task in slc_tasks:
            with open(_slc_task.output().path) as fid:
                slc_date = fid.readline().rstrip()
                if re.match(r"^[0-9]{8}", slc_date):
                    slc_date = f"{slc_date[0:4]}-{slc_date[4:6]}-{slc_date[6:8]}"
                    log.info(
                        f"slc processing failed for scene for {slc_date}: removed from further processing"
                    )
                    indexes = slc_inputs_df[slc_inputs_df["date"] == slc_date].index
                    slc_inputs_df.drop(indexes, inplace=True)
                    rewrite = True

        # rewrite the burst_data_csv with removed scenes
        if rewrite:
            log.info(
                f"re-writing the burst data csv files after removing failed slc scenes"
            )
            slc_inputs_df.to_csv(self.burst_data_csv)

        with self.output().open("w") as out_fid:
            out_fid.write("")


class ProcessSlcMosaic(luigi.Task):
    """
    This task runs the final SLC mosaic step using the mean rlks/alks values
    """

    scene_date = luigi.Parameter()
    raw_path = luigi.Parameter()
    polarization = luigi.Parameter()
    burst_data = luigi.Parameter()
    slc_dir = luigi.Parameter()
    outdir = luigi.Parameter()
    workdir = luigi.Parameter()
    ref_master_tab = luigi.Parameter(default=None)
    rlks = luigi.IntParameter()
    alks = luigi.IntParameter()

    def output(self):
        return luigi.LocalTarget(
            Path(str(self.workdir)).joinpath(
                f"{self.scene_date}_{self.polarization}_slc_subset_logs.out"
            )
        )

    def run(self):
        slc_job = SlcProcess(
            str(self.raw_path),
            str(self.slc_dir),
            str(self.polarization),
            str(self.scene_date),
            str(self.burst_data),
            self.ref_master_tab,
        )

        slc_job.main_mosaic(int(self.rlks), int(self.alks))

        with self.output().open("w") as f:
            f.write("")


@requires(CreateFullSlc)
class CreateSlcMosaic(luigi.Task):
    """
    Runs the slc subsetting tasks
    """

    proc_file = luigi.Parameter()
    multi_look = luigi.IntParameter()

    def output(self):
        return luigi.LocalTarget(
            Path(self.workdir).joinpath(
                f"{self.track}_{self.frame}_createslcmosaic_status_logs.out"
            )
        )

    def run(self):
        log = STATUS_LOGGER.bind(track_frame=f"{self.track}_{self.frame}")
        log.info("subset slc task")

        slc_dir = Path(self.outdir).joinpath(__SLC__)
        slc_frames = get_scenes(self.burst_data_csv)

        # Get all VV par files and compute range and azimuth looks
        slc_par_files = []
        for _dt, status_frame, _pols in slc_frames:
            slc_scene = _dt.strftime(__DATE_FMT__)
            for _pol in _pols:
                if _pol not in self.polarization or _pol.upper() != "VV":
                    continue
                slc_par = pjoin(
                    self.outdir,
                    __SLC__,
                    slc_scene,
                    f"{slc_scene}_{_pol.upper()}.slc.par",
                )
                if not exists(slc_par):
                    raise FileNotFoundError(f"missing {slc_par} file")
                slc_par_files.append(Path(slc_par))

        # range and azimuth looks are only computed from VV polarization
        rlks, alks, *_ = calculate_mean_look_values(
            slc_par_files,
            int(str(self.multi_look)),
        )

        # first create slc for one complete frame which will be a reference frame
        # to resize the incomplete frames.
        resize_master_tab = None
        resize_master_scene = None
        resize_master_pol = None
        for _dt, status_frame, _pols in slc_frames:
            slc_scene = _dt.strftime(__DATE_FMT__)
            for _pol in _pols:
                if status_frame:
                    resize_task = ProcessSlcMosaic(
                        scene_date=slc_scene,
                        raw_path=Path(self.outdir).joinpath(__RAW__),
                        polarization=_pol,
                        burst_data=self.burst_data_csv,
                        slc_dir=slc_dir,
                        outdir=self.outdir,
                        workdir=self.workdir,
                        rlks=rlks,
                        alks=alks
                    )
                    yield resize_task
                    resize_master_tab = Path(slc_dir).joinpath(
                        slc_scene, f"{slc_scene}_{_pol.upper()}_tab"
                    )
                    break
            if resize_master_tab is not None:
                if resize_master_tab.exists():
                    resize_master_scene = slc_scene
                    resize_master_pol = _pol
                    break

        # need at least one complete frame to enable further processing of the stacks
        # The frame definition were generated using all sentinel-1 acquisition dataset, thus
        # only processing a temporal subset might encounter stacks with all scene's frame
        # not forming a complete master frame.
        # TODO implement a method to resize a stacks to new frames definition
        # TODO Generate a new reference frame using scene that has least number of missing burst
        if resize_master_tab is None:
            raise ValueError(
                f"Not a  single complete frames were available {self.track}_{self.frame}"
            )

        slc_tasks = []
        for _dt, status_frame, _pols in slc_frames:
            slc_scene = _dt.strftime(__DATE_FMT__)
            for _pol in _pols:
                if _pol not in self.polarization:
                    continue
                if slc_scene == resize_master_scene and _pol == resize_master_pol:
                    continue
                slc_tasks.append(
                    ProcessSlcMosaic(
                        scene_date=slc_scene,
                        raw_path=Path(self.outdir).joinpath(__RAW__),
                        polarization=_pol,
                        burst_data=self.burst_data_csv,
                        slc_dir=slc_dir,
                        outdir=self.outdir,
                        workdir=self.workdir,
                        ref_master_tab=resize_master_tab,
                        rlks=rlks,
                        alks=alks
                    )
                )
        yield slc_tasks

        # clean up raw data directory immediately (as it's tens of GB / the sooner we delete it the better)
        raw_data_path = Path(self.outdir).joinpath(__RAW__)
        if self.cleanup and Path(raw_data_path).exists():
            shutil.rmtree(raw_data_path)

        with self.output().open("w") as out_fid:
            out_fid.write("")


class ReprocessSingleSLC(luigi.Task):
    """
    This task reprocesses a single SLC scene (including multilook) from scratch.

    This task is completely self-sufficient, it will download it's own raw data.

    This task assumes it is re-processing a partially completed job, and as such
    assumes this task would only be used if SLC processing had succeeded earlier,
    thus assumes the existence of multilook status output containing rlks/alks.
    """

    proc_file = luigi.Parameter()
    track = luigi.Parameter()
    frame = luigi.Parameter()
    polarization = luigi.Parameter()

    burst_data_csv = luigi.Parameter()

    poeorb_path = luigi.Parameter()
    resorb_path = luigi.Parameter()

    scene_date = luigi.Parameter()
    ref_master_tab = luigi.Parameter()

    outdir = luigi.Parameter()
    workdir = luigi.Parameter()

    resume_token = luigi.Parameter()

    def output_path(self):
        return Path(
            f"{self.track}_{self.frame}_reprocess_{self.scene_date}_{self.polarization}_{self.resume_token}_status.out"
        )

    def progress_path(self):
        return Path(self.workdir) / self.output_path().with_suffix(".progress")

    def output(self):
        return luigi.LocalTarget(self.output_path())

    def progress(self):
        if not self.progress_path().exists():
            return None

        with self.progress_path().open() as file:
            return file.read().strip()

    def set_progress(self, value):
        with self.progress_path().open("w") as file:
            return file.write(value)

    def get_key_outputs():
        # Read rlks/alks from multilook status
        mlk_status = workdir / f"{self.track}_{self.frame}_createmultilook_status_logs.out"
        if not mlk_status.exists():
            raise ValueError(f"Failed to reprocess SLC, missing multilook status: {mlk_status}")

        rlks, alks = read_rlks_alks(mlk_status)

        pol = self.polarization.upper()

        slc_dir = Path(self.outdir).joinpath(__SLC__) / self.scene_date
        slc = slc_dir / SlcFilenames.SLC_FILENAME.value.format(self.scene_date, pol)
        slc_par = slc_dir / SlcFilenames.SLC_PAR_FILENAME.value.format(self.scene_date, pol)

        mli = slc_dir / MliFilenames.MLI_FILENAME.value.format(scene_date=self.scene_date, pol=pol, rlks=str(rlks))
        mli_par = slc_dir / MliFilenames.MLI_PAR_FILENAME.value.format(scene_date=self.scene_date, pol=pol, rlks=str(rlks))

        return [slc, slc_par, mli, mli_par]

    def run(self):
        workdir = Path(self.workdir)

        # Read rlks/alks from multilook status
        mlk_status = workdir / f"{self.track}_{self.frame}_createmultilook_status_logs.out"
        if not mlk_status.exists():
            raise ValueError(f"Failed to reprocess SLC, missing multilook status: {mlk_status}")

        rlks, alks = read_rlks_alks(mlk_status)

        # Read scenes CSV and schedule SLC download via URLs
        if self.progress() is None:
            slc_inputs_df = pd.read_csv(self.burst_data_csv)

            download_dir = Path(str(self.outdir)).joinpath(__RAW__)
            os.makedirs(download_dir, exist_ok=True)

            download_list = slc_inputs_df.url.unique()
            download_tasks = []

            for slc_url in download_list:
                url_scene_date = Path(slc_url).name.split("_")[5].split("T")[0]

                if url_scene_date == self.scene_date:
                    download_task = SlcDataDownload(
                        slc_scene=slc_url.rstrip(),
                        polarization=self.polarization,
                        poeorb_path=self.poeorb_path,
                        resorb_path=self.resorb_path,
                        workdir=self.workdir,
                        output_dir=Path(download_dir).joinpath(url_scene_date),
                    )

                    # Force re-download, we clean raw data so the output status file is a lie...
                    if download_task.output().exists():
                        download_task.output().remove()

                    download_tasks.append(download_task)

            self.set_progress("download_tasks")
            yield download_tasks

        slc_dir = Path(self.outdir).joinpath(__SLC__)
        slc = slc_dir / self.scene_date / SlcFilenames.SLC_FILENAME.value.format(self.scene_date, self.polarization.upper())
        slc_par = slc_dir / self.scene_date / SlcFilenames.SLC_PAR_FILENAME.value.format(self.scene_date, self.polarization.upper())

        if self.progress() == "download_tasks":
            slc_task = ProcessSlc(
                scene_date=self.scene_date,
                raw_path=Path(self.outdir).joinpath(__RAW__),
                polarization=self.polarization,
                burst_data=self.burst_data_csv,
                slc_dir=slc_dir,
                workdir=self.workdir,
                ref_master_tab=self.ref_master_tab,
            )

            if slc_task.output().exists():
                slc_task.output().remove()

            self.set_progress("slc_task")
            yield slc_task

        if not slc.exists():
            raise ValueError(f'Critical failure reprocessing SLC, slc file not found: {slc}')

        if self.progress() == "slc_task":
            mosaic_task = ProcessSlcMosaic(
                scene_date=self.scene_date,
                raw_path=Path(self.outdir).joinpath(__RAW__),
                polarization=self.polarization,
                burst_data=self.burst_data_csv,
                slc_dir=slc_dir,
                outdir=self.outdir,
                workdir=self.workdir,
                ref_master_tab=self.ref_master_tab,
                rlks=rlks,
                alks=alks,
            )

            if mosaic_task.output().exists():
                mosaic_task.output().remove()

            self.set_progress("mosaic_task")
            yield mosaic_task

        if self.progress() == "mosaic_task":
            mli_task = Multilook(
                slc=slc,
                slc_par=slc_par,
                rlks=rlks,
                alks=alks,
                workdir=self.workdir,
            )

            if mli_task.output().exists():
                mli_task.output().remove()

            self.set_progress("mli_task")
            yield mli_task

        # Quick sanity check, we shouldn't get this far unless mli_task was scheduled
        if self.progress() != "mli_task":
            raise RuntimeError("Unexpected dynamic dependency error in ReprocessSingleSLC task")

        with self.output().open("w") as f:
            f.write(str(datetime.datetime.now()))


class Multilook(luigi.Task):
    """
    Produces multilooked SLC given a specified rlks/alks for multilooking
    """

    slc = luigi.Parameter()
    slc_par = luigi.Parameter()
    rlks = luigi.IntParameter()
    alks = luigi.IntParameter()
    workdir = luigi.Parameter()

    def output(self):
        return luigi.LocalTarget(
            Path(str(self.workdir)).joinpath(f"{Path(str(self.slc)).stem}_ml_logs.out")
        )

    def run(self):
        multilook(
            Path(str(self.slc)),
            Path(str(self.slc_par)),
            int(str(self.rlks)),
            int(str(self.alks)),
        )
        with self.output().open("w") as f:
            f.write("")


@requires(CreateSlcMosaic)
class CreateMultilook(luigi.Task):
    """
    Runs creation of multi-look image task
    """

    proc_file = luigi.Parameter()
    multi_look = luigi.IntParameter()

    def output(self):
        return luigi.LocalTarget(
            Path(self.workdir).joinpath(
                f"{self.track}_{self.frame}_createmultilook_status_logs.out"
            )
        )

    def run(self):
        log = STATUS_LOGGER.bind(track_frame=f"{self.track}_{self.frame}")
        log.info("create multi-look task")

        # calculate the mean range and azimuth look values
        slc_dir = Path(self.outdir).joinpath(__SLC__)
        slc_frames = get_scenes(self.burst_data_csv)
        slc_par_files = []

        for _dt, status_frame, _pols in slc_frames:
            slc_scene = _dt.strftime(__DATE_FMT__)
            for _pol in _pols:
                if _pol not in self.polarization:
                    continue
                slc_par = pjoin(
                    self.outdir,
                    __SLC__,
                    slc_scene,
                    f"{slc_scene}_{_pol.upper()}.slc.par",
                )
                if not exists(slc_par):
                    raise FileNotFoundError(f"missing {slc_par} file")
                slc_par_files.append(Path(slc_par))

        # range and azimuth looks are only computed from VV polarization
        rlks, alks, *_ = calculate_mean_look_values(
            [_par for _par in slc_par_files if "VV" in _par.stem],
            int(str(self.multi_look)),
        )

        # multi-look jobs run
        ml_jobs = []
        for slc_par in slc_par_files:
            slc = slc_par.with_suffix("")
            ml_jobs.append(
                Multilook(
                    slc=slc, slc_par=slc_par, rlks=rlks, alks=alks, workdir=self.workdir
                )
            )

        yield ml_jobs

        with self.output().open("w") as out_fid:
            out_fid.write("rlks:\t {}\n".format(str(rlks)))
            out_fid.write("alks:\t {}".format(str(alks)))


@requires(CreateMultilook)
class CalcInitialBaseline(luigi.Task):
    """
    Runs calculation of initial baseline task
    """

    proc_file = luigi.Parameter()
    master_scene_polarization = luigi.Parameter(default="VV")

    def output(self):
        return luigi.LocalTarget(
            Path(self.workdir).joinpath(
                f"{self.track}_{self.frame}_calcinitialbaseline_status_logs.out"
            )
        )

    def run(self):
        log = STATUS_LOGGER.bind(track_frame=f"{self.track}_{self.frame}")
        log.info("calculate baseline task")

        outdir = Path(self.outdir)

        # Load the gamma proc config file
        with open(str(self.proc_file), "r") as proc_fileobj:
            proc_config = ProcConfig.from_file(proc_fileobj, outdir)

        slc_frames = get_scenes(self.burst_data_csv)
        slc_par_files = []
        polarizations = [self.master_scene_polarization]
        for _dt, _, _pols in slc_frames:
            slc_scene = _dt.strftime(__DATE_FMT__)

            if self.master_scene_polarization in _pols:
                slc_par = pjoin(
                    self.outdir,
                    __SLC__,
                    slc_scene,
                    "{}_{}.slc.par".format(slc_scene, self.master_scene_polarization),
                )
            else:
                slc_par = pjoin(
                    self.outdir,
                    __SLC__,
                    slc_scene,
                    "{}_{}.slc.par".format(slc_scene, _pols[0]),
                )
                polarizations.append(_pols[0])

            if not exists(slc_par):
                raise FileNotFoundError(f"missing {slc_par} file")

            slc_par_files.append(Path(slc_par))

        baseline = BaselineProcess(
            slc_par_files,
            list(set(polarizations)),
            master_scene=read_primary_date(outdir),
            outdir=outdir,
        )

        # creates a ifg list based on sbas-network
        baseline.sbas_list(nmin=int(proc_config.min_connect), nmax=int(proc_config.max_connect))

        with self.output().open("w") as out_fid:
            out_fid.write("")


@requires(CreateGammaDem, CalcInitialBaseline)
class CoregisterDemMaster(luigi.Task):
    """
    Runs co-registration of DEM and master scene
    """

    multi_look = luigi.IntParameter()
    master_scene_polarization = luigi.Parameter(default="VV")
    master_scene = luigi.OptionalParameter(default=None)

    def output(self):
        return luigi.LocalTarget(
            Path(self.workdir).joinpath(
                f"{self.track}_{self.frame}_coregisterdemmaster_status_logs.out"
            )
        )

    def run(self):
        log = STATUS_LOGGER.bind(track_frame=f"{self.track}_{self.frame}")
        log.info("co-register master-dem task")

        outdir = Path(self.outdir)

        # Read rlks/alks from multilook status
        ml_file = f"{self.track}_{self.frame}_createmultilook_status_logs.out"
        rlks, alks = read_rlks_alks(Path(self.workdir) / ml_file)

        master_scene = read_primary_date(outdir)

        master_slc = pjoin(
            outdir,
            __SLC__,
            master_scene.strftime(__DATE_FMT__),
            "{}_{}.slc".format(
                master_scene.strftime(__DATE_FMT__), self.master_scene_polarization
            ),
        )

        master_slc_par = Path(master_slc).with_suffix(".slc.par")
        dem = (
            outdir
            .joinpath(__DEM_GAMMA__)
            .joinpath(f"{self.track}_{self.frame}.dem")
        )
        dem_par = dem.with_suffix(dem.suffix + ".par")

        dem_outdir = outdir / __DEM__
        mk_clean_dir(dem_outdir)

        coreg = CoregisterDem(
            rlks=rlks,
            alks=alks,
            shapefile=str(self.vector_file),
            dem=dem,
            slc=Path(master_slc),
            dem_par=dem_par,
            slc_par=master_slc_par,
            dem_outdir=dem_outdir,
            multi_look=self.multi_look,
        )

        coreg.main()

        with self.output().open("w") as out_fid:
            out_fid.write("")


class CoregisterSlave(luigi.Task):
    """
    Runs the master-slave co-registration task
    """

    proc_file = luigi.Parameter()
    list_idx = luigi.Parameter()
    slc_master = luigi.Parameter()
    slc_slave = luigi.Parameter()
    slave_mli = luigi.Parameter()
    range_looks = luigi.IntParameter()
    azimuth_looks = luigi.IntParameter()
    ellip_pix_sigma0 = luigi.Parameter()
    dem_pix_gamma0 = luigi.Parameter()
    r_dem_master_mli = luigi.Parameter()
    rdc_dem = luigi.Parameter()
    geo_dem_par = luigi.Parameter()
    dem_lt_fine = luigi.Parameter()
    outdir = luigi.Parameter()
    workdir = luigi.Parameter()

    def output(self):
        return luigi.LocalTarget(
            Path(self.workdir).joinpath(
                f"{Path(str(self.slc_master)).stem}_{Path(str(self.slc_slave)).stem}_coreg_logs.out"
            )
        )

    def run(self):
        log = STATUS_LOGGER.bind(outdir=self.outdir, slc_master=self.slc_master, slc_slave=self.slc_slave)
        log.info("Beginning SLC coregistration")

        # Load the gamma proc config file
        with open(str(self.proc_file), "r") as proc_fileobj:
            proc_config = ProcConfig.from_file(proc_fileobj, self.outdir)

        failed = False

        # Run SLC coreg in an exception handler that doesn't propagate exception into Luigi
        # This is to allow processing to fail without stopping the Luigi pipeline, and thus
        # allows as many scenes as possible to fully process even if some scenes fail.
        try:
            coreg_slave = CoregisterSlc(
                proc=proc_config,
                list_idx=str(self.list_idx),
                slc_master=Path(str(self.slc_master)),
                slc_slave=Path(str(self.slc_slave)),
                slave_mli=Path(str(self.slave_mli)),
                range_looks=int(str(self.range_looks)),
                azimuth_looks=int(str(self.azimuth_looks)),
                ellip_pix_sigma0=Path(str(self.ellip_pix_sigma0)),
                dem_pix_gamma0=Path(str(self.dem_pix_gamma0)),
                r_dem_master_mli=Path(str(self.r_dem_master_mli)),
                rdc_dem=Path(str(self.rdc_dem)),
                geo_dem_par=Path(str(self.geo_dem_par)),
                dem_lt_fine=Path(str(self.dem_lt_fine)),
            )

            coreg_slave.main()
            log.info("SLC coregistration complete")
        except Exception as e:
            log.error("SLC coregistration failed with exception", exc_info=True)
            failed = True
        finally:
            # We flag a task as complete no matter if the scene failed or not!
            # - however we do write if the scene failed, so it can be reprocessed
            # - later automatically if need be.
            with self.output().open("w") as f:
                f.write("FAILED" if failed else "")


@requires(CoregisterDemMaster)
class CreateCoregisterSlaves(luigi.Task):
    """
    Runs the co-registration tasks.

    The first batch of tasks produced is the master-slave coregistration, followed
    up by each sub-tree of slave-slave coregistrations in the coregistration network.
    """

    proc_file = luigi.Parameter()
    master_scene_polarization = luigi.Parameter(default="VV")
    master_scene = luigi.OptionalParameter(default=None)

    def output(self):
        return luigi.LocalTarget(
            Path(self.workdir).joinpath(
                f"{self.track}_{self.frame}_coregister_slaves_status_logs.out"
            )
        )

    def trigger_resume(self, reprocess_dates, reprocess_failed_scenes):
        log = STATUS_LOGGER.bind(track_frame=f"{self.track}_{self.frame}")

        # Remove our output to re-trigger this job, which will trigger CoregisterSlave
        # for all dates, however only those missing outputs will run.
        output = self.output()

        if output.exists():
            output.remove()

        # Remove completion status files for any failed SLC coreg tasks
        triggered_pairs = []

        if reprocess_failed_scenes:
            for status_out in Path(self.workdir).glob("*_coreg_logs.out"):
                with status_out.open("r") as file:
                    contents = file.read().splitlines()

                if len(contents) > 0 and "FAILED" in contents[0]:
                    parts = status_out.name.split("_")
                    master_date, slave_date = parts[0], parts[2]

                    triggered_pairs.append((master_date, slave_date))

                    log.info(f"Resuming SLC coregistration ({master_date}, {slave_date}) because of FAILED processing")
                    status_out.unlink()

        # Remove completion status files for any we're asked to
        for date in reprocess_dates:
            for status_out in Path(self.workdir).glob(f"*_*_{date}_*_coreg_logs.out"):
                parts = status_out.name.split("_")
                master_date, slave_date = parts[0], parts[2]

                triggered_pairs.append((master_date, slave_date))

                log.info(f"Resuming SLC coregistration ({master_date}, {slave_date}) because of dependency")
                status_out.unlink()

        return triggered_pairs


    def get_base_kwargs(self):
        outdir = Path(self.outdir)

        # Load the gamma proc config file
        with open(str(self.proc_file), "r") as proc_fileobj:
            proc_config = ProcConfig.from_file(proc_fileobj, outdir)

        slc_frames = get_scenes(self.burst_data_csv)

        master_scene = read_primary_date(outdir)

        # get range and azimuth looked values
        ml_file = Path(self.workdir).joinpath(
            f"{self.track}_{self.frame}_createmultilook_status_logs.out"
        )
        rlks, alks = read_rlks_alks(ml_file)

        master_scene = master_scene.strftime(__DATE_FMT__)
        master_slc_prefix = (
            f"{master_scene}_{str(self.master_scene_polarization).upper()}"
        )
        master_slc_rlks_prefix = f"{master_slc_prefix}_{rlks}rlks"
        r_dem_master_slc_prefix = f"r{master_slc_prefix}"

        dem_dir = outdir / __DEM__
        dem_filenames = CoregisterDem.dem_filenames(
            dem_prefix=master_slc_rlks_prefix, outdir=dem_dir
        )
        slc_master_dir = outdir / __SLC__ / master_scene
        dem_master_names = CoregisterDem.dem_master_names(
            slc_prefix=master_slc_rlks_prefix,
            r_slc_prefix=r_dem_master_slc_prefix,
            outdir=slc_master_dir,
        )
        kwargs = {
            "proc_file": self.proc_file,
            "list_idx": "-",
            "slc_master": slc_master_dir.joinpath(f"{master_slc_prefix}.slc"),
            "range_looks": rlks,
            "azimuth_looks": alks,
            "ellip_pix_sigma0": dem_filenames["ellip_pix_sigma0"],
            "dem_pix_gamma0": dem_filenames["dem_pix_gam"],
            "r_dem_master_mli": dem_master_names["r_dem_master_mli"],
            "rdc_dem": dem_filenames["rdc_dem"],
            "geo_dem_par": dem_filenames["geo_dem_par"],
            "dem_lt_fine": dem_filenames["dem_lt_fine"],
            "outdir": self.outdir,
            "workdir": Path(self.workdir),
        }

        return kwargs

    def run(self):
        log = STATUS_LOGGER.bind(track_frame=f"{self.track}_{self.frame}")
        log.info("co-register master-slaves task")

        outdir = Path(self.outdir)

        # Load the gamma proc config file
        with open(str(self.proc_file), "r") as proc_fileobj:
            proc_config = ProcConfig.from_file(proc_fileobj, outdir)

        slc_frames = get_scenes(self.burst_data_csv)

        master_scene = read_primary_date(outdir)

        coreg_tree = create_slave_coreg_tree(
            master_scene, [dt for dt, _, _ in slc_frames]
        )

        master_polarizations = [
            pols for dt, _, pols in slc_frames if dt.date() == master_scene
        ]
        assert len(master_polarizations) == 1

        # TODO if master polarization data does not exist in SLC archive then
        # TODO choose other polarization or raise Error.
        if self.master_scene_polarization not in master_polarizations[0]:
            raise ValueError(
                f"{self.master_scene_polarization}  not available in SLC data for {master_scene}"
            )

        # get range and azimuth looked values
        ml_file = Path(self.workdir).joinpath(
            f"{self.track}_{self.frame}_createmultilook_status_logs.out"
        )
        rlks, alks = read_rlks_alks(ml_file)

        master_scene = master_scene.strftime(__DATE_FMT__)
        master_slc_prefix = (
            f"{master_scene}_{str(self.master_scene_polarization).upper()}"
        )

        slc_master_dir = outdir / __SLC__ / master_scene

        kwargs = self.get_base_kwargs()

        slave_coreg_jobs = []

        # need to account for master scene with polarization different than
        # the one used in coregistration of dem and master scene
        master_pol_coreg = set(list(master_polarizations[0])) - {
            str(self.master_scene_polarization).upper()
        }
        for pol in master_pol_coreg:
            master_slc_prefix = f"{master_scene}_{pol.upper()}"
            kwargs["slc_slave"] = slc_master_dir.joinpath(f"{master_slc_prefix}.slc")
            kwargs["slave_mli"] = slc_master_dir.joinpath(
                f"{master_slc_prefix}_{rlks}rlks.mli"
            )
            slave_coreg_jobs.append(CoregisterSlave(**kwargs))

        for list_index, list_dates in enumerate(coreg_tree):
            list_index += 1  # list index is 1-based
            list_frames = [i for i in slc_frames if i[0].date() in list_dates]

            # Write list file
            list_file_path = outdir / proc_config.list_dir / f"slaves{list_index}.list"
            if not list_file_path.parent.exists():
                list_file_path.parent.mkdir(parents=True)

            with open(list_file_path, "w") as listfile:
                list_date_strings = [
                    dt.strftime(__DATE_FMT__) for dt, _, _ in list_frames
                ]
                listfile.write("\n".join(list_date_strings))

            # Bash passes '-' for slaves1.list, and list_index there after.
            if list_index > 1:
                kwargs["list_idx"] = list_index

            for _dt, _, _pols in list_frames:
                slc_scene = _dt.strftime(__DATE_FMT__)
                if slc_scene == master_scene:
                    continue

                slave_dir = outdir / __SLC__ / slc_scene
                for _pol in _pols:
                    if _pol not in self.polarization:
                        continue

                    slave_slc_prefix = f"{slc_scene}_{_pol.upper()}"
                    kwargs["slc_slave"] = slave_dir.joinpath(f"{slave_slc_prefix}.slc")
                    kwargs["slave_mli"] = slave_dir.joinpath(
                        f"{slave_slc_prefix}_{rlks}rlks.mli"
                    )
                    slave_coreg_jobs.append(CoregisterSlave(**kwargs))

        yield slave_coreg_jobs

        with self.output().open("w") as f:
            f.write("")


class ProcessIFG(luigi.Task):
    """
    Runs the interferogram processing tasks.
    """

    proc_file = luigi.Parameter()
    track = luigi.Parameter()
    frame = luigi.Parameter()
    outdir = luigi.Parameter()
    workdir = luigi.Parameter()

    master_date = luigi.Parameter()
    slave_date = luigi.Parameter()

    def output(self):
        return luigi.LocalTarget(
            Path(self.workdir).joinpath(
                f"{self.track}_{self.frame}_ifg_{self.master_date}-{self.slave_date}_status_logs.out"
            )
        )

    def run(self):
        log = STATUS_LOGGER.bind(outdir=self.outdir, master_date=self.master_date, slave_date=self.slave_date)
        log.info("Beginning interferogram processing")

        # Load the gamma proc config file
        with open(str(self.proc_file), 'r') as proc_fileobj:
            proc_config = ProcConfig.from_file(proc_fileobj, self.outdir)

        # Run IFG processing in an exception handler that doesn't propagate exception into Luigi
        # This is to allow processing to fail without stopping the Luigi pipeline, and thus
        # allows as many scenes as possible to fully process even if some scenes fail.
        failed = False
        try:
            ic = IfgFileNames(proc_config, self.master_date, self.slave_date, self.outdir)
            dc = DEMFileNames(proc_config, self.outdir)
            tc = TempFileConfig(ic)

            # Run interferogram processing workflow w/ ifg width specified in r_master_mli par file
            with open(Path(self.outdir) / ic.r_master_mli_par, 'r') as fileobj:
                ifg_width = get_ifg_width(fileobj)

            # Make sure output IFG dir is clean/empty, in case
            # we're resuming an incomplete/partial job.
            mk_clean_dir(ic.ifg_dir)

            run_workflow(
                proc_config,
                ic,
                dc,
                tc,
                ifg_width)

            log.info("Interferogram complete")
        except Exception as e:
            log.error("Interferogram failed with exception", exc_info=True)
            failed = True
        finally:
            # We flag a task as complete no matter if the scene failed or not!
            with self.output().open("w") as f:
                f.write("FAILED" if failed else "")


@requires(CreateCoregisterSlaves)
class CreateProcessIFGs(luigi.Task):
    """
    Runs the interferogram processing tasks.
    """

    proc_file = luigi.Parameter()
    track = luigi.Parameter()
    frame = luigi.Parameter()
    outdir = luigi.Parameter()
    workdir = luigi.Parameter()

    def output(self):
        return luigi.LocalTarget(
            Path(self.workdir).joinpath(
                f"{self.track}_{self.frame}_create_ifgs_status_logs.out"
            )
        )

    def trigger_resume(self, reprocess_failed_scenes=True):
        log = STATUS_LOGGER.bind(track_frame=f"{self.track}_{self.frame}")

        # Load the gamma proc config file
        with open(str(self.proc_file), 'r') as proc_fileobj:
            proc_config = ProcConfig.from_file(proc_fileobj, self.outdir)

        # Remove our output to re-trigger this job, which will trigger ProcessIFGs
        # for all date pairs, however only those missing IFG outputs will run.
        output = self.output()

        if output.exists():
            output.remove()

        # Remove completion status files for IFGs tasks that are missing outputs
        # - this is distinct from those that raised errors explicitly, to handle
        # - cases people have manually deleted outputs (accidentally or intentionally)
        # - and cases where jobs have been terminated mid processing.
        reprocess_pairs = []

        ifgs_list = Path(self.outdir) / proc_config.list_dir / proc_config.ifg_list
        if ifgs_list.exists():
            with open(ifgs_list) as ifg_list_file:
                ifgs_list = [dates.split(",") for dates in ifg_list_file.read().splitlines()]

            for master_date, slave_date in ifgs_list:
                ic = IfgFileNames(proc_config, Path(self.vector_file), master_date, slave_date, self.outdir)

                # Check for existence of filtered coh geocode files, if neither exist we need to re-run.
                ifg_filt_coh_geo_out = ic.ifg_dir / ic.ifg_filt_coh_geocode_out
                ifg_filt_coh_geo_out_tiff = ic.ifg_dir / ic.ifg_filt_coh_geocode_out_tiff

                if not ic.ifg_filt_coh_geocode_out.exists() and not ifg_filt_coh_geo_out_tiff.exists():
                    log.info(f"Resuming IFG ({master_date},{slave_date}) because of missing geocode outputs")
                    reprocess_pairs.append((master_date, slave_date))

        # Remove completion status files for any failed SLC coreg tasks.
        # This is probably slightly redundant, but we 'do' write FAILED to status outs
        # in the error handler, thus for cases this occurs but the above logic doesn't
        # apply, we have this as well just in case.
        if reprocess_failed_scenes:
            for status_out in Path(self.workdir).glob("*_ifg_*_status_logs.out"):
                with status_out.open("r") as file:
                    contents = file.read().splitlines()

                if len(contents) > 0 and "FAILED" in contents[0]:
                    master_date, slave_date = re.split("[-_]", status_out.stem)[2:3]

                    log.info(f"Resuming IFG ({master_date},{slave_date}) because of FAILED processing")
                    reprocess_pairs.append((master_date, slave_date))

        reprocess_pairs = set(reprocess_pairs)

        # Any pairs that need reprocessing, we remove the status file of + clean the tree
        for master_date, slave_date in reprocess_pairs:
            status_file = self.workdir / f"{self.track}_{self.frame}_ifg_{master_date}-{slave_date}_status_logs.out"

            # Remove Luigi status file
            if status_file.exists():
                status_file.unlink()

        return reprocess_pairs

    def run(self):
        log = STATUS_LOGGER.bind(track_frame=f"{self.track}_{self.frame}")
        log.info("Process interferograms task")

        # Load the gamma proc config file
        with open(str(self.proc_file), 'r') as proc_fileobj:
            proc_config = ProcConfig.from_file(proc_fileobj, self.outdir)

        # Parse ifg_list to schedule jobs for each interferogram
        with open(Path(self.outdir) / proc_config.list_dir / proc_config.ifg_list) as ifg_list_file:
            ifgs_list = [dates.split(",") for dates in ifg_list_file.read().splitlines()]

        jobs = []
        for master_date, slave_date in ifgs_list:
            jobs.append(
                ProcessIFG(
                    proc_file=self.proc_file,
                    track=self.track,
                    frame=self.frame,
                    outdir=self.outdir,
                    workdir=self.workdir,
                    master_date=master_date,
                    slave_date=slave_date
                )
            )

        yield jobs

        with self.output().open("w") as f:
            f.write("")


class TriggerResume(luigi.Task):
    """
    This job triggers resumption of processing for a specific track/frame/sensor/polarisation over a date range
    """

    track = luigi.Parameter()
    frame = luigi.Parameter()

    master_scene = luigi.OptionalParameter(default=None)

    # Note: This task needs to take all the parameters the others do,
    # so we can re-create the other tasks for resuming
    proc_file = luigi.Parameter()
    vector_file = luigi.Parameter()
    burst_data_csv = luigi.Parameter()
    start_date = luigi.DateParameter()
    end_date = luigi.DateParameter()
    sensor = luigi.Parameter()
    polarization = luigi.ListParameter()
    cleanup = luigi.BoolParameter()
    outdir = luigi.Parameter()
    workdir = luigi.Parameter()
    database_name = luigi.Parameter()
    orbit = luigi.Parameter()
    dem_img = luigi.Parameter()
    multi_look = luigi.IntParameter()
    poeorb_path = luigi.Parameter()
    resorb_path = luigi.Parameter()

    resume = luigi.BoolParameter()
    reprocess_failed = luigi.BoolParameter()
    resume_token = luigi.Parameter()

    def output_path(self):
        return Path(f"{self.track}_{self.frame}_resume_pipeline_{self.resume_token}_status.out")

    def output(self):
        return luigi.LocalTarget(Path(self.workdir) / self.output_path())

    def triggered_path(self):
        return Path(self.workdir) / self.output_path().with_suffix(".triggered")

    def run(self):
        log = STATUS_LOGGER.bind(outdir=self.outdir, workdir=self.workdir)

        #kwargs = {k:v for k,v in self.get_params()}

        # Remove args that are just for this task
        #for arg in ["resume", "reprocess_failed", "resume_token"]:
        #    del kwargs[arg]

        # Note: The above doesn't work, and I'm not too sure why... so we're
        # manually re-creating kwargs just like the ARD task does...
        kwargs = {
            "proc_file": self.proc_file,
            "vector_file": self.vector_file,
            "start_date": self.start_date,
            "end_date": self.end_date,
            "sensor": self.sensor,
            "database_name": self.database_name,
            "polarization": self.polarization,
            "track": self.track,
            "frame": self.frame,
            "outdir": self.outdir,
            "workdir": self.workdir,
            "orbit": self.orbit,
            "dem_img": self.dem_img,
            "poeorb_path": self.poeorb_path,
            "resorb_path": self.resorb_path,
            "multi_look": self.multi_look,
            "burst_data_csv": self.burst_data_csv,
            "cleanup": self.cleanup,
        }

        outdir = Path(self.outdir)

        # Load the gamma proc config file
        with open(str(self.proc_file), 'r') as proc_fileobj:
            proc_config = ProcConfig.from_file(proc_fileobj, outdir)

        slc_coreg_task = CreateCoregisterSlaves(**kwargs)
        ifgs_task = CreateProcessIFGs(**kwargs)

        # Note: the following logic does NOT detect/resume bad SLCs or DEM, it only handles
        # reprocessing of bad/missing coregs and IFGs currently.

        # Count number of completed products
        num_completed_coregs = len(list(Path(self.workdir).glob("*_coreg_logs.out")))
        num_completed_ifgs = len(list(Path(self.workdir).glob("*_ifg_*_status_logs.out")))

        log.info(
            f"TriggerResume from {num_completed_coregs}x coreg and {num_completed_ifgs}x IFGs",
            num_completed_coregs=num_completed_coregs,
            num_completed_ifgs=num_completed_ifgs
        )

        # If we have no products, just resume the normal pipeline
        if num_completed_coregs == 0 and num_completed_ifgs == 0:
            log.info("No products need resuming, continuing w/ normal pipeline...")

            if slc_coreg_task.output().exists():
                slc_coreg_task.output().remove()

            if ifgs_task.output().exists():
                ifgs_task.output().remove()

            self.triggered_path().touch()

        # Read rlks/alks
        ml_file = Path(self.workdir).joinpath(
            f"{self.track}_{self.frame}_createmultilook_status_logs.out"
        )

        if ml_file.exists():
            rlks, alks = read_rlks_alks(ml_file)

        # But if multilook hasn't been run, we never did IFGs/SLC coreg...
        # thus we should simply resume the normal pipeline.
        else:
            log.info("Multi-look never ran, continuing w/ normal pipeline...")
            self.triggered_path().touch()

        if not self.triggered_path().exists():
            prerequisite_tasks = []

            tfs = outdir.name
            log.info(f"Resuming {tfs}")

            # Trigger IFGs resume, this will tell us what pairs are being reprocessed
            reprocessed_ifgs = ifgs_task.trigger_resume(self.reprocess_failed)
            log.info("Re-processing IFGs", list=reprocessed_ifgs)

            # We need to verify the SLC inputs still exist for these IFGs... if not, reprocess
            reprocessed_slc_coregs = []
            reprocessed_single_slcs = []

            for master_date, slave_date in reprocessed_ifgs:
                ic = IfgFileNames(proc_config, Path(self.vector_file), master_date, slave_date, outdir)

                # We re-use ifg's own input handling to detect this
                try:
                    validate_ifg_input_files(ic)
                except ProcessIfgException as e:
                    pol = proc_config.polarisation
                    status_out = f"{master_date}_{pol}_{slave_date}_{pol}_coreg_logs.out"
                    status_out = Path(self.workdir) / status_out

                    log.info("Triggering SLC reprocessing as coregistrations missing", missing=e.missing_files)

                    if status_out.exists():
                        status_out.unlink()

                    # Note: We intentionally don't clean master/slave SLC dirs as they
                    # contain files besides coreg we don't want to remove. SLC coreg
                    # can be safely re-run over it's existing files deterministically.

                    reprocessed_slc_coregs.append(master_date)
                    reprocessed_slc_coregs.append(slave_date)

                    # Add tertiary scene (if any)
                    for slc_scene in [master_date, slave_date]:
                        # Re-use slc coreg task for parameter acquisition
                        coreg_kwargs = slc_coreg_task.get_base_kwargs()
                        del coreg_kwargs["proc_file"]
                        del coreg_kwargs["outdir"]
                        del coreg_kwargs["workdir"]
                        list_idx = "-"

                        for list_file_path in (outdir / proc_config.list_dir).glob("slaves*.list"):
                            list_file_idx = int(list_file_path.stem[6:])

                            with list_file_path.open('r') as file:
                               list_dates = file.read().splitlines()

                            if slc_scene in list_dates:
                                if list_file_idx > 1:
                                    list_idx = list_file_idx

                                break

                        coreg_kwargs["list_idx"] = list_idx

                        slave_dir = outdir / __SLC__ / slc_scene
                        slave_slc_prefix = f"{slc_scene}_{pol}"
                        coreg_kwargs["slc_slave"] = slave_dir / f"{slave_slc_prefix}.slc"
                        coreg_kwargs["slave_mli"] = slave_dir / f"{slave_slc_prefix}_{rlks}rlks.mli"
                        coreg_task = CoregisterSlc(proc=proc_config, **coreg_kwargs)

                        tertiary_date = coreg_task.get_tertiary_coreg_scene()

                        if tertiary_date:
                            reprocessed_single_slcs.append(tertiary_date)

            # Finally trigger SLC coreg resumption (which will process related to above)
            triggered_slc_coregs = slc_coreg_task.trigger_resume(reprocessed_slc_coregs, self.reprocess_failed)
            for master_date, slave_date in triggered_slc_coregs:
                reprocessed_slc_coregs.append(slave_date)

                reprocessed_single_slcs.append(master_date)
                reprocessed_single_slcs.append(slave_date)

            reprocessed_slc_coregs = set(reprocessed_slc_coregs)
            reprocessed_single_slcs = set(reprocessed_single_slcs) | reprocessed_slc_coregs

            if len(reprocessed_single_slcs) > 0:
                # Unfortunately if we're missing SLC coregs, we may also need to reprocess the SLC
                #
                # Note: As the ARD task really only supports all-or-nothing for SLC processing,
                # the fact we have ifgs that need reprocessing implies we got well and truly past SLC
                # processing successfully in previous run(s) as the (ifgs list / sbas baseline can't
                # exist without having completed SLC processing...
                #
                # so we literally just need to reproduce the DEM+SLC files for coreg again.

                # Compute master scene
                master_scene = read_primary_date(outdir)

                # Trigger SLC processing for master scene (for master DEM coreg)
                reprocessed_single_slcs.add(master_scene.strftime(__DATE_FMT__))

                # Trigger SLC processing for other scenes (for SLC coreg)
                existing_single_slcs = set()

                for date in reprocessed_single_slcs:
                    slc_reprocess = ReprocessSingleSLC(
                        proc_file = self.proc_file,
                        track = self.track,
                        frame = self.frame,
                        polarization = proc_config.polarisation,
                        burst_data_csv = self.burst_data_csv,
                        poeorb_path = self.poeorb_path,
                        resorb_path = self.resorb_path,
                        scene_date = date,
                        ref_master_tab = None,  # FIXME: GH issue #200
                        outdir = self.outdir,
                        workdir = self.workdir,
                        # This is to prevent tasks from prior resumes from clashing with
                        # future resumes.
                        resume_token = self.resume_token
                    )

                    slc_files_exist = all([i.exists() for i in slc_reprocess.get_key_outputs()])

                    if slc_files_exist:
                        log.info(
                            f"SLC for {date} already processed",
                            files=slc_reprocess.get_key_outputs()
                        )
                        existing_single_slcs.add(date)
                        continue

                    prerequisite_tasks.append(slc_reprocess)

                reprocessed_single_slcs -= existing_single_slcs
                log.info("Re-processing singular SLCs", list=reprocessed_single_slcs)
                log.info("Re-processing SLC coregistrations", list=reprocessed_slc_coregs)

                # Trigger DEM tasks if we're re-processing SLC coreg as well
                #
                # Note: We don't add this to pre-requisite tasks, it's implied by
                # CreateCoregisterSlaves's @requires
                dem_task = CreateGammaDem(**_forward_kwargs(CreateGammaDem, kwargs))
                coreg_dem_task = CoregisterDemMaster(**_forward_kwargs(CoregisterDemMaster, kwargs))

                if dem_task.output().exists():
                    dem_task.output().remove()

                if coreg_dem_task.output().exists():
                    coreg_dem_task.output().remove()

            self.triggered_path().touch()

            # Yield pre-requisite tasks first
            if prerequisite_tasks:
                log.info("Issuing pre-requisite reprocessing tasks")
                yield prerequisite_tasks

        if not ifgs_task.output().exists():
            # and then finally resume the normal processing pipeline
            log.info("Issuing resumption of standard pipeline tasks")
            yield ifgs_task

        with self.output().open("w") as f:
            f.write("")


class ARD(luigi.WrapperTask):
    """
    Runs the InSAR ARD pipeline using GAMMA software.

    -----------------------------------------------------------------------------
    minimum parameter required to run using default luigi Parameter set in luigi.cfg
    ------------------------------------------------------------------------------
    usage:{
        luigi --module process_gamma ARD
        --proc-file <path to the .proc config file>
        --vector-file <path to a vector file (.shp)>
        --start-date <start date of SLC acquisition>
        --end-date <end date of SLC acquisition>
        --workdir <base working directory where luigi logs will be stored>
        --outdir <output directory where processed data will be stored>
        --local-scheduler (use only local-scheduler)
        --workers <number of workers>
    }
    """

    proc_file = luigi.Parameter()
    vector_file_list = luigi.Parameter(significant=False)
    start_date = luigi.DateParameter(significant=False)
    end_date = luigi.DateParameter(significant=False)
    sensor = luigi.Parameter(significant=False, default=None)
    polarization = luigi.ListParameter(default=["VV", "VH"], significant=False)
    cleanup = luigi.BoolParameter(
        default=False, significant=False, parsing=luigi.BoolParameter.EXPLICIT_PARSING
    )
    outdir = luigi.Parameter(significant=False)
    workdir = luigi.Parameter(significant=False)
    database_name = luigi.Parameter()
    orbit = luigi.Parameter()
    dem_img = luigi.Parameter()
    multi_look = luigi.IntParameter()
    poeorb_path = luigi.Parameter()
    resorb_path = luigi.Parameter()
    resume = luigi.BoolParameter(
        default=False, significant=False, parsing=luigi.BoolParameter.EXPLICIT_PARSING
    )
    reprocess_failed = luigi.BoolParameter(
        default=False, significant=False, parsing=luigi.BoolParameter.EXPLICIT_PARSING
    )

    def requires(self):
        log = STATUS_LOGGER.bind(vector_file_list=Path(self.vector_file_list).stem)

        # generate (just once) a unique token for tasks that need to re-run
        if self.resume:
            if not hasattr(self, 'resume_token'):
                self.resume_token = datetime.datetime.now().strftime("%Y%m%d-%H%M")

        # Coregistration processing
        ard_tasks = []
        self.output_dirs = []

        with open(self.vector_file_list, "r") as fid:
            vector_files = fid.readlines()
            for vector_file in vector_files:
                vector_file = vector_file.rstrip()

                # Match <track>_<frame> prefix syntax
                # Note: this doesn't match _<sensor> suffix which is unstructured
                if not re.match(__TRACK_FRAME__, Path(vector_file).stem):
                    msg = f"{Path(vector_file).stem} should be of {__TRACK_FRAME__} format"
                    log.error(msg)
                    raise ValueError(msg)

                # Extract info from shapefile
                vec_file_parts = Path(vector_file).stem.split("_")
                if len(vec_file_parts) != 3:
                    msg = f"File '{vector_file}' does not match <track>_<frame>_<sensor>"
                    log.error(msg)
                    raise ValueError(msg)

                # Extract <track>_<frame>_<sensor> from shapefile (eg: T118D_F32S_S1A.shp)
                track, frame, shapefile_sensor = vec_file_parts
                # Issue #180: We should validate this against the actual metadata in the file

                # Query SLC inputs for this location (extent specified by vector/shape file)
                rel_orbit = int(re.findall(r"\d+", str(track))[0])
                slc_query_results = query_slc_inputs(
                    str(self.database_name),
                    str(vector_file),
                    self.start_date,
                    self.end_date,
                    str(self.orbit),
                    rel_orbit,
                    list(self.polarization),
                    self.sensor
                )

                if slc_query_results is None:
                    raise ValueError(
                        f"Nothing was returned for {self.track}_{self.frame} "
                        f"start_date: {self.start_date} "
                        f"end_date: {self.end_date} "
                        f"orbit: {self.orbit}"
                    )

                # Determine the selected sensor(s) from the query, for directory naming
                selected_sensors = set()

                for pol, dated_scenes in slc_query_results.items():
                    for date, swathes in dated_scenes.items():
                        for swath, scenes in swathes.items():
                            for slc_id, slc_metadata in scenes.items():
                                if "sensor" in slc_metadata:
                                    selected_sensors.add(slc_metadata["sensor"])

                selected_sensors = "_".join(sorted(selected_sensors))

                tfs = f"{track}_{frame}_{selected_sensors}"
                outdir = Path(str(self.outdir)) / tfs
                workdir = Path(str(self.workdir)) / tfs

                self.output_dirs.append(outdir)

                os.makedirs(outdir / 'lists', exist_ok=True)
                os.makedirs(workdir, exist_ok=True)

                kwargs = {
                    "proc_file": self.proc_file,
                    "vector_file": vector_file,
                    "start_date": self.start_date,
                    "end_date": self.end_date,
                    "sensor": self.sensor,
                    "database_name": self.database_name,
                    "polarization": self.polarization,
                    "track": track,
                    "frame": frame,
                    "outdir": outdir,
                    "workdir": workdir,
                    "orbit": self.orbit,
                    "dem_img": self.dem_img,
                    "poeorb_path": self.poeorb_path,
                    "resorb_path": self.resorb_path,
                    "multi_look": self.multi_look,
                    "burst_data_csv": pjoin(outdir, f"{track}_{frame}_burst_data.csv"),
                    "cleanup": self.cleanup,
                }

                if self.resume:
                    ard_tasks.append(TriggerResume(resume_token=self.resume_token, **kwargs))
                else:
                    ard_tasks.append(CreateProcessIFGs(**kwargs))

        yield ard_tasks

    def run(self):
        log = STATUS_LOGGER

        # Finally once all ARD pipeline dependencies are complete (eg: data processing is complete)
        # - we cleanup files that are no longer required as outputs.
        if not self.cleanup:
            log.info("Cleanup of unused files skipped, all files being kept")
            return

        log.info("Cleaning up unused files")

        required_files = [
            # IFG files
            "INT/**/*_geo_unw.tif",
            "INT/**/*_flat_geo_coh.tif",
            "INT/**/*_flat_geo_int.tif",
            "INT/**/*_filt_geo_coh.tif",
            "INT/**/*_filt_geo_int.tif",
            "INT/**/*_base.par",
            "INT/**/*_bperp.par",
            "INT/**/*_geo_unw*.png",
            "INT/**/*_flat_geo_int.png",
            "INT/**/*_flat_int",

            # SLC files
            "SLC/**/r*rlks.mli",
            "SLC/**/r*rlks.mli.par",
            "SLC/**/r*.slc.par",
            "SLC/**/*sigma0.tif",
            "SLC/**/*gamma0.tif",
            "SLC/**/ACCURACY_WARNING",

            # DEM files
            "DEM/**/*rlks_geo_to_rdc.lt",
            "DEM/**/*_geo.dem",
            "DEM/**/*_geo.dem.par",
            "DEM/**/diff_*rlks.par",
            "DEM/**/*_geo.lv_phi",
            "DEM/**/*_geo.lv_theta",
            "DEM/**/*_rdc.dem",

            # Keep all lists and top level files
            "lists/*",
            "*"
        ]

        # Generate a list of required files we want to keep
        keep_files = []

        for outdir in self.output_dirs:
            for pattern in required_files:
                keep_files += outdir.glob(pattern)

        # Iterate every single output dir, and remove any file that's not required
        for outdir in self.output_dirs:
            for file in outdir.rglob("*"):
                if file.is_dir():
                    continue

                is_required = any([file.samefile(i) for i in keep_files])

                if not is_required:
                    log.info("Cleaning up file", file=file)
                    file.unlink()
                else:
                    log.info("Keeping required file", file=file)


def run():
    with open("insar-log.jsonl", "a") as fobj:
        structlog.configure(logger_factory=structlog.PrintLoggerFactory(fobj))
        luigi.run()


if __name__ == "__name__":
    run()<|MERGE_RESOLUTION|>--- conflicted
+++ resolved
@@ -337,14 +337,9 @@
         outdir.mkdir(parents=True, exist_ok=True)
 
         try:
-<<<<<<< HEAD
             download_obj.slc_download(outdir)
-        except (zipfile.BadZipFile, zlib.error):
-=======
-            download_obj.slc_download(Path(str(self.output_dir)))
         except:
             log.error("SLC download failed with exception", exc_info=True)
->>>>>>> d74615af
             failed = True
         finally:
             with self.output().open("w") as f:
