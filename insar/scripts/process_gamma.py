--- conflicted
+++ resolved
@@ -1735,21 +1735,13 @@
         try:
             structlog.threadlocal.clear_threadlocal()
             structlog.threadlocal.bind_threadlocal(
-<<<<<<< HEAD
-                task="SLC backscatter",
-=======
                 task="Normalised radar backscatter backscatter",
->>>>>>> 024dd5d4
                 slc_dir=self.outdir,
                 slc_date=slc_date,
                 slc_pol=slc_pol
             )
 
-<<<<<<< HEAD
-            log.info("Beginning SLC backscatter")
-=======
             log.info("Generating normalised radar backscatter")
->>>>>>> 024dd5d4
 
             generate_normalised_backscatter(
                 Path(self.outdir),
@@ -1761,15 +1753,9 @@
                 Path(self.dst_stem),
             )
 
-<<<<<<< HEAD
-            log.info("SLC backscatter complete")
-        except Exception as e:
-            log.error("SLC backscatter failed with exception", exc_info=True)
-=======
             log.info("Normalised radar backscatter complete")
         except Exception as e:
             log.error("Normalised radar backscatter failed with exception", exc_info=True)
->>>>>>> 024dd5d4
             failed = True
         finally:
             # We flag a task as complete no matter if the scene failed or not!
