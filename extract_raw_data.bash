--- conflicted
+++ resolved
@@ -169,47 +169,37 @@
 	# get precision orbit file
 	start_date=`date -d "$scene -1 days" +%Y%m%d`
 	stop_date=`date -d "$scene +1 days" +%Y%m%d`
-<<<<<<< HEAD
-=======
+
 	start_time=`sed -n 's/.*<safe.startTime>\([^<]*\)<\/safe.startTime>.*/\1/p' $dir/manifest.safe | cut -d 'T' -f 2 | cut -d '.' -f 1 | sed 's/\://g'`
 	stop_time=`sed -n 's/.*<safe.stopTime>\([^<]*\)<\/safe.stopTime>.*/\1/p' $dir/manifest.safe | cut -d 'T' -f 2 | cut -d '.' -f 1 | sed 's/\://g'`
 
->>>>>>> b897a9a3
 	# check if precise orbit file is available
         if [ -e $s1_orbits/POEORB/$s1_type/*V$start_date*_$stop_date*.EOF ]; then
             ## determine the most recent file (in case there are duplicates)
             recent=`ls $s1_orbits/POEORB/$s1_type/*V$start_date*_$stop_date*.EOF | sort | tail -1`
             cp $recent .
-<<<<<<< HEAD
-#        elif [ -e $s1_orbits/RESORB/$s1_type/*V$start_date*_$stop_date*.EOF ]; then
-#            recent=`ls $s1_orbits/RESORB/$s1_type/*V$start_date*_$stop_date*.EOF | sort | tail -1`
-#            cp $recent .
-        else
-            echo "No precise orbit file (POEORB) available for date: "$scene
-=======
 	# if no precise orbit, use restituted orbit file
-	else
-	    echo "No precise orbit file (POEORB) available for date: "$scene
-	    ls  $s1_orbits/RESORB/$s1_type/*V$scene*_$scene*.EOF > list
-	    while read line; do
-		echo $line | cut -d '/' -f 9 >> list2
-	    done < list
-	    rm -rf list
-	    while read line; do
-		start=`echo $line | cut -d '_' -f 7 | cut -d 'T' -f 2`
-		stop=`echo $line | cut -d '_' -f 8 | cut -d 'T' -f 2 | cut -d '.' -f 1`
-		if [ "$start_time" -ge "$start" ] && [ "$stop_time" -le "$stop" ]; then
-		    echo $line | tr '_' ' ' | tr 'T' ' ' >> list3
-		fi
-	    done < list2
-	    rm -rf list2
-	    file=`sort -k7 -n -r list3 | head -1 | awk 'BEGIN{FS=OFS="_"}{split($1, a, " "); $1=a[1]"_"a[2]"_"a[3]"_"a[4]"_"a[5]"_"a[6]"T"a[7]"_"a[8]"T"a[9]"_"a[10]"T"a[11]}1'`
-	    recent=$s1_orbits/RESORB/$s1_type/$file
-	    cp $recent .
-	    rm -rf list3
->>>>>>> b897a9a3
+	      else
+	          echo "No precise orbit file (POEORB) available for date: "$scene
+	          ls  $s1_orbits/RESORB/$s1_type/*V$scene*_$scene*.EOF > list
+	          while read line; do
+		            echo $line | cut -d '/' -f 9 >> list2
+	          done < list
+	          rm -rf list
+	          while read line; do
+		            start=`echo $line | cut -d '_' -f 7 | cut -d 'T' -f 2`
+		            stop=`echo $line | cut -d '_' -f 8 | cut -d 'T' -f 2 | cut -d '.' -f 1`
+		            if [ "$start_time" -ge "$start" ] && [ "$stop_time" -le "$stop" ]; then
+		                echo $line | tr '_' ' ' | tr 'T' ' ' >> list3
+		            fi
+	          done < list2
+	          rm -rf list2
+	          file=`sort -k7 -n -r list3 | head -1 | awk 'BEGIN{FS=OFS="_"}{split($1, a, " "); $1=a[1]"_"a[2]"_"a[3]"_"a[4]"_"a[5]"_"a[6]"T"a[7]"_"a[8]"T"a[9]"_"a[10]"T"a[11]}1'`
+	          recent=$s1_orbits/RESORB/$s1_type/$file
+	          cp $recent .
+	          rm -rf list3
         fi
-	cd $proj_dir
+	      cd $proj_dir
     fi
 fi
 # script end
