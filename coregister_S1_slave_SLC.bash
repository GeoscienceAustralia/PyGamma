--- conflicted
+++ resolved
@@ -309,7 +309,6 @@
 
 ### Full-res MLI for CR analysis 
 #GM multi_look $slv_rslc $slv_rslc_par $slv_dir/r$slv_slc_name"_1rlks.mli" $slv_dir/r$slv_slc_name"_1rlks.mli.par" 1 1
-<<<<<<< HEAD
 
 ## Generate Gamma0 backscatter image for slave scene according to equation in Section 10.6 of Gamma Geocoding and Image Registration Users Guide
 GM float_math $r_slave_mli $ellip_pix_sigma0 temp1 $master_mli_width 2
@@ -325,9 +324,6 @@
 name=`ls *eqa*gamma0.png`
 GM kml_map $name $eqa_dem_par ${name/.png}.kml
 rm -f $slave_gamma0_eqa_bmp
-
-=======
->>>>>>> b897a9a3
 
 ### Clean up temp files
 #rm -rf $slave_lt.tmp.?
