--- conflicted
+++ resolved
@@ -17,8 +17,4 @@
     - name: Build the Docker image
       run: docker build -t gasw_workflow .
     - name: Run pytest in docker env
-<<<<<<< HEAD
-      run: docker run -v $(pwd):/usr/src/gasw -e GAMMA_VER=20221129 -t gasw_workflow pytest --mypy tests/*.py
-=======
-      run: docker run -v $(pwd):/usr/src/pygamma -e GAMMA_VER=20221129 -t pygamma_workflow pytest --mypy tests/*.py
->>>>>>> fc7bfa15
+      run: docker run -v $(pwd):/usr/src/gasw -e GAMMA_VER=20221129 -t gasw_workflow pytest --mypy tests/*.py