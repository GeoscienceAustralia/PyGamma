#!/bin/bash

display_usage() { 
    echo ""
    echo "*******************************************************************************"
    echo "* coregister_DEM: Script generates DEM coregistered to master SLC in radar    *"
    echo "*                 geometry.                                                   *"
    echo "*                                                                             *"
    echo "* input:  [proc_file]   name of GAMMA proc file (eg. gamma.proc)              *"
    echo "*                                                                             *"
    echo "* author: Sarah Lawrie @ GA       06/05/2015, v1.0                            *"
    echo "*         Sarah Lawrie @ GA       20/05/2015, v1.1                            *"
    echo "*              Add beam processing capability for wide swath data             *"
    echo "*         Sarah Lawrie @ GA       15/07/2015, v1.2                            *"
    echo "*              Add external reference image option                            *"
    echo "*         Sarah Lawrie @ GA       23/12/2015, v1.3                            *"
    echo "*              Change snr to cross correlation parameters (process changed    *"
    echo "*              in GAMMA version Dec 2015)                                     *"
    echo "*         Negin Moghaddam @ GA    29.04.2016, v1.4                            *"
    echo "*              Not using landsat image for Sentinel-1 Master-DEM coreg.       *"
    echo "*         Matt Garthwaite @ GA    19.08.2016, v1.5                            *"
    echo "*              Change order of master and rdc_dem to fix errors in coreg      *"
    echo "*         Sarah Lawrie @ GA       19/04/2017, v1.6                            *"
    echo "*              Modify method for calculating subsetting DEM                   *"
    echo "*         Sarah Lawrie @ GA       12/09/2017, v1.7                            *"
    echo "*              Update processing to reflect example 'S1_Mexico_coreg_demo',   *"
    echo "*              This gives better refined offset estimates                     *"
    echo "*         Sarah Lawrie @ GA       13/08/2018, v2.0                            *"
    echo "*             -  Major update to streamline processing:                       *"
    echo "*                  - use functions for variables and PBS job generation       *"
    echo "*                  - add option to auto calculate multi-look values and       *"
    echo "*                      master reference scene                                 *"
    echo "*                  - add initial and precision baseline calculations          *"
    echo "*                  - add full Sentinel-1 processing, including resizing and   *"
    echo "*                     subsetting by bursts                                    *"
    echo "*                  - remove GA processing option                              *"
    echo "*******************************************************************************"
    echo -e "Usage: coregister_DEM.bash [proc_file]"
    }

if [ $# -lt 1 ]
then 
    display_usage
    exit 1
fi

proc_file=$1

##########################   GENERIC SETUP  ##########################

# Load generic GAMMA functions
source ~/repo/gamma_insar/gamma_functions

# Load variables and directory paths
proc_variables $proc_file
final_file_loc

# Load GAMMA to access GAMMA programs
source $config_file

# Print processing summary to .o & .e files
PBS_processing_details $project $track 

######################################################################

## File names
dem_master_names
dem_file_names

cd $dem_dir

# modify the following parameters for multi-look values greater than 1
if [ $rlks -gt 1 ]; then
    dem_win1=`echo $dem_win1a $rlks | awk '{printf "%i\n", $1/$2}'`
    if [ $dem_win1 -lt 8 ]; then
	echo "increase dem_win value to increase window size (needs to be dem_win/rlks >=8)"
    else
	if [ $((dem_win1%2)) -eq 0 ]; then # dem_win1 must be an even number for 'offset_pwrm' to work
	    :
	else
	    dem_win1=`echo "$dem_win1 +1" | bc`
	fi
    fi
    dem_win2=`echo $dem_win2a $rlks | awk '{printf "%i\n", $1/$2}'`
    if [ $dem_win2 -lt 8 ]; then
	echo "increase dem_win value to increase window size (needs to be dem_win/rlks >=8)"
    else
	if [ $((dem_win2%2)) -eq 0 ]; then # dem_win1 must be an even number for 'offset_pwrm' to work
	    :
	else
	    dem_win2=`echo "$dem_win2 + 1" | bc`
	fi
    fi
    dem_patch_win=`echo $dem_patch_win1a $rlks | awk '{printf "%i\n", $1/$2}'`

    if [ $dem_patch_win -lt 128 ]; then
        dem_patch_win=128 # minimum size for init_offsetm
    fi
    dem_noff1=`echo $dem_noff1 $rlks | awk '{printf "%i\n", $1/$2}'`
    dem_noff2=`echo $dem_noff2 $rlks | awk '{printf "%i\n", $1/$2}'`
    if [ $dem_rpos != "-" ]; then
        dem_rpos=`echo $dem_rpos $rlks | awk '{printf "%i\n", $1/$2}'`
    fi
    if [ $dem_azpos != "-" ]; then
        dem_azpos=`echo $dem_azpos $rlks | awk '{printf "%i\n", $1/$2}'`
    fi
fi



# Functions 
COPY_SLC()
{
    cd $dem_master_dir
    ## Generate subsetted SLC and MLI files using parameters from gamma.proc
    GM SLC_copy $dem_master_slc $dem_master_slc_par $r_dem_master_slc $r_dem_master_slc_par 1 - 
    #GM SLC_copy $dem_master_slc $dem_master_slc_par $r_dem_master_slc $r_dem_master_slc_par 1 - $roff $rlines $azoff $azlines

    GM multi_look $r_dem_master_slc $r_dem_master_slc_par $r_dem_master_mli $r_dem_master_mli_par $rlks $alks 0

    ## Create raster for comparison purposes
    r_dem_master_mli_width=`grep range_samples: $r_dem_master_mli_par | awk '{print $2}'`
    GM raspwr $r_dem_master_mli $r_dem_master_mli_width 1 0 20 20 1. .35 1 $r_dem_master_mli_bmp
<<<<<<< HEAD
    #GM convert $r_dem_master_mli_bmp ${r_dem_master_mli_bmp/.bmp}.png
    #rm -f $r_dem_master_mli_bmp
=======
    GM convert $r_dem_master_mli_bmp ${r_dem_master_mli_bmp/.bmp}.png
    rm -f $r_dem_master_mli_bmp
>>>>>>> b897a9a3
}


# Determine oversampling factor for DEM coregistration
OVER_SAMPLE()
{
    cd $dem_dir
    dem_post=`grep post_lon $dem_par | awk '{printf "%.8f\n", $2}'`
    if [ $(bc <<< "$dem_post <= 0.00011111") -eq 1 ]; then # 0.4 arc second or smaller DEMs
	dem_ovr=1
    elif [ $(bc <<< "$dem_post <= 0.00027778") -eq 1 ]; then # between 0.4 and 1 arc second DEMs
	dem_ovr=4
    elif [ $(bc <<< "$dem_post < 0.00083333") -eq 1 ]; then # between 1 and 3 arc second DEMs
	dem_ovr=4
    elif [ $(bc <<< "$dem_post >= 0.00083333") -eq 1 ]; then # 3 arc second or larger DEMs
	dem_ovr=8
    else
	:
    fi
    echo " "
    echo "DEM oversampling factor: "$dem_ovr
    echo " "
}


# Generate DEM coregistered to master SLC in rdc geometry
GEN_DEM_RDC()
{
    cd $dem_dir
    # Derivation of initial geocoding look-up table and simulated SAR intensity image
    # note: gc_map can produce looking vector grids and shadow and layover maps

    if [ -e $eqa_dem_par ]; then
	echo " "
	echo  $eqa_dem_par" exists, removing file."
	echo " "
	rm -f $eqa_dem_par
    fi
    if [ -e $eqa_dem ]; then
	echo " "
	echo  $eqa_dem" exists, removing file."
	echo " "
	rm -f $eqa_dem
    fi
<<<<<<< HEAD
=======

    ## Generate initial geocoding look up table and simulated SAR image
    #GM gc_map $r_dem_master_mli_par - $dem_par $dem $eqa_dem_par $eqa_dem $dem_lt_rough $dem_ovr $dem_ovr $dem_eqa_sim_sar - - $dem_loc_inc - - $dem_lsmap 8 2    
    GM gc_map $r_dem_master_mli_par - $dem_par $dem $eqa_dem_par $eqa_dem $dem_lt_rough $dem_ovr $dem_ovr $dem_eqa_sim_sar - - - - - - 8 2
>>>>>>> b897a9a3

    ## Generate initial geocoding look up table and simulated SAR image
    GM gc_map $r_dem_master_mli_par - $dem_par $dem $eqa_dem_par $eqa_dem $dem_lt_rough $dem_ovr $dem_ovr $dem_eqa_sim_sar - - $dem_loc_inc - - $dem_lsmap 8 2    

    ## Generate initial gamma0 pixel normalisation area image in radar geometry
    GM pixel_area $r_dem_master_mli_par $eqa_dem_par $eqa_dem $dem_lt_rough $dem_lsmap $dem_loc_inc - $dem_pix_gam
    
    dem_width=`grep width: $eqa_dem_par | awk '{print $2}'`
    r_dem_master_mli_width=`grep range_samples: $r_dem_master_mli_par | awk '{print $2}'`
    r_dem_master_mli_length=`grep azimuth_lines: $r_dem_master_mli_par | awk '{print $2}'`

    # Transform simulated SAR intensity image to radar geometry
    #GM geocode $dem_lt_rough $dem_eqa_sim_sar $dem_width $dem_rdc_sim_sar $r_dem_master_mli_width $r_dem_master_mli_length 0 0 - - 2 $dem_rad_max -

    if [ $use_ext_image == yes ]; then
 	GM map_trans $dem_par $ext_image $eqa_dem_par $ext_image_flt 1 1 1 0 -
        # Transform external image to radar geometry
	GM geocode $dem_lt_rough $ext_image_flt $dem_width $ext_image_init_sar $r_dem_master_mli_width $r_dem_master_mli_length 1 0 - - 2 4 -
    else
        :
    fi
}


# Fine coregistration of master MLI and simulated SAR image
CREATE_DIFF_PAR_FULL()
{
    cd $dem_dir
    returns=$dem_dir/returns
    echo "" > $returns #default scene title
    echo $dem_noff1 $dem_noff2 >> $returns
    echo $dem_offset_measure >> $returns
    echo $dem_win1 $dem_win2 >> $returns 
    echo $dem_snr >> $returns
    echo >> $returns

    GM create_diff_par $r_dem_master_mli_par - $dem_diff 1 < $returns
    rm -f $returns 
    # remove temporary mli files (only required to generate diff par)
    rm -f $r_dem_master_mli $r_dem_master_mli_par
}


CREATE_DIFF_PAR()
{
    cd $dem_dir
    returns=$dem_dir/returns
    echo "" > $returns #default scene title
    echo $dem_noff1 $dem_noff2 >> $returns
    echo $dem_offset_measure >> $returns
    echo $dem_win1 $dem_win2 >> $returns 
    echo $dem_snr >> $returns
    echo >> $returns 
     
    # not using 'GM' for this command as it prints a standard output to the error.log, making dependent PBS jobs fail, force output to 'null' file
    #create_diff_par $r_dem_master_mli_par - $dem_diff 1 < $returns &> null
    GM create_diff_par $r_dem_master_mli_par - $dem_diff 1 < $returns
    rm -f $returns  
}



OFFSET_CALC()
{
    cd $dem_dir
    # The high accuracy of Sentinel-1 orbits requires only a static offset fit term rather than higher order polynomial terms
    if [ $sensor == S1 ]; then
	npoly=1
    else
	npoly=4
    fi

    ## MCG: Urs Wegmuller recommended using pixel_area_gamma0 rather than simulated SAR image in offset calculation
    GM init_offsetm $dem_pix_gam $r_dem_master_mli $dem_diff 1 1 $dem_rpos $dem_azpos - - $dem_snr $dem_patch_win 1
    GM offset_pwrm $dem_pix_gam $r_dem_master_mli $dem_diff $dem_offs $dem_ccp - - $dem_offsets 2 - - -
    GM offset_fitm $dem_offs $dem_ccp $dem_diff $dem_coffs $dem_coffsets - $npoly

    # Extract offset estimates to results file
    echo "DEM COREGISTRATION RESULTS" > $dem_check_file
    echo "" >> $dem_check_file
    echo "Offset Estimates" >> $dem_check_file
    echo "" >> $dem_check_file
    grep "final solution:" output.log >> $dem_check_file
    echo "" >> $dem_check_file
    grep "final range offset poly. coeff.:" output.log >> $dem_check_file
    grep "final azimuth offset poly. coeff.:" output.log >> $dem_check_file
    echo "" >> $dem_check_file
    grep "final range offset poly. coeff. errors:" output.log >> $dem_check_file
    grep "final azimuth offset poly. coeff. errors:" output.log >> $dem_check_file
    grep "final model fit std. dev. (samples) range:" output.log >> $dem_check_file


    # Refinement of initial geocoding look up table
    if [ $use_ext_image == yes ]; then
	GM gc_map_fine $dem_lt_rough $dem_width $dem_diff $dem_lt_fine 0
    else
	GM gc_map_fine $dem_lt_rough $dem_width $dem_diff $dem_lt_fine 1
    fi

<<<<<<< HEAD
    ## Generate refined gamma0 pixel normalisation area image in radar geometry
    GM pixel_area $r_dem_master_mli_par $eqa_dem_par $eqa_dem $dem_lt_fine $dem_lsmap $dem_loc_inc - pix
    
    r_dem_master_mli_width=`grep range_samples: $r_dem_master_mli_par | awk '{print $2}'`

    ## interpolate holes
    GM interp_ad pix $dem_pix_gam $r_dem_master_mli_width - - - 2 2 1

    ## Obtain ellipsoid-based ground range sigma0 pixel reference area
    GM radcal_MLI $r_dem_master_mli $r_dem_master_mli_par - sigma0 - 0 0 1 - - $ellip_pix_sigma0

    ## Generate Gamma0 backscatter image for master scene according to equation in Section 10.6 of Gamma Geocoding and Image Registration Users Guide
    GM float_math $r_dem_master_mli $ellip_pix_sigma0 temp1 $r_dem_master_mli_width 2
    GM float_math temp1 $dem_pix_gam $dem_master_gamma0 $r_dem_master_mli_width 3

    ## create raster for comparison with master mli raster
    GM raspwr $dem_master_gamma0 $r_dem_master_mli_width 1 0 20 20 1. .35 1 $dem_master_gamma0_bmp
    #GM convert $dem_master_gamma0_bmp ${dem_master_gamma0_bmp/.bmp}.png
    #rm -f $dem_master_gamma0_bmp

    ## Make sea-mask based on DEM zero values
    GM replace_values $eqa_dem 0.0001 0 temp $dem_width 0 2 1
    GM rashgt temp - $dem_width 1 1 0 1 1 100.0 - - - $seamask

    rm -f temp temp1 $dem_offs $snr $dem_offsets $dem_coffs $dem_coffsets test1.dat test2.dat
    rm -f $dem_lt_rough pix sigma0
=======
    #GM pixel_area $r_dem_master_mli_par $eqa_dem_par $eqa_dem $dem_lt_fine $dem_lsmap $dem_loc_inc $dem_pix_sig $dem_pix_gam

    ## create raster for comparison with master mli raster
    r_dem_master_mli_width=`grep range_samples: $r_dem_master_mli_par | awk '{print $2}'`
    #GM raspwr $dem_pix_gam $r_dem_master_mli_width 1 0 20 20 1. .35 1 $dem_pix_gam_bmp
    #GM convert $dem_pix_gam_bmp ${dem_pix_gam_bmp/.bmp}.png
    #rm -f $dem_pix_gam_bmp

    ## Make sea-mask based on DEM zero values
    GM replace_values $eqa_dem 0.0001 0 temp $dem_width 0 2 1
    GM rashgt temp - $dem_width 1 1 0 1 1 100.0 - - - $seamask

    rm -f temp $dem_lt_rough $dem_offs $snr $dem_offsets $dem_coffs $dem_coffsets test1.dat test2.dat
>>>>>>> b897a9a3
}


GEOCODE()
{
    cd $dem_dir
    # Geocode map geometry DEM to radar geometry
    GM geocode $dem_lt_fine $eqa_dem $dem_width $rdc_dem $r_dem_master_mli_width $r_dem_master_mli_length 1 0 - - 2 $dem_rad_max -
    GM rashgt $rdc_dem $r_dem_master_mli $r_dem_master_mli_width 1 1 0 20 20 500. 1. .35 1 $rdc_dem.bmp
    GM convert $rdc_dem.bmp ${rdc_dem/.bmp}.png
    rm -f $rdc_dem.bmp

    # Geocode simulated SAR intensity image to radar geometry
    GM geocode $dem_lt_fine $dem_eqa_sim_sar $dem_width $dem_rdc_sim_sar $r_dem_master_mli_width $r_dem_master_mli_length 0 0 - - 2 $dem_rad_max -

    # Geocode local incidence angle image to radar geometry
    GM geocode $dem_lt_fine $dem_loc_inc $dem_width $dem_rdc_inc $r_dem_master_mli_width $r_dem_master_mli_length 0 0 - - 2 $dem_rad_max -

    # Geocode external image to radar geometry
    if [ $use_ext_image == yes ]; then
	GM geocode $dem_lt_fine $ext_image_flt $dem_width $ext_image_sar $r_dem_master_mli_width $r_dem_master_mli_length 0 0 - - 2 $dem_rad_max -
    else 
	:
    fi

    ## Back-geocode Gamma0 backscatter product to map geometry
    GM geocode_back $dem_master_gamma0 $r_dem_master_mli_width $dem_lt_fine $dem_master_gamma0_eqa $dem_width - 1 0 - -
    # make quick-look png image
    GM raspwr $dem_master_gamma0_eqa $dem_width 1 0 20 20 - - - $dem_master_gamma0_eqa_bmp
    GM convert $dem_master_gamma0_eqa_bmp -transparent black ${dem_master_gamma0_eqa_bmp/.bmp}.png

    cd $dem_master_dir    
    name=`ls *eqa*gamma0.png`
    GM kml_map $name $eqa_dem_par ${name/.png}.kml
    rm -f $dem_master_gamma0_eqa_bmp

}


# Create look vector files
LOOK_VECTOR()
{
    cd $dem_dir
    # not using 'GM' for this command as it prints a standard output to the error.log, making dependent PBS jobs fail, force output to 'null' file
    #look_vector $r_dem_master_slc_par - $eqa_dem_par $eqa_dem $dem_lv_theta $dem_lv_phi  &> null
    GM look_vector $r_dem_master_slc_par - $eqa_dem_par $eqa_dem $dem_lv_theta $dem_lv_phi
}


# Create geotif of master mli for subsetting
GEOTIF_FULL()
{
    cd $dem_master_dir
    r_dem_master_mli_eqa=$dem_master_dir/$r_dem_master_mli_name"_eqa_full.mli"
    r_dem_master_mli_geo=$dem_master_dir/$r_dem_master_mli_name"_eqa_mli_full.tif"
    width_in=`grep range_samp_1: $dem_diff | awk '{print $2}'`
    width_out=`grep width: $eqa_dem_par | awk '{print $2}'`
    
    GM geocode_back $r_dem_master_mli $width_in $dem_lt_fine $r_dem_master_mli_eqa $width_out - 0 0 - -
    GM data2geotiff $eqa_dem_par $r_dem_master_mli_eqa 2 $r_dem_master_mli_geo 0.0
}

GEOTIF()
{
    cd $dem_master_dir
    r_dem_master_mli_eqa=$dem_master_dir/$r_dem_master_mli_name"_eqa.mli"
    r_dem_master_mli_geo=$dem_master_dir/$r_dem_master_mli_name"_eqa_mli.tif"
    width_in=`grep range_samp_1: $dem_diff | awk '{print $2}'`
    width_out=`grep width: $eqa_dem_par | awk '{print $2}'`
    
    GM geocode_back $r_dem_master_mli $width_in $dem_lt_fine $r_dem_master_mli_eqa $width_out - 0 0 - -
    GM data2geotiff $eqa_dem_par $r_dem_master_mli_eqa 2 $r_dem_master_mli_geo 0.0
}



COPY_SLC
OVER_SAMPLE
GEN_DEM_RDC
CREATE_DIFF_PAR
OFFSET_CALC
GEOCODE
LOOK_VECTOR


# script end 
####################

## Copy errors to NCI error file (.e file)
rm -rf null
cat error.log 1>&2<|MERGE_RESOLUTION|>--- conflicted
+++ resolved
@@ -121,13 +121,9 @@
     ## Create raster for comparison purposes
     r_dem_master_mli_width=`grep range_samples: $r_dem_master_mli_par | awk '{print $2}'`
     GM raspwr $r_dem_master_mli $r_dem_master_mli_width 1 0 20 20 1. .35 1 $r_dem_master_mli_bmp
-<<<<<<< HEAD
+
     #GM convert $r_dem_master_mli_bmp ${r_dem_master_mli_bmp/.bmp}.png
     #rm -f $r_dem_master_mli_bmp
-=======
-    GM convert $r_dem_master_mli_bmp ${r_dem_master_mli_bmp/.bmp}.png
-    rm -f $r_dem_master_mli_bmp
->>>>>>> b897a9a3
 }
 
 
@@ -172,13 +168,6 @@
 	echo " "
 	rm -f $eqa_dem
     fi
-<<<<<<< HEAD
-=======
-
-    ## Generate initial geocoding look up table and simulated SAR image
-    #GM gc_map $r_dem_master_mli_par - $dem_par $dem $eqa_dem_par $eqa_dem $dem_lt_rough $dem_ovr $dem_ovr $dem_eqa_sim_sar - - $dem_loc_inc - - $dem_lsmap 8 2    
-    GM gc_map $r_dem_master_mli_par - $dem_par $dem $eqa_dem_par $eqa_dem $dem_lt_rough $dem_ovr $dem_ovr $dem_eqa_sim_sar - - - - - - 8 2
->>>>>>> b897a9a3
 
     ## Generate initial geocoding look up table and simulated SAR image
     GM gc_map $r_dem_master_mli_par - $dem_par $dem $eqa_dem_par $eqa_dem $dem_lt_rough $dem_ovr $dem_ovr $dem_eqa_sim_sar - - $dem_loc_inc - - $dem_lsmap 8 2    
@@ -278,7 +267,6 @@
 	GM gc_map_fine $dem_lt_rough $dem_width $dem_diff $dem_lt_fine 1
     fi
 
-<<<<<<< HEAD
     ## Generate refined gamma0 pixel normalisation area image in radar geometry
     GM pixel_area $r_dem_master_mli_par $eqa_dem_par $eqa_dem $dem_lt_fine $dem_lsmap $dem_loc_inc - pix
     
@@ -305,21 +293,6 @@
 
     rm -f temp temp1 $dem_offs $snr $dem_offsets $dem_coffs $dem_coffsets test1.dat test2.dat
     rm -f $dem_lt_rough pix sigma0
-=======
-    #GM pixel_area $r_dem_master_mli_par $eqa_dem_par $eqa_dem $dem_lt_fine $dem_lsmap $dem_loc_inc $dem_pix_sig $dem_pix_gam
-
-    ## create raster for comparison with master mli raster
-    r_dem_master_mli_width=`grep range_samples: $r_dem_master_mli_par | awk '{print $2}'`
-    #GM raspwr $dem_pix_gam $r_dem_master_mli_width 1 0 20 20 1. .35 1 $dem_pix_gam_bmp
-    #GM convert $dem_pix_gam_bmp ${dem_pix_gam_bmp/.bmp}.png
-    #rm -f $dem_pix_gam_bmp
-
-    ## Make sea-mask based on DEM zero values
-    GM replace_values $eqa_dem 0.0001 0 temp $dem_width 0 2 1
-    GM rashgt temp - $dem_width 1 1 0 1 1 100.0 - - - $seamask
-
-    rm -f temp $dem_lt_rough $dem_offs $snr $dem_offsets $dem_coffs $dem_coffsets test1.dat test2.dat
->>>>>>> b897a9a3
 }
 
 
