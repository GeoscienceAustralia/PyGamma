--- conflicted
+++ resolved
@@ -65,11 +65,6 @@
     # Explicitly set a bunch of path objecst (as the mocked Path objects don't
     # implement / or + correctly).   Note: the unit tests are all mocked, the
     # directories don't have to have valid files or in some cases even exist...
-<<<<<<< HEAD
-    ic.ifg_dir = pathlib.Path(test_dir.name).parent / '20151103-20151127'
-    ic.master_dir = pathlib.Path(test_dir.name) / '20151103'
-    ic.slave_dir = pathlib.Path(test_dir.name) / '20151127'
-=======
     #
     # Despite being dummy data, we use semi-realistic paths to keep test errors
     # easier to understand.
@@ -78,7 +73,6 @@
     ic.ifg_dir = base_path / "INT" / '20151103-20151127'
     ic.master_dir = base_path / "SLC" / '20151103'
     ic.slave_dir = base_path / "SLC" / '20151127'
->>>>>>> c2106f01
     ic.ifg_unw_geocode_2pi_bmp = ic.ifg_dir / 'geo_unw_2pi.bmp'
     ic.ifg_unw_geocode_6pi_bmp = ic.ifg_dir / 'geo_unw_6pi.bmp'
     ic.ifg_flat_geocode_bmp = ic.ifg_dir / 'ifg_flat_geocode.bmp'
