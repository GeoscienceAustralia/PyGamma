import io
import pathlib
import functools
import subprocess
from unittest import mock

import insar.constant as const
from insar import process_ifg, py_gamma_ga
from insar.process_ifg import ProcessIfgException, TempFileConfig
from insar.project import ProcConfig, IfgFileNames, DEMFileNames

import structlog
import pytest


# FIXME: tweak settings to ensure working dir doesn't have to be changed for INT processing (do in workflow)
# TODO: can monkeypatch be done at higher level scope to apply to multiple test funcs?

PG_RETURN_VALUE = (0, ["default-cout"], ["default-cerr"])
PG_RETURN_VALUE_FAIL = (-1, ["cout-with-error"], ["cerr-with-error"])


@pytest.fixture
def pg_int_mock():
    """Create basic mock of the py_gamma module for INT processing step."""
    pg_mock = mock.NonCallableMock()
    pg_mock.create_offset.return_value = PG_RETURN_VALUE
    pg_mock.offset_pwr.return_value = PG_RETURN_VALUE
    pg_mock.offset_fit.return_value = PG_RETURN_VALUE
    pg_mock.create_diff_par.return_value = PG_RETURN_VALUE
    return pg_mock


@pytest.fixture
def pc_mock():
    """Returns basic mock to simulate a ProcConfig object."""
    pc = mock.NonCallableMock(spec=ProcConfig)
    pc.multi_look = 2  # always 2 for Sentinel 1
    pc.ifg_coherence_threshold = 2.5  # fake value
    return pc


@pytest.fixture
def ic_mock():
    """Returns basic mock to simulate an IfgFileNames object."""
    ic = mock.NonCallableMock(spec=IfgFileNames)

    mock_path = functools.partial(mock.MagicMock, spec=pathlib.Path)
    ic.ifg_bperp = mock_path()
    ic.r_master_slc = mock_path()
    ic.r_master_mli = mock_path()
    ic.r_slave_slc = mock_path()
    ic.r_slave_mli = mock_path()

    ic.ifg_flat1 = mock_path()
    ic.ifg_flat10 = mock_path()
    return ic


@pytest.fixture
def tc_mock():
    """Returns basic mock to simulate a TempFileConfig object."""
    tc = mock.NonCallableMock(spec=TempFileConfig)
    return tc


@pytest.fixture
def remove_mock():
    """Returns basic mock to simulate remove_files()."""
    rm = mock.Mock()
    return rm


@pytest.fixture
def subprocess_mock():
    """
    Subprocess module replacement.

    Can be too broad as it prevents access to subprocess exceptions.
    """
    m_subprocess = mock.NonCallableMock(spec=subprocess)
    m_subprocess.PIPE = "Fake pipe"
    return m_subprocess


def test_run_workflow_full(
    monkeypatch, pc_mock, ic_mock, dc_mock, tc_mock, remove_mock, subprocess_mock
):
    """Test workflow runs from end to end"""

    # mock out larger elements like modules/dependencies
    m_pathlib = mock.NonCallableMock()
    m_pathlib.Path.return_value.glob.return_value = ["fake-path0", "fake-path1"]
    monkeypatch.setattr(process_ifg, "pathlib", m_pathlib)

    m_pygamma = mock.NonCallableMock()
    m_pygamma.base_perp.return_value = PG_RETURN_VALUE
    monkeypatch.setattr(process_ifg, "pg", m_pygamma)
    monkeypatch.setattr(process_ifg, "subprocess", subprocess_mock)

    # mock out smaller helper functions (prevent I/O etc)
    monkeypatch.setattr(process_ifg, "remove_files", remove_mock)

    fake_width10 = 334
    fake_width_in = 77
    fake_width_out = 66
    monkeypatch.setattr(process_ifg, "get_width10", lambda _: fake_width10)
    monkeypatch.setattr(process_ifg, "get_width_in", lambda _: fake_width_in)
    monkeypatch.setattr(process_ifg, "get_width_out", lambda _: fake_width_out)

    # mock required individual values
    pc_mock.ifg_geotiff.lower.return_value = "yes"
    ic_mock.ifg_off.exists.return_value = False

    # finally run the workflow :-)
    process_ifg.run_workflow(
        pc_mock, ic_mock, dc_mock, tc_mock, ifg_width=fake_width_in, clean_up=True
    )

    # check some of the funcs in each step are called
    assert m_pygamma.create_offset.called
    assert m_pygamma.base_orbit.called
    assert m_pygamma.multi_cpx.called
    assert m_pygamma.adf.called
    assert m_pygamma.rascc_mask.called
    assert m_pygamma.interp_ad.called
    assert m_pygamma.data2geotiff.called
    assert remove_mock.call_count > 10
    assert subprocess_mock.run.called


def test_run_workflow_missing_r_master_slc(ic_mock, tc_mock):
    ic_mock.r_master_slc.exists.return_value = False

    with pytest.raises(ProcessIfgException):
        process_ifg.run_workflow(
            pc_mock, ic_mock, dc_mock, tc_mock, ifg_width=10, clean_up=True
        )


def test_run_workflow_missing_r_master_mli(ic_mock, tc_mock):
    ic_mock.r_master_slc.exists.return_value = True
    ic_mock.r_master_mli.exists.return_value = False

    with pytest.raises(ProcessIfgException):
        process_ifg.run_workflow(
            pc_mock, ic_mock, dc_mock, tc_mock, ifg_width=11, clean_up=True
        )


def test_run_workflow_missing_r_slave_slc(ic_mock, tc_mock):
    ic_mock.r_master_slc.exists.return_value = True
    ic_mock.r_master_mli.exists.return_value = True
    ic_mock.r_slave_slc.exists.return_value = False

    with pytest.raises(ProcessIfgException):
        process_ifg.run_workflow(
            pc_mock, ic_mock, dc_mock, tc_mock, ifg_width=12, clean_up=True
        )


def test_run_workflow_missing_r_slave_mli(ic_mock, tc_mock):
    ic_mock.r_master_slc.exists.return_value = True
    ic_mock.r_master_mli.exists.return_value = True
    ic_mock.r_slave_slc.exists.return_value = True
    ic_mock.r_slave_mli.exists.return_value = False

    with pytest.raises(ProcessIfgException):
        process_ifg.run_workflow(
            pc_mock, ic_mock, dc_mock, tc_mock, ifg_width=13, clean_up=True
        )


def test_get_ifg_width():
    # content from gadi:/g/data/dg9/INSAR_ANALYSIS/CAMDEN/S1/GAMMA/T147D/SLC/20200105/r20200105_VV_8rlks.mli.par
    c = "line_header_size:                  0\nrange_samples:                  8630\nazimuth_lines:                85\n"
    config = io.StringIO(c)
    assert process_ifg.get_ifg_width(config) == 8630


def test_get_ifg_width_not_found():
    config = io.StringIO("Fake line 0\nFake line 1\nFake line 2\n")
    with pytest.raises(ProcessIfgException):
        process_ifg.get_ifg_width(config)


def test_calc_int(monkeypatch, pg_int_mock, pc_mock, ic_mock):
    """Verify default path through the INT processing step without cleanup."""

    # craftily substitute the 'pg' py_gamma obj for a mock:
    # 1) avoids missing import errors when testing locally
    # 2) prevents calling the real thing on Gadi and all the errors with that
    monkeypatch.setattr(process_ifg, "pg", pg_int_mock)
    ic_mock.ifg_off = mock.Mock(spec=pathlib.Path)
    ic_mock.ifg_off.exists.return_value = False  # offset not yet processed

    process_ifg.calc_int(pc_mock, ic_mock, clean_up=False)

    assert pg_int_mock.create_offset.called
    assert pg_int_mock.offset_pwr.called
    assert pg_int_mock.offset_fit.called
    assert pg_int_mock.create_diff_par.called


def test_calc_int_with_cleanup(monkeypatch, pg_int_mock, pc_mock, ic_mock):
    monkeypatch.setattr(process_ifg, "pg", pg_int_mock)

    ic_mock.ifg_off = mock.Mock(spec=pathlib.Path)
    ic_mock.ifg_off.exists.return_value = True  # simulate offset already processed

    ic_mock.ifg_offs = mock.Mock(spec=pathlib.Path)
    ic_mock.ifg_ccp = mock.Mock(spec=pathlib.Path)
    ic_mock.ifg_coffs = mock.Mock(spec=pathlib.Path)
    ic_mock.ifg_coffsets = mock.Mock(spec=pathlib.Path)

    assert ic_mock.ifg_offs.unlink.called is False
    assert ic_mock.ifg_ccp.unlink.called is False
    assert ic_mock.ifg_coffs.unlink.called is False
    assert ic_mock.ifg_coffsets.unlink.called is False

    process_ifg.calc_int(pc_mock, ic_mock, clean_up=True)

    assert ic_mock.ifg_offs.unlink.called
    assert ic_mock.ifg_ccp.unlink.called
    assert ic_mock.ifg_coffs.unlink.called
    assert ic_mock.ifg_coffsets.unlink.called


<<<<<<< HEAD
def test_error_handling_decorator(monkeypatch, subprocess_mock):
    # ensure mock logger has all core error(), msg() etc logging functions
    log_mock = mock.NonCallableMock(spec=structlog.stdlib.BoundLogger)
    assert log_mock.error.called is False
=======
def test_error_handling_decorator(monkeypatch):
    # force all fake subprocess calls to fail
    m_subprocess_wrapper = mock.Mock()
    m_subprocess_wrapper.return_value = PG_RETURN_VALUE_FAIL
>>>>>>> c3f65170

    pgi = py_gamma_ga.GammaInterface(
        install_dir="./fake-install",
        gamma_exes={"create_offset": "fake-EXE-name"},
<<<<<<< HEAD
        subprocess_func=process_ifg.auto_logging_decorator(
            subprocess_mock, ProcessIfgException, log_mock
        ),
=======
        subprocess_func=process_ifg.decorator(m_subprocess_wrapper),
>>>>>>> c3f65170
    )

    with pytest.raises(ProcessIfgException):
        pgi.create_offset(1, 2, 3, key="value")

    assert log_mock.error.called
    has_cout = False
    has_cerr = False

    for c in log_mock.error.call_args:
        if const.COUT in c:
            has_cout = True

        if const.CERR in c:
            has_cerr = True

    assert has_cout
    assert has_cerr


@pytest.fixture
def pg_flat_mock():
    """Create basic mock of the py_gamma module for the FLAT processing step."""
    pg_mock = mock.NonCallableMock()
    pg_mock.base_orbit.return_value = PG_RETURN_VALUE
    pg_mock.phase_sim_orb.return_value = PG_RETURN_VALUE
    pg_mock.SLC_diff_intf.return_value = PG_RETURN_VALUE
    pg_mock.base_init.return_value = PG_RETURN_VALUE
    pg_mock.base_add.return_value = PG_RETURN_VALUE
    pg_mock.phase_sim.return_value = PG_RETURN_VALUE

    pg_mock.gcp_phase.return_value = PG_RETURN_VALUE
    pg_mock.sub_phase.return_value = PG_RETURN_VALUE
    pg_mock.mcf.return_value = PG_RETURN_VALUE
    pg_mock.base_ls.return_value = PG_RETURN_VALUE
    pg_mock.cc_wave.return_value = PG_RETURN_VALUE
    pg_mock.rascc_mask.return_value = PG_RETURN_VALUE
    pg_mock.multi_cpx.return_value = PG_RETURN_VALUE
    pg_mock.multi_real.return_value = PG_RETURN_VALUE
    pg_mock.base_perp.return_value = PG_RETURN_VALUE
    pg_mock.extract_gcp.return_value = PG_RETURN_VALUE
    return pg_mock


@pytest.fixture
def dc_mock():
    """Default mock for DEMFileNames config."""
    dcm = mock.NonCallableMock(spec=DEMFileNames)
    return dcm


def test_generate_init_flattened_ifg(
    monkeypatch, pg_flat_mock, pc_mock, ic_mock, dc_mock
):
    monkeypatch.setattr(process_ifg, "pg", pg_flat_mock)

    assert pg_flat_mock.base_orbit.called is False
    assert pg_flat_mock.phase_sim_orb.called is False
    assert pg_flat_mock.SLC_diff_intf.called is False
    assert pg_flat_mock.base_init.called is False
    assert pg_flat_mock.base_add.called is False
    assert pg_flat_mock.phase_sim.called is False

    process_ifg.generate_init_flattened_ifg(pc_mock, ic_mock, dc_mock, clean_up=False)

    assert pg_flat_mock.base_orbit.called
    assert pg_flat_mock.phase_sim_orb.called
    assert pg_flat_mock.SLC_diff_intf.call_count == 2
    assert pg_flat_mock.base_init.called
    assert pg_flat_mock.base_add.called
    assert pg_flat_mock.phase_sim.called


def test_generate_final_flattened_ifg(
    monkeypatch, pg_flat_mock, pc_mock, ic_mock, dc_mock, tc_mock
):
    # test refinement of baseline model using ground control points
    monkeypatch.setattr(process_ifg, "pg", pg_flat_mock)

    assert pg_flat_mock.multi_cpx.called is False
    assert pg_flat_mock.cc_wave.called is False
    assert pg_flat_mock.rascc_mask.called is False
    assert pg_flat_mock.mcf.called is False
    assert pg_flat_mock.multi_real.called is False
    assert pg_flat_mock.sub_phase.called is False
    assert pg_flat_mock.extract_gcp.called is False
    assert pg_flat_mock.gcp_phase.called is False
    assert pg_flat_mock.base_ls.called is False
    assert pg_flat_mock.phase_sim.called is False
    assert pg_flat_mock.SLC_diff_intf.called is False
    assert pg_flat_mock.base_perp.called is False

    fake_width10 = 400
    m_get_width10 = mock.Mock(return_value=fake_width10)
    monkeypatch.setattr(process_ifg, "get_width10", m_get_width10)

    fake_ifg_width = 99
    process_ifg.generate_final_flattened_ifg(
        pc_mock, ic_mock, dc_mock, tc_mock, fake_ifg_width, clean_up=False
    )

    assert pg_flat_mock.multi_cpx.called
    assert pg_flat_mock.cc_wave.call_count == 3
    assert pg_flat_mock.rascc_mask.call_count == 2
    assert pg_flat_mock.mcf.called
    assert pg_flat_mock.multi_real.called
    assert pg_flat_mock.sub_phase.call_count == 2
    assert pg_flat_mock.extract_gcp.called
    assert pg_flat_mock.gcp_phase.called
    assert pg_flat_mock.base_ls.called
    assert pg_flat_mock.phase_sim.called
    assert pg_flat_mock.SLC_diff_intf.called
    assert pg_flat_mock.base_perp.call_count == 1


def test_generate_final_flattened_ifg_bperp_write_fail(
    monkeypatch, pg_flat_mock, pc_mock, ic_mock, dc_mock, tc_mock
):
    monkeypatch.setattr(process_ifg, "get_width10", lambda _: 52)
    monkeypatch.setattr(process_ifg, "pg", pg_flat_mock)
    ic_mock.ifg_bperp.open.side_effect = IOError("Simulated ifg_bperp failure")

    with pytest.raises(IOError):
        fake_ifg_width = 99
        process_ifg.generate_final_flattened_ifg(
            pc_mock, ic_mock, dc_mock, tc_mock, fake_ifg_width, clean_up=False
        )


def _get_mock_file_and_path(fake_content):
    """
    Helper function to mock out pathlib.Path.open() and file.readlines()
    :param fake_content: Sequence of values for file.readlines() to emit
    :return: (file_mock, path_mock)
    """
    # file like object to be returned from context manager
    m_file = mock.NonCallableMock()
    m_file.readlines.return_value = fake_content

    # TRICKY: mock chain of open() calls, context manager etc to return custom file mock
    m_path = mock.MagicMock(spec=pathlib.Path)
    m_path.open.return_value.__enter__.return_value = m_file
    return m_file, m_path


def test_get_width10():
    _, m_path = _get_mock_file_and_path(
        ["a    1\n", "interferogram_width:         43\n", "b         24\n"]
    )
    width = process_ifg.get_width10(m_path)
    assert width == 43, "got {}".format(width)


def test_get_width10_not_found():
    _, m_path = _get_mock_file_and_path(["fake1    1\n", "fake2    2\n"])

    with pytest.raises(ProcessIfgException):
        process_ifg.get_width10(m_path)


@pytest.fixture
def pg_filt_mock():
    """Create basic mock of the py_gamma module for the FILT processing step."""
    pgm = mock.NonCallableMock()
    pgm.adf.return_value = PG_RETURN_VALUE
    return pgm


def test_calc_filt(monkeypatch, pg_filt_mock, pc_mock, ic_mock):
    monkeypatch.setattr(process_ifg, "pg", pg_filt_mock)
    ic_mock.ifg_flat.exists.return_value = True

    assert pg_filt_mock.adf.called is False
    process_ifg.calc_filt(pc_mock, ic_mock, ifg_width=230)
    assert pg_filt_mock.adf.called


def test_calc_filt_no_flat_file(monkeypatch, pg_filt_mock, pc_mock, ic_mock):
    monkeypatch.setattr(process_ifg, "pg", pg_filt_mock)
    ic_mock.ifg_flat.exists.return_value = False

    with pytest.raises(ProcessIfgException):
        process_ifg.calc_filt(pc_mock, ic_mock, ifg_width=180)


@pytest.fixture
def pg_unw_mock():
    """Basic mock of the py_gamma module for the UNW processing step."""
    pgm = mock.NonCallableMock()
    pgm.rascc_mask.return_value = PG_RETURN_VALUE
    pgm.rascc_mask_thinning.return_value = PG_RETURN_VALUE
    pgm.mcf.return_value = PG_RETURN_VALUE
    pgm.interp_ad.return_value = PG_RETURN_VALUE
    pgm.unw_model.return_value = PG_RETURN_VALUE
    pgm.mask_data.return_value = PG_RETURN_VALUE
    return pgm


def test_calc_unw(monkeypatch, pg_unw_mock, pc_mock, ic_mock, tc_mock):
    # NB: (m)looks will always be 2 for Sentinel-1 ARD product generation
    monkeypatch.setattr(process_ifg, "pg", pg_unw_mock)

    # ignore the thinning step as it will be tested separately
    m_thin = mock.Mock()
    monkeypatch.setattr(process_ifg, "calc_unw_thinning", m_thin)

    pc_mock.ifg_unw_mask = "no"
    fake_ifg_width = 13

    assert pg_unw_mock.rascc_mask.called is False
    assert m_thin.called is False
    assert pg_unw_mock.mask_data.called is False

    process_ifg.calc_unw(pc_mock, ic_mock, tc_mock, fake_ifg_width, clean_up=False)

    assert pg_unw_mock.rascc_mask.called
    assert m_thin.call_count == 1
    assert pg_unw_mock.mask_data.called is False


def test_calc_unw_no_ifg_filt(monkeypatch, pg_unw_mock, pc_mock, ic_mock, tc_mock):
    monkeypatch.setattr(process_ifg, "pg", pg_unw_mock)
    ic_mock.ifg_filt.exists.return_value = False

    with pytest.raises(ProcessIfgException):
        process_ifg.calc_unw(pc_mock, ic_mock, tc_mock, ifg_width=101, clean_up=False)


def test_calc_unw_with_mask(
    monkeypatch, pg_unw_mock, pc_mock, ic_mock, tc_mock, remove_mock
):
    monkeypatch.setattr(process_ifg, "pg", pg_unw_mock)
    monkeypatch.setattr(process_ifg, "remove_files", remove_mock)
    pc_mock.ifg_unw_mask = "yes"

    assert pg_unw_mock.mask_data.called is False
    assert remove_mock.called is False

    process_ifg.calc_unw(pc_mock, ic_mock, tc_mock, ifg_width=202, clean_up=False)

    assert pg_unw_mock.mask_data.called is True
    assert remove_mock.called is True


def test_calc_unw_mlooks_over_threshold_not_implemented(
    monkeypatch, pg_unw_mock, pc_mock, ic_mock, tc_mock
):
    monkeypatch.setattr(process_ifg, "pg", pg_unw_mock)
    pc_mock.multi_look = 5

    with pytest.raises(NotImplementedError):
        process_ifg.calc_unw(pc_mock, ic_mock, tc_mock, ifg_width=15, clean_up=False)


def test_calc_unw_thinning(monkeypatch, pg_unw_mock, pc_mock, ic_mock, tc_mock):
    monkeypatch.setattr(process_ifg, "pg", pg_unw_mock)

    assert pg_unw_mock.rascc_mask_thinning.called is False
    assert pg_unw_mock.mcf.called is False
    assert pg_unw_mock.interp_ad.called is False
    assert pg_unw_mock.unw_model.called is False

    process_ifg.calc_unw_thinning(pc_mock, ic_mock, tc_mock, ifg_width=17, clean_up=False)

    assert pg_unw_mock.rascc_mask_thinning.called
    assert pg_unw_mock.mcf.called
    assert pg_unw_mock.interp_ad.called
    assert pg_unw_mock.unw_model.called


@pytest.fixture
def pg_geocode_mock():
    """Basic mock for pygamma calls in GEOCODE"""
    pgm = mock.NonCallableMock()
    pgm.geocode_back.return_value = PG_RETURN_VALUE
    pgm.mask_data.return_value = PG_RETURN_VALUE
    pgm.convert.return_value = PG_RETURN_VALUE
    pgm.kml_map.return_value = PG_RETURN_VALUE
    pgm.cpx_to_real.return_value = PG_RETURN_VALUE
    pgm.rascc.return_value = PG_RETURN_VALUE
    pgm.ras2ras.return_value = PG_RETURN_VALUE
    pgm.rasrmg.return_value = PG_RETURN_VALUE
    pgm.data2geotiff.return_value = PG_RETURN_VALUE
    return pgm


# TODO: can fixtures call other fixtures to get their setup? (e.g. mock pg inside another fixture?)
def test_geocode_unwrapped_ifg(
    monkeypatch, ic_mock, dc_mock, pg_geocode_mock, tc_mock, remove_mock, subprocess_mock
):
    monkeypatch.setattr(process_ifg, "pg", pg_geocode_mock)

    # patch at the subprocess level for testing this part of convert() in geocode step
    subprocess_mock.run.return_value = 0
    monkeypatch.setattr(process_ifg, "subprocess", subprocess_mock)

    monkeypatch.setattr(process_ifg, "remove_files", remove_mock)

    assert pg_geocode_mock.geocode_back.called is False
    assert pg_geocode_mock.mask_data.called is False
    assert pg_geocode_mock.rasrmg.called is False
    assert pg_geocode_mock.kml_map.called is False

    assert subprocess_mock.run.called is False
    assert remove_mock.called is False

    width_in, width_out = 5, 7  # fake values
    process_ifg.geocode_unwrapped_ifg(ic_mock, dc_mock, tc_mock, width_in, width_out)

    assert pg_geocode_mock.geocode_back.called
    assert pg_geocode_mock.mask_data.called
    assert pg_geocode_mock.rasrmg.called
    assert pg_geocode_mock.kml_map.called

    assert subprocess_mock.run.called
    assert remove_mock.called


def test_geocode_flattened_ifg(
    monkeypatch, ic_mock, dc_mock, pg_geocode_mock, tc_mock, remove_mock
):
    monkeypatch.setattr(process_ifg, "pg", pg_geocode_mock)

    # patch convert function for testing this part of geocode step
    m_convert = mock.Mock(spec=process_ifg.convert)
    monkeypatch.setattr(process_ifg, "convert", m_convert)

    monkeypatch.setattr(process_ifg, "remove_files", remove_mock)

    assert pg_geocode_mock.cpx_to_real.called is False
    assert pg_geocode_mock.geocode_back.called is False
    assert pg_geocode_mock.mask_data.called is False
    assert pg_geocode_mock.rasrmg.called is False
    assert pg_geocode_mock.kml_map.called is False
    assert m_convert.called is False
    assert remove_mock.called is False

    width_in, width_out = 9, 13  # fake values
    process_ifg.geocode_flattened_ifg(ic_mock, dc_mock, tc_mock, width_in, width_out)

    assert pg_geocode_mock.cpx_to_real.called
    assert pg_geocode_mock.geocode_back.called
    assert pg_geocode_mock.mask_data.called
    assert pg_geocode_mock.rasrmg.called
    assert pg_geocode_mock.kml_map.called
    assert m_convert.called
    assert remove_mock.called


def test_geocode_filtered_ifg(
    monkeypatch, ic_mock, dc_mock, pg_geocode_mock, tc_mock, remove_mock
):
    monkeypatch.setattr(process_ifg, "pg", pg_geocode_mock)

    # patch convert function for testing this part of geocode step
    m_convert = mock.Mock(spec=process_ifg.convert)
    monkeypatch.setattr(process_ifg, "convert", m_convert)

    monkeypatch.setattr(process_ifg, "remove_files", remove_mock)

    assert pg_geocode_mock.cpx_to_real.called is False
    assert pg_geocode_mock.geocode_back.called is False
    assert pg_geocode_mock.mask_data.called is False
    assert pg_geocode_mock.rasrmg.called is False
    assert pg_geocode_mock.kml_map.called is False
    assert m_convert.called is False
    assert remove_mock.called is False

    width_in, width_out = 15, 19  # fake values
    process_ifg.geocode_filtered_ifg(ic_mock, dc_mock, tc_mock, width_in, width_out)

    assert pg_geocode_mock.cpx_to_real.called
    assert pg_geocode_mock.geocode_back.called
    assert pg_geocode_mock.mask_data.called
    assert pg_geocode_mock.rasrmg.called
    assert pg_geocode_mock.kml_map.called
    assert m_convert.called
    assert remove_mock.called


def test_geocode_flat_coherence_file(
    monkeypatch, ic_mock, dc_mock, pg_geocode_mock, tc_mock, remove_mock
):
    monkeypatch.setattr(process_ifg, "pg", pg_geocode_mock)

    # patch convert function for testing this part of geocode step
    m_convert = mock.Mock(spec=process_ifg.convert)
    monkeypatch.setattr(process_ifg, "convert", m_convert)

    monkeypatch.setattr(process_ifg, "remove_files", remove_mock)

    assert pg_geocode_mock.geocode_back.called is False
    assert pg_geocode_mock.rascc.called is False
    assert pg_geocode_mock.ras2ras.called is False
    assert pg_geocode_mock.kml_map.called is False
    assert m_convert.called is False

    width_in, width_out = 33, 37  # fake values
    process_ifg.geocode_flat_coherence_file(
        ic_mock, dc_mock, tc_mock, width_in, width_out
    )

    assert pg_geocode_mock.geocode_back.called
    assert pg_geocode_mock.rascc.called
    assert pg_geocode_mock.ras2ras.called
    assert pg_geocode_mock.kml_map.called
    assert m_convert.called


def test_geocode_filtered_coherence_file(
    monkeypatch, ic_mock, dc_mock, pg_geocode_mock, tc_mock, remove_mock
):
    monkeypatch.setattr(process_ifg, "pg", pg_geocode_mock)

    m_convert = mock.Mock(spec=process_ifg.convert)
    monkeypatch.setattr(process_ifg, "convert", m_convert)

    monkeypatch.setattr(process_ifg, "remove_files", remove_mock)

    assert pg_geocode_mock.geocode_back.called is False
    assert pg_geocode_mock.rascc.called is False
    assert pg_geocode_mock.ras2ras.called is False
    assert pg_geocode_mock.kml_map.called is False
    assert m_convert.called is False

    width_in, width_out = 43, 31  # fake values
    process_ifg.geocode_filtered_coherence_file(
        ic_mock, dc_mock, tc_mock, width_in, width_out
    )

    assert pg_geocode_mock.geocode_back.called
    assert pg_geocode_mock.rascc.called
    assert pg_geocode_mock.ras2ras.called
    assert pg_geocode_mock.kml_map.called
    assert m_convert.called


def test_do_geocode(
    monkeypatch, pc_mock, ic_mock, dc_mock, tc_mock, pg_geocode_mock, remove_mock
):
    """Test the full geocode step"""
    monkeypatch.setattr(process_ifg, "pg", pg_geocode_mock)

    pc_mock.ifg_geotiff.lower.return_value = "yes"

    # mock the width config file readers
    fake_ifg_width = 22
    m_width_in = mock.Mock(return_value=fake_ifg_width)
    m_width_out = mock.Mock(return_value=11)
    monkeypatch.setattr(process_ifg, "get_width_in", m_width_in)
    monkeypatch.setattr(process_ifg, "get_width_out", m_width_out)

    # mock individual processing functions as they're tested elsewhere
    m_geocode_unwrapped_ifg = mock.Mock()
    m_geocode_flattened_ifg = mock.Mock()
    m_geocode_filtered_ifg = mock.Mock()
    m_geocode_flat_coherence_file = mock.Mock()
    m_geocode_filtered_coherence_file = mock.Mock()

    monkeypatch.setattr(process_ifg, "geocode_unwrapped_ifg", m_geocode_unwrapped_ifg)
    monkeypatch.setattr(process_ifg, "geocode_flattened_ifg", m_geocode_flattened_ifg)
    monkeypatch.setattr(process_ifg, "geocode_filtered_ifg", m_geocode_filtered_ifg)
    monkeypatch.setattr(
        process_ifg, "geocode_flat_coherence_file", m_geocode_flat_coherence_file
    )
    monkeypatch.setattr(
        process_ifg, "geocode_filtered_coherence_file", m_geocode_filtered_coherence_file
    )
    monkeypatch.setattr(process_ifg, "remove_files", remove_mock)

    process_ifg.do_geocode(pc_mock, ic_mock, dc_mock, tc_mock, fake_ifg_width)

    assert m_width_in.called
    assert m_width_out.called
    assert m_geocode_unwrapped_ifg.called
    assert m_geocode_flattened_ifg.called
    assert m_geocode_filtered_ifg.called
    assert m_geocode_flat_coherence_file.called
    assert m_geocode_filtered_ifg.called

    assert pg_geocode_mock.data2geotiff.call_count == 5
    assert remove_mock.call_count == len(const.TEMP_FILE_GLOBS)


def test_do_geocode_no_geotiff(
    monkeypatch, pc_mock, ic_mock, dc_mock, tc_mock, pg_geocode_mock
):
    fake_ifg_width = 32
    monkeypatch.setattr(process_ifg, "pg", pg_geocode_mock)
    pc_mock.ifg_geotiff.lower.return_value = "no"
    monkeypatch.setattr(
        process_ifg, "get_width_in", mock.Mock(return_value=fake_ifg_width)
    )
    monkeypatch.setattr(process_ifg, "get_width_out", mock.Mock(return_value=31))

    monkeypatch.setattr(process_ifg, "geocode_unwrapped_ifg", mock.Mock())
    monkeypatch.setattr(process_ifg, "geocode_flattened_ifg", mock.Mock())
    monkeypatch.setattr(process_ifg, "geocode_filtered_ifg", mock.Mock())
    monkeypatch.setattr(process_ifg, "geocode_flat_coherence_file", mock.Mock())
    monkeypatch.setattr(process_ifg, "geocode_filtered_coherence_file", mock.Mock())

    process_ifg.do_geocode(pc_mock, ic_mock, dc_mock, tc_mock, fake_ifg_width)

    assert pg_geocode_mock.data2geotiff.called is False


def test_do_geocode_width_mismatch(
    monkeypatch, pc_mock, ic_mock, dc_mock, tc_mock, pg_geocode_mock
):
    monkeypatch.setattr(process_ifg, "pg", pg_geocode_mock)
    pc_mock.ifg_geotiff.lower.return_value = "no"

    fake_ifg_width = 10
    fake_width_in = 20
    monkeypatch.setattr(
        process_ifg, "get_width_in", mock.Mock(return_value=fake_width_in)
    )

    with pytest.raises(ProcessIfgException):
        process_ifg.do_geocode(pc_mock, ic_mock, dc_mock, tc_mock, fake_ifg_width)


def test_get_width_in():
    config = io.StringIO("Fake line\nrange_samp_1: 45\nAnother fake\n")
    assert process_ifg.get_width_in(config) == 45


def test_get_width_in_not_found():
    config = io.StringIO("Fake line 0\nFake line 1\nFake line 2\n")
    with pytest.raises(ProcessIfgException):
        process_ifg.get_width_in(config)


def test_get_width_out():
    config = io.StringIO("Fake line\nwidth: 32\nAnother fake\n")
    assert process_ifg.get_width_out(config) == 32


def test_get_width_out_not_found():
    config = io.StringIO("Fake line 0\nFake line 1\nFake line 2\n")
    with pytest.raises(ProcessIfgException):
        process_ifg.get_width_out(config)


def test_convert(monkeypatch):
    m_file = mock.NonCallableMock()
    m_run = mock.Mock(return_value=0)
    monkeypatch.setattr(process_ifg.subprocess, "run", m_run)

    assert m_run.called is False
    process_ifg.convert(m_file)
    assert m_run.called is True
    assert m_file.called is False


def test_convert_subprocess_exception(monkeypatch):
    m_file = mock.NonCallableMock()
    m_run = mock.Mock(
        side_effect=subprocess.CalledProcessError(returncode=-1, cmd="Fake_cmd")
    )
    monkeypatch.setattr(process_ifg.subprocess, "run", m_run)

    with pytest.raises(subprocess.CalledProcessError):
        process_ifg.convert(m_file)


def test_remove_files_empty_path():
    process_ifg.remove_files("")  # should pass quietly


def test_remove_files_with_error(monkeypatch):
    m_file_not_found = mock.NonCallableMock()
    m_file_not_found.unlink.side_effect = FileNotFoundError("Fake File Not Found")

    m_log = mock.NonCallableMock()
    monkeypatch.setattr(process_ifg, "_LOG", m_log)

    # file not found should be logged but ignored
    process_ifg.remove_files(m_file_not_found)
    assert m_log.error.called


def test_temp_files(ic_mock):
    tc = process_ifg.TempFileConfig(ic_mock)

    # check paths in FLAT/flattening step
    assert tc.ifg_flat10_unw.as_posix()
    assert tc.ifg_flat1_unw.as_posix()
    assert tc.ifg_flat_diff_int_unw.as_posix()

    # check paths in geocoding steps
    assert tc.geocode_unwrapped_ifg.as_posix()
    assert tc.geocode_flat_ifg.as_posix()
    assert tc.geocode_filt_ifg.as_posix()
    assert tc.geocode_flat_coherence_file.as_posix()
    assert tc.geocode_filt_coherence_file.as_posix()

    # TODO: geocoded binary file globs/patterns<|MERGE_RESOLUTION|>--- conflicted
+++ resolved
@@ -226,33 +226,25 @@
     assert ic_mock.ifg_coffsets.unlink.called
 
 
-<<<<<<< HEAD
-def test_error_handling_decorator(monkeypatch, subprocess_mock):
+def test_error_handling_decorator(monkeypatch):
+    m_subprocess_wrapper = mock.Mock()
+
     # ensure mock logger has all core error(), msg() etc logging functions
     log_mock = mock.NonCallableMock(spec=structlog.stdlib.BoundLogger)
     assert log_mock.error.called is False
-=======
-def test_error_handling_decorator(monkeypatch):
-    # force all fake subprocess calls to fail
-    m_subprocess_wrapper = mock.Mock()
-    m_subprocess_wrapper.return_value = PG_RETURN_VALUE_FAIL
->>>>>>> c3f65170
 
     pgi = py_gamma_ga.GammaInterface(
         install_dir="./fake-install",
         gamma_exes={"create_offset": "fake-EXE-name"},
-<<<<<<< HEAD
         subprocess_func=process_ifg.auto_logging_decorator(
-            subprocess_mock, ProcessIfgException, log_mock
+            m_subprocess_wrapper, ProcessIfgException, log_mock
         ),
-=======
-        subprocess_func=process_ifg.decorator(m_subprocess_wrapper),
->>>>>>> c3f65170
     )
 
     with pytest.raises(ProcessIfgException):
         pgi.create_offset(1, 2, 3, key="value")
 
+    assert m_subprocess_wrapper.called
     assert log_mock.error.called
     has_cout = False
     has_cerr = False
