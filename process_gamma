#!/bin/bash

display_usage() {
    echo ""
    echo "*******************************************************************************"
    echo "* process_gamma:  Script uses options in a parameter file to run the GAMMA    *"
    echo "*                 interferogram processing chain (ie. make SLCs, coregister   *"
    echo "*                 DEM, coregister slaves, make interferograms).               *"
    echo "*                                                                             *"
    echo "* input:  [proc_file]  name of GAMMA proc file (eg. gamma.proc)               *"
    echo "*                                                                             *"
    echo "* author: Sarah Lawrie @ GA       29/05/2015, v1.0                            *"
    echo "*         Sarah Lawrie @ GA       11/06/2015, v1.1                            *"
    echo  "*            - add auto splitting of jobs to enable >200 job submission      *"
    echo "*         Sarah Lawrie @ GA       18/06/2015, v1.2                            *"
    echo  "*            - add auto calculation of subset values if subsetting scene     *"
    echo "*         Sarah Lawrie @ GA       18/06/2015, v1.3                            *"
    echo "*             - streamline auto processing and modify directory structure     *"
    echo "*         Sarah Lawrie @ GA       15/07/2015, v1.4                            *"
    echo "*             - streamline auto processing                                    *"
    echo "*         Sarah Lawrie @ GA       16/07/2015, v1.5                            *"
    echo "*             - modify coregister DEM to include external ref image           *"
    echo "*         Sarah Lawrie @ GA       29/01/2016, v1.6                            *"
    echo "*             - add ability to extract S1 data from the RDSI                  *"
    echo "*         Sarah Lawrie @ GA       28/07/2016, v1.7                            *"
    echo "*             - Add option to subset Sentinel-1 SLCs                          *"
    echo "*             - Add use of precise orbit download for Sentinel-1              *"
    echo "*         Thomas Fuhrmann @ GA    21/10/2016, v1.8                            *"
    echo "*             - corrected bug in sensor selection for ASAR/ERS                *"
    echo "*             - added query on ASAR mode for different alks value for I4      *"
    echo "*             - corrected two minor bugs: scene_list2=$proj_dir/... grep      *"
    echo "*                                         dem_jobid=sed in SUBSET_DEM()       *"
    echo "*         Sarah Lawrie @ GA       08/09/2017, v1.9                            *"
    echo "*             -  update to include cropping of Sentinel-1 to enable scenes    *"
    echo "*                to be same size and shape (auto crop)                        *"
    echo "*         Sarah Lawrie @ GA       13/08/2018, v2.0                            *"
    echo "*             -  Major update to streamline processing:                       *"
    echo "*                  - use functions for variables and PBS job generation       *"
    echo "*                  - add option to auto calculate multi-look values and       *"
    echo "*                      master reference scene                                 *"
    echo "*                  - add initial and precision baseline calculations          *"
    echo "*                  - add full Sentinel-1 processing, including resizing and   *"
    echo "*                     subsetting by bursts                                    *"
    echo "*                  - remove GA processing option                              *"
    echo "*         Sarah Lawrie @ GA       13/09/2018, v2.1                            *"
    echo "*             -  Add automatic GAMMA DEM generation from scene extent         *"
    echo "*******************************************************************************"
    echo -e "Usage: process_gamma [proc_file]"
    }

if [ $# -lt 1 ]
then
    display_usage
    exit 1
fi

proc_file=$1


##########################   GENERIC SETUP  ##########################

# Load generic GAMMA functions
source ~/repo/gamma_insar/gamma_functions

# Load variables and directory paths
proc_variables $proc_file

# Load GAMMA to access GAMMA programs
source $config_file

# Print processing summary to screen
processing_details "Running 'process_gamma'" $project $track

##########################   INITIAL SETUP  ##########################

cd $proj_dir

## Create processing directories (exc. CR dir as this is not part of standard processing for now, so not created)
mkdir -p $track
mkdir -p $slc_dir
mkdir -p $dem_dir
mkdir -p $int_dir
mkdir -p $base_dir
mkdir -p $list_dir
mkdir -p $error_dir
mkdir -p $pdf_dir
mkdir -p $raw_data_dir
mkdir -p $raw_data_dir/$track
mkdir -p $batch_dir
mkdir -p $manual_dir
mkdir -p $pre_proc_dir
mkdir -p $results_dir

## Create directories for PBS jobs
mkdir -p $batch_dir/extract_raw_jobs
mkdir -p $batch_dir/slc_jobs
mkdir -p $batch_dir/ml_slc_jobs
mkdir -p $batch_dir/baseline_jobs
mkdir -p $batch_dir/dem_jobs
mkdir -p $batch_dir/coreg_slc_jobs
mkdir -p $batch_dir/ifg_jobs
mkdir -p $manual_dir/extract_raw_jobs
mkdir -p $manual_dir/slc_jobs
mkdir -p $manual_dir/ml_slc_jobs
mkdir -p $manual_dir/baseline_jobs
mkdir -p $manual_dir/dem_jobs
mkdir -p $manual_dir/coreg_slc_jobs
mkdir -p $manual_dir/ifg_jobs


## PBS job directories
pbs_job_dirs

## Move lists if they exist to project's 'lists' directory
if [ -f $frame_list ]; then
    dos2unix -q $frame_list $frame_list # remove any DOS characters if list was created in Windows
    mv $frame_list $list_dir/$frame_list
else
   :
fi
if [ -f $s1_download_list ]; then
    dos2unix -q $s1_download_list $s1_download_list # remove any DOS characters if list was created in Windows
    sort -k1 -n $s1_download_list > temp1 #sort by date
    mv -f temp1 $s1_download_list
    rm -f temp1
    mv -f $s1_download_list $list_dir/$s1_download_list
else
    :
fi
if [ -f $s1_burst_list ]; then
    dos2unix -q $s1_burst_list $s1_burst_list # remove any DOS characters if list was created in Windows
    mv -f $s1_burst_list $list_dir/$s1_burst_list
else
    :
fi

## Final file locations for processing
final_file_loc

## Create scene list
if [ -f $scene_list ]; then
    echo ""
    echo "Initial setup and scene list creation already completed."
else
    echo "Running initial setup and creating scene list ..."
    create_scenes_list.bash $proj_dir/$proc_file 1
    echo "Initial setup and scene list creation completed."
    echo ""
fi

## Create frame list for Sentinel-1
if [ $sensor == 'S1' ]; then
    if [ -f $s1_download_list ]; then
	if [ ! -f $frame_list ]; then
	    echo "Creating Sentinel-1 frame list ..."
	    create_S1_frame_list.bash $proj_dir/$proc_file
	    echo "Initial setup and scene list creation completed."
	    echo ""
	else
	    echo "Sentinel-1 frame list already created."
	fi
    else
	echo "Sentinel-1 download list doesn't exist."
    fi
else
    :
fi

## Create frame raw data directories (if required)
# Add carriage return to last line of frame list file if it exists (required for loops to work)
if [ -f $frame_list ]; then
    echo >> $frame_list
else
    :
fi
if [ -f $frame_list ]; then
    if [ $sensor == 'S1' ]; then
	while read frame; do
	    frame_num=`echo $frame | awk '{print $2}'`
	    count=1
	    while [ $count -le $(($frame_num)) ]; do
		mkdir -p raw_data/$track/F$count
		count=$(($count+1))
	    done
	done < $frame_list
    else
	while read frame; do
	    if [ ! -z $frame ]; then # skips any empty lines
		mkdir -p raw_data/$track/F$frame
	    fi
	done < $frame_list
    fi
else
    :
fi

## Check GAMMA DEM exists
if [ ! -f $gamma_dem_dir/$dem_name.dem ]; then
    if [ $sensor == 'S1' ] && [ $dem_area == 'aust' ]; then # auto generated GAMMA DEM
	echo "Need to automatically create GAMMA DEM, this will be done after raw data extraction."
    else
	echo "Extracting GAMMA DEM from MDSS ..."
	mdss get $mdss_dem < /dev/null $proj_dir # /dev/null allows mdss command to work properly in loop
	tar -xvzf $dem_name.tar.gz
	rm -rf $dem_name.tar.gz
	cd $proj_dir
	echo "GAMMA DEM extraction from MDSS completed."
	echo ""
    fi
else
    echo "GAMMA DEM already exists."
    echo ""
fi


##########################   EXTRACT RAW_DATA  ##########################

if [ $do_raw == yes ]; then
   cd $extract_raw_batch_dir
    if [ -e all_raw_job_ids ]; then
	echo "Raw data already extracted."
	echo ""
    else
	echo ""
	echo "Extracting raw data ..."
	rm -f list # temp file used to collate all PBS job numbers to dependency list

	if [ $sensor == 'S1' ]; then
	    queue1=$queue
	    list=$s1_download_list
	    nlines=`cat $list | sed '/^\s*$/d' | wc -l`
	else
	    queue1=$mdss_queue
	    list=$scene_list
	    nlines=`cat $list | sed '/^\s*$/d' | wc -l`
	fi
	echo Need to process $nlines files

        # PBS parameters
	wt1=`echo $raw_walltime | awk -F: '{print ($1*60) + $2 + ($3/60)}'` # walltime for a single process_slc in minutes
	pbs_job_prefix=raw_
	script=extract_raw_data.bash
	script_type=-
	depend_job=0 #no dependencies
	depend_type=-
	job_type=1 #1 for batch job, 2 for manual job

        # Work out number of jobs to run within maximum number of jobs allowed and create jobs
	if [ $nlines -le $minjobs ]; then
	    jobs1=$nlines
	    steps1=1
	    jobs2=0
	    steps2=0
	else
	    steps2=$((nlines/minjobs))
	    steps1=$((nlines%minjobs))
	    jobs1=$steps1
	    steps1=$((steps2+1))
	    jobs2=$((minjobs-jobs1))
	fi
	echo Preparing to run $jobs1 jobs with $steps1 steps and $jobs2 jobs with $steps2 steps processing $((jobs1*steps1+jobs2*steps2)) files
	j=0
	{
<<<<<<< HEAD
	    multi_jobs $pbs_run_loc $pbs_job_prefix $nci_project $raw_mem $raw_ncpus $queue1 $script $depend_job $depend_type $job_type $extract_raw_batch_dir $script_type jobs1 steps1 j 
	    multi_jobs $pbs_run_loc $pbs_job_prefix $nci_project $raw_mem $raw_ncpus $queue1 $script $depend_job $depend_type $job_type $extract_raw_batch_dir $script_type jobs2 steps2 jobs1 
=======
	    multi_jobs $pbs_run_loc $pbs_job_prefix $raw_mem $raw_ncpus $queue1 $script $depend_job $depend_type $job_type $extract_raw_batch_dir $script_type jobs1 steps1 j
	    multi_jobs $pbs_run_loc $pbs_job_prefix $raw_mem $raw_ncpus $queue1 $script $depend_job $depend_type $job_type $extract_raw_batch_dir $script_type jobs2 steps2 jobs1
>>>>>>> 18dff805
	} < $list

        # Create manual PBS jobs
	cd $extract_raw_manual_dir
	job_type=2 #1 for batch job, 2 for manual job
	depend_job=0
	j=0
	{
<<<<<<< HEAD
	    multi_jobs $pbs_run_loc $pbs_job_prefix $nci_project $raw_mem $raw_ncpus $queue1 $script $depend_job $depend_type $job_type $extract_raw_manual_dir $script_type jobs1 steps1 j 
	    multi_jobs $pbs_run_loc $pbs_job_prefix $nci_project $raw_mem $raw_ncpus $queue1 $script $depend_job $depend_type $job_type $extract_raw_manual_dir $script_type jobs2 steps2 jobs1 
=======
	    multi_jobs $pbs_run_loc $pbs_job_prefix $raw_mem $raw_ncpus $queue1 $script $depend_job $depend_type $job_type $extract_raw_manual_dir $script_type jobs1 steps1 j
	    multi_jobs $pbs_run_loc $pbs_job_prefix $raw_mem $raw_ncpus $queue1 $script $depend_job $depend_type $job_type $extract_raw_manual_dir $script_type jobs2 steps2 jobs1
>>>>>>> 18dff805
	} < $list

        # Error collation
	cd $extract_raw_batch_dir
	echo ""
	echo "Preparing error collation for raw data extraction ..."
	depend_job=`sed s/.r-man2// "all_"$pbs_job_prefix"job_ids"`
	depend_type=afterany
	job_type=1
	pbs_job_prefix1=raw_err
	err_type=1
	script=collate_nci_errors.bash
	{
<<<<<<< HEAD
	    single_job $pbs_run_loc $pbs_job_prefix1 $nci_project $extract_raw_batch_dir $err_walltime $err_mem $err_ncpus $exp_queue $depend_job $depend_type $job_type $err_type $script 
=======
	    single_job $pbs_run_loc $pbs_job_prefix1 $extract_raw_batch_dir $err_walltime $err_mem $err_ncpus $exp_queue $depend_job $depend_type $job_type $err_type $script
>>>>>>> 18dff805
	}
        # Create GAMMA DEM
	if [ ! -d $gamma_dem_dir ]; then
	    if [ $sensor == 'S1' ] && [ $dem_area == 'aust' ]; then
		cd $dem_batch_dir
		depend_job=`sed s/.r-man2// $extract_raw_batch_dir/"all_raw_job_ids"`
		depend_type=afterok
		job_type=1 #1 for batch job, 2 for manual job
		pbs_job_prefix2=create_dem
		echo ""
		echo "Creating GAMMA DEM from scene extents ..."
		script_type=-
		script=make_GAMMA_DEM_auto.bash
		{
		    single_job $pbs_run_loc $pbs_job_prefix2 $dem_batch_dir $create_dem_walltime $create_dem_mem $create_dem_ncpus $exp_queue $depend_job $depend_type $job_type $script_type $script
		}
                # Create manual PBS jobs
		cd $dem_manual_dir
		job_type=2 #1 for batch job, 2 for manual job
		depend_job=0
		{
		    single_job $pbs_run_loc $pbs_job_prefix2 $dem_manual_dir $create_dem_walltime $create_dem_mem $create_dem_ncpus $exp_queue $depend_job $depend_type $job_type $script_type $script
		}
                # Error collation for creating GAMMA DEM
		cd $dem_batch_dir
		echo ""
		echo "Preparing error collation for creating GAMMA DEM ..."
		depend_job=`sed s/.r-man2// $pbs_job_prefix2"_job_id"`
		depend_type=afterany
		job_type=1
		pbs_job_prefix3=create_dem_err
		err_type=2
		script=collate_nci_errors.bash
		{
		    single_job $pbs_run_loc $pbs_job_prefix3 $dem_batch_dir $err_walltime $err_mem $err_ncpus $exp_queue $depend_job $depend_type $job_type $err_type $script 
		}
	    fi
	fi
        # clean up PBS job dir
	cd $extract_raw_batch_dir
	rm -rf list* $pbs_job_prefix*"_job_id"
    fi
elif [ $do_raw == no ]; then
    echo "Option to extract raw data not selected."
    echo ""
else
    :
fi



##########################   CREATE SLC DATA   ##########################

if [ $do_slc == yes ]; then
    cd $slc_batch_dir
    if [ -e all_slc_job_ids ]; then
	echo "SLC data already created."
	echo ""
    else
	echo ""
	echo "Processing full SLCs ..."
	rm -f list # temp file used to collate all PBS job numbers to dependency list

	nlines=`cat $scene_list | sed '/^\s*$/d' | wc -l`
	echo Need to process $nlines files

        if [ $sensor == PALSAR1 -o $sensor == PALSAR2 ]; then
            sensor=PALSAR
        elif [ $sensor == ERS1 -o $sensor == ERS2 ]; then
            sensor=ERS
        else
            :
        fi

        # PBS parameters
	wt1=`echo $slc_walltime | awk -F: '{print ($1*60) + $2 + ($3/60)}'` # walltime for a single process_slc in minutes
	pbs_job_prefix=slc_
	script="process_"$sensor"_SLC.bash"
	script_type=slc #slc for full SLCs (all sensors), subset for subset Sentinel-1 SLCs
	if [ $do_raw == yes ]; then
	    depend_job=`sed s/.r-man2// $extract_raw_batch_dir/all_raw_job_ids`
	else
	    depend_job=0  # if no dependency, needs to zero
	fi
	depend_type=afterok
	job_type=1 #1 for batch job, 2 for manual job

        # Work out number of jobs to run within maximum number of jobs allowed and create jobs
	if [ $nlines -le $maxjobs ]; then
	    jobs1=$nlines
	    steps1=1
	    jobs2=0
	    steps2=0
	else
	    steps2=$((nlines/maxjobs))
	    steps1=$((nlines%maxjobs))
	    jobs1=$steps1
	    steps1=$((steps2+1))
	    jobs2=$((maxjobs-jobs1))
	fi
	echo Preparing to run $jobs1 jobs with $steps1 steps and $jobs2 jobs with $steps2 steps processing $((jobs1*steps1+jobs2*steps2)) files
	j=0
	{
<<<<<<< HEAD
	    multi_jobs $pbs_run_loc $pbs_job_prefix $nci_project $slc_mem $slc_ncpus $queue $script $depend_job $depend_type $job_type $slc_batch_dir $script_type jobs1 steps1 j 
	    multi_jobs $pbs_run_loc $pbs_job_prefix $nci_project $slc_mem $slc_ncpus $queue $script $depend_job $depend_type $job_type $slc_batch_dir $script_type jobs2 steps2 jobs1 
=======
	    multi_jobs $pbs_run_loc $pbs_job_prefix $slc_mem $slc_ncpus $queue $script $depend_job $depend_type $job_type $slc_batch_dir $script_type jobs1 steps1 j
	    multi_jobs $pbs_run_loc $pbs_job_prefix $slc_mem $slc_ncpus $queue $script $depend_job $depend_type $job_type $slc_batch_dir $script_type jobs2 steps2 jobs1
>>>>>>> 18dff805
	} < $scene_list

        # Create manual PBS jobs
	cd $slc_manual_dir
	job_type=2 #1 for batch job, 2 for manual job
	depend_job=0
	j=0
	{
<<<<<<< HEAD
	    multi_jobs $pbs_run_loc $pbs_job_prefix $nci_project $slc_mem $slc_ncpus $queue $script $depend_job $depend_type $job_type $slc_manual_dir $script_type jobs1 steps1 j 
	    multi_jobs $pbs_run_loc $pbs_job_prefix $nci_project $slc_mem $slc_ncpus $queue $script $depend_job $depend_type $job_type $slc_manual_dir $script_type jobs2 steps2 jobs1 
=======
	    multi_jobs $pbs_run_loc $pbs_job_prefix $slc_mem $slc_ncpus $queue $script $depend_job $depend_type $job_type $slc_manual_dir $script_type jobs1 steps1 j
	    multi_jobs $pbs_run_loc $pbs_job_prefix $slc_mem $slc_ncpus $queue $script $depend_job $depend_type $job_type $slc_manual_dir $script_type jobs2 steps2 jobs1
>>>>>>> 18dff805
	} < $scene_list

        # Create preview PDF of SLCs
	cd $slc_batch_dir
	depend_job=`sed s/.r-man2// "all_"$pbs_job_prefix"job_ids"`
	depend_type=afterok
	job_type=1
	echo ""
	echo "Plotting preview of full SLCs ..."
	pbs_job_prefix1=plot_full_slc
	plot_type=full_slc
	script=plot_preview_pdfs.bash
	{
	    single_job $pbs_run_loc $pbs_job_prefix1 $nci_project $slc_batch_dir $img_walltime $img_mem $img_ncpus $exp_queue $depend_job $depend_type $job_type $plot_type $script
	}

        # Error collation for full SLC creation
	echo ""
	echo "Preparing error collation for full SLC creation ..."
	depend_job=`sed s/.r-man2// "all_"$pbs_job_prefix"job_ids"`
	depend_type=afterany
	job_type=1
	pbs_job_prefix2=slc_err
	err_type=3
	script=collate_nci_errors.bash
	{
<<<<<<< HEAD
	    single_job $pbs_run_loc $pbs_job_prefix2 $nci_project $slc_batch_dir $err_walltime $err_mem $err_ncpus $exp_queue $depend_job $depend_type $job_type $err_type $script 
=======
	    single_job $pbs_run_loc $pbs_job_prefix2 $slc_batch_dir $err_walltime $err_mem $err_ncpus $exp_queue $depend_job $depend_type $job_type $err_type $script
>>>>>>> 18dff805
	}

        # Calculate multi-looking values
	if [ $rlks == "auto" -a $alks == "auto" ]; then
	    depend_job=`sed s/.r-man2// "all_"$pbs_job_prefix"job_ids"`
	    depend_type=afterok
	    job_type=1 #1 for batch job, 2 for manual job
	    pbs_job_prefix3=ml_values
	    echo ""
	    echo "Calculating multi-looking values ..."
	    script_type=-
	    script=calc_multi-look_values.bash
	    {
		single_job $pbs_run_loc $pbs_job_prefix3 $nci_project $slc_batch_dir $calc_walltime $calc_mem $calc_ncpus $exp_queue $depend_job $depend_type $job_type $script_type $script
	    }

            # Create manual PBS jobs
	    cd $slc_manual_dir
	    job_type=2 #1 for batch job, 2 for manual job
	    depend_job=0
	    {
		single_job $pbs_run_loc $pbs_job_prefix3 $nci_project $slc_manual_dir $calc_walltime $calc_mem $calc_ncpus $exp_queue $depend_job $depend_type $job_type $script_type $script
	    }

            # Error collation for calculating multi-looking values
	    cd $slc_batch_dir
	    echo ""
	    echo "Preparing error collation for calculating multi-looking values ..."
	    depend_job=`sed s/.r-man2// $pbs_job_prefix3"_job_id"`
	    depend_type=afterany
	    job_type=1
	    pbs_job_prefix4=ml_values_err
	    err_type=4
	    script=collate_nci_errors.bash
	    {
<<<<<<< HEAD
		single_job $pbs_run_loc $pbs_job_prefix4 $nci_project $slc_batch_dir $err_walltime $err_mem $err_ncpus $exp_queue $depend_job $depend_type $job_type $err_type $script 
=======
		single_job $pbs_run_loc $pbs_job_prefix4 $slc_batch_dir $err_walltime $err_mem $err_ncpus $exp_queue $depend_job $depend_type $job_type $err_type $script
>>>>>>> 18dff805
	    }

	elif [[ $rlks =~ ^-?[0-9]+$ ]] && [[ $alks =~ ^-?[0-9]+$ ]]; then
            echo "Multi-looking values already calculated."
	else
	    echo "Multi-look values not valid, check and re-process."
	fi

	# Multi-look full SLCs
	cd $ml_batch_dir

	if [ -e all_ml_slc_job_ids ]; then
	    echo "SLCs already multi-looked."
	    echo ""
	else
	    echo ""
	    echo "Multi-looking SLCs ..."
	    rm -f list # temp file used to collate all PBS job numbers to dependency list

	    nlines=`cat $scene_list | sed '/^\s*$/d' | wc -l`
	    echo Need to process $nlines files

            # PBS parameters
	    wt1=`echo $ml_walltime | awk -F: '{print ($1*60) + $2 + ($3/60)}'` # walltime for a single slc in minutes
	    pbs_job_prefix5=ml_slc_
	    script=multi-look_SLCs.bash
	    script_type=-
	    if [ $rlks == "auto" -a $alks == "auto" ]; then
		depend_job=`sed s/.r-man2// $slc_batch_dir/$pbs_job_prefix3"_job_id"`
		depend_type=afterok
	    elif [[ $rlks =~ ^-?[0-9]+$ ]] && [[ $alks =~ ^-?[0-9]+$ ]]; then
		depend_job=`sed s/.r-man2// $slc_batch_dir/"all_"$pbs_job_prefix"job_ids"`
		depend_type=afterok
	    else
		:
	    fi
	    job_type=1 #1 for batch job, 2 for manual job

            # Work out number of jobs to run within maximum number of jobs allowed and create jobs
	    if [ $nlines -le $minjobs ]; then
		jobs1=$nlines
		steps1=1
		jobs2=0
		steps2=0
	    else
		steps2=$((nlines/minjobs))
		steps1=$((nlines%minjobs))
		jobs1=$steps1
		steps1=$((steps2+1))
		jobs2=$((minjobs-jobs1))
	    fi
	    echo Preparing to run $jobs1 jobs with $steps1 steps and $jobs2 jobs with $steps2 steps processing $((jobs1*steps1+jobs2*steps2)) files
	    j=0
	    {
<<<<<<< HEAD
		multi_jobs $pbs_run_loc $pbs_job_prefix5 $nci_project $ml_mem $ml_ncpus $queue $script $depend_job $depend_type $job_type $ml_batch_dir $script_type jobs1 steps1 j 
		multi_jobs $pbs_run_loc $pbs_job_prefix5 $nci_project $ml_mem $ml_ncpus $queue $script $depend_job $depend_type $job_type $ml_batch_dir $script_type jobs2 steps2 jobs1 
=======
		multi_jobs $pbs_run_loc $pbs_job_prefix5 $ml_mem $ml_ncpus $queue $script $depend_job $depend_type $job_type $ml_batch_dir $script_type jobs1 steps1 j
		multi_jobs $pbs_run_loc $pbs_job_prefix5 $ml_mem $ml_ncpus $queue $script $depend_job $depend_type $job_type $ml_batch_dir $script_type jobs2 steps2 jobs1
>>>>>>> 18dff805
	    } < $scene_list

            # Create manual PBS jobs
	    cd $ml_manual_dir
	    job_type=2 #1 for batch job, 2 for manual job
	    depend_job=0
	    j=0
	    {
<<<<<<< HEAD
		multi_jobs $pbs_run_loc $pbs_job_prefix5 $nci_project $ml_mem $ml_ncpus $queue $script $depend_job $depend_type $job_type $ml_manual_dir $script_type jobs1 steps1 j 
		multi_jobs $pbs_run_loc $pbs_job_prefix5 $nci_project $ml_mem $ml_ncpus $queue $script $depend_job $depend_type $job_type $ml_manual_dir $script_type jobs2 steps2 jobs1 
=======
		multi_jobs $pbs_run_loc $pbs_job_prefix5 $ml_mem $ml_ncpus $queue $script $depend_job $depend_type $job_type $ml_manual_dir $script_type jobs1 steps1 j
		multi_jobs $pbs_run_loc $pbs_job_prefix5 $ml_mem $ml_ncpus $queue $script $depend_job $depend_type $job_type $ml_manual_dir $script_type jobs2 steps2 jobs1
>>>>>>> 18dff805
	    } < $scene_list

            # Error collation
	    cd $ml_batch_dir
	    echo ""
	    echo "Preparing error collation for multi-looking SLCs ..."
	    depend_job=`sed s/.r-man2// "all_"$pbs_job_prefix5"job_ids"`
	    depend_type=afterany
	    job_type=1
	    pbs_job_prefix6=multi_err
	    err_type=5
	    script=collate_nci_errors.bash
	    {
<<<<<<< HEAD
		single_job $pbs_run_loc $pbs_job_prefix6 $nci_project $ml_batch_dir $err_walltime $err_mem $err_ncpus $exp_queue $depend_job $depend_type $job_type $err_type $script 
=======
		single_job $pbs_run_loc $pbs_job_prefix6 $ml_batch_dir $err_walltime $err_mem $err_ncpus $exp_queue $depend_job $depend_type $job_type $err_type $script
>>>>>>> 18dff805
	    }
                # clean up PBS job dir
	    cd $ml_batch_dir
	    rm -rf list* $pbs_job_prefix5*"job_id"
	fi

	# Calculate intital baselines
	cd $base_batch_dir
	if [ -e init_base_job_id ]; then
	    echo "Initial baselines already calculated ."
	    echo ""
	else
	    depend_job=`sed s/.r-man2// $slc_batch_dir/"all_"$pbs_job_prefix"job_ids"`
	    depend_type=afterok
	    job_type=1 #1 for batch job, 2 for manual job
	    pbs_job_prefix7=init_base
	    echo ""
	    echo "Calculating initial baselines ..."
	    script_type=initial
	    script=calc_baselines.py
	    {
		single_job $pbs_run_loc $pbs_job_prefix7 $nci_project $base_batch_dir $base_walltime $base_mem $base_ncpus $exp_queue $depend_job $depend_type $job_type $script_type $script
	    }

            # Create manual PBS jobs
	    cd $base_manual_dir
	    job_type=2 #1 for batch job, 2 for manual job
	    depend_job=0
	    {
		single_job $pbs_run_loc $pbs_job_prefix7 $nci_project $base_manual_dir $base_walltime $base_mem $base_ncpus $exp_queue $depend_job $depend_type $job_type $script_type $script
	    }

            # Error collation for calculating initial baselines
	    cd $base_batch_dir
	    echo ""
	    echo "Preparing error collation for calculating initial baselines ..."
	    depend_job=`sed s/.r-man2// $pbs_job_prefix7"_job_id"`
	    depend_type=afterany
	    job_type=1
	    pbs_job_prefix8=init_base_err
	    err_type=6
	    script=collate_nci_errors.bash
	    {
<<<<<<< HEAD
		single_job $pbs_run_loc $pbs_job_prefix8 $nci_project $base_batch_dir $err_walltime $err_mem $err_ncpus $exp_queue $depend_job $depend_type $job_type $err_type $script 
=======
		single_job $pbs_run_loc $pbs_job_prefix8 $base_batch_dir $err_walltime $err_mem $err_ncpus $exp_queue $depend_job $depend_type $job_type $err_type $script
>>>>>>> 18dff805
	    }
	fi

        # Calculate Sentinel-1 resizing reference scene
        if [ $do_s1_resize == 'yes' ]; then
    	    if [ $s1_resize_ref == "auto" ]; then # ref scene not calculated
		cd $slc_batch_dir
		depend_job=`sed s/.r-man2// "all_"$pbs_job_prefix"job_ids"`
		depend_type=afterok
		job_type=1 #1 for batch job, 2 for manual job
		pbs_job_prefix4=s1_resize_ref
		echo ""
		echo "Calculating Sentinel-1 resizing reference scene ..."
		script_type=-
		script=calc_resize_S1_ref_scene.bash
		{
		    single_job $pbs_run_loc $pbs_job_prefix4 $nci_project $slc_batch_dir $calc_walltime $calc_mem $calc_ncpus $exp_queue $depend_job $depend_type $job_type $script_type $script
		}

                # Create manual PBS jobs
		cd $slc_manual_dir
		job_type=2 #1 for batch job, 2 for manual job
		depend_job=0
		{
		    single_job $pbs_run_loc $pbs_job_prefix4 $nci_project $slc_manual_dir $calc_walltime $calc_mem $calc_ncpus $exp_queue $depend_job $depend_type $job_type $script_type $script
		}

                # Error collation for calculating Sentinel-1 resizing reference scene
		cd $slc_batch_dir
		echo ""
		echo "Preparing error collation for calculating Sentinel-1 resizing reference scene ..."
		depend_job=`sed s/.r-man2// $pbs_job_prefix4"_job_id"`
		depend_type=afterany
		job_type=1
		pbs_job_prefix5=s1_ref_err
		err_type=7
		script=collate_nci_errors.bash
		{
<<<<<<< HEAD
		    single_job $pbs_run_loc $pbs_job_prefix5 $nci_project $slc_batch_dir $err_walltime $err_mem $err_ncpus $exp_queue $depend_job $depend_type $job_type $err_type $script 
=======
		    single_job $pbs_run_loc $pbs_job_prefix5 $slc_batch_dir $err_walltime $err_mem $err_ncpus $exp_queue $depend_job $depend_type $job_type $err_type $script
>>>>>>> 18dff805
		}

	    elif [[ $s1_resize_ref =~ ^-?[0-9]+$ ]]; then
		echo ""
		echo "Sentinel-1 resizing reference scene already calculated."
	    else
		echo ""
		echo "Sentinel-1 resizing reference scene not valid, check and re-process."
	    fi

            # clean up PBS job dir
	    cd $slc_batch_dir
	    rm -rf list* $pbs_job_prefix*"_job_id"
	else
	    :
	fi
    fi
elif [ $do_slc == no ]; then
    echo "Option to create SLC data not selected."
    echo ""
else
    :
fi



##########################   RESIZE SENTINEL-1   ##########################

if [ $sensor == S1 ]; then
    if [ $do_s1_resize == yes ]; then
	s1_pbs_job_dirs
	mkdir -p $resize_batch_dir
	mkdir -p $resize_manual_dir

	cd $resize_batch_dir
	if [ -e all_resize_s1_job_ids ]; then
	    echo "Sentinel-1 data already resized."
	    echo ""
	else
	    if [ $s1_resize_ref == "auto" ]; then # ref scene not calculated
		cd $proj_dir
		echo "Sentinel-1 resizing reference scene not calculated yet, 'process_gamma' will auto re-run once full SLCs are created."
		depend_job=`sed s/.r-man2// $slc_batch_dir/plot_full_slc_job_id`
		depend_type=afterok
		job_type=1
		echo ""
		echo "Restarting 'process_gamma' after calculating Sentinel-1 resizing reference scene ..."
		pbs_job_prefix=restart
		type=-
		script=process_gamma
		{
		    single_job $pbs_run_loc $pbs_job_prefix $nci_project $proj_dir $err_walltime $err_mem $err_ncpus $exp_queue $depend_job $depend_type $job_type $type $script
		}
		exit
	    elif [[ $s1_resize_ref =~ ^-?[0-9]+$ ]]; then
		echo ""
		echo "Resizing Sentinel-1 SLCs ..."
		if [ -e $proj_dir/restart ]; then # file only produced if 'process_gamma' has been restarted
		    depend_job=0  # no dependency if restarted
		else
		    depend_job=`sed s/.r-man2// $slc_batch_dir/plot_full_slc_job_id` #assumes resize ref scene is already identified
		fi
		cd $resize_batch_dir

		rm -f list # temp file used to collate all PBS job numbers to dependency list

		nlines=`cat $scene_list | sed '/^\s*$/d' | wc -l`
		echo Need to process $nlines files

                # PBS parameters
		wt1=`echo $resize_walltime | awk -F: '{print ($1*60) + $2 + ($3/60)}'` # walltime for a single process_slc in minutes
		pbs_job_prefix=resize_s1_
		script=resize_S1_SLC.bash
		script_type=-
		depend_type=afterok
		job_type=1 #1 for batch job, 2 for manual job

                # Work out number of jobs to run within maximum number of jobs allowed and create jobs
		if [ $nlines -le $minjobs ]; then
		    jobs1=$nlines
		    steps1=1
		    jobs2=0
		    steps2=0
		else
		    steps2=$((nlines/minjobs))
		    steps1=$((nlines%minjobs))
		    jobs1=$steps1
		    steps1=$((steps2+1))
		    jobs2=$((minjobs-jobs1))
		fi
		echo Preparing to run $jobs1 jobs with $steps1 steps and $jobs2 jobs with $steps2 steps processing $((jobs1*steps1+jobs2*steps2)) files
		j=0
		{
<<<<<<< HEAD
		    multi_jobs $pbs_run_loc $pbs_job_prefix $nci_project $resize_mem $resize_ncpus $queue $script $depend_job $depend_type $job_type $resize_batch_dir $script_type jobs1 steps1 j 
		    multi_jobs $pbs_run_loc $pbs_job_prefix $nci_project $resize_mem $resize_ncpus $queue $script $depend_job $depend_type $job_type $resize_batch_dir $script_type jobs2 steps2 jobs1 
=======
		    multi_jobs $pbs_run_loc $pbs_job_prefix $resize_mem $resize_ncpus $queue $script $depend_job $depend_type $job_type $resize_batch_dir $script_type jobs1 steps1 j
		    multi_jobs $pbs_run_loc $pbs_job_prefix $resize_mem $resize_ncpus $queue $script $depend_job $depend_type $job_type $resize_batch_dir $script_type jobs2 steps2 jobs1
>>>>>>> 18dff805
		} < $scene_list

                # Create manual PBS jobs
		cd $resize_manual_dir
		job_type=2 #1 for batch job, 2 for manual job
		depend_job=0
		j=0
		{
<<<<<<< HEAD
		    multi_jobs $pbs_run_loc $pbs_job_prefix $nci_project $resize_mem $resize_ncpus $queue $script $depend_job $depend_type $job_type $resize_manual_dir $script_type jobs1 steps1 j 
		    multi_jobs $pbs_run_loc $pbs_job_prefix $nci_project $resize_mem $resize_ncpus $queue $script $depend_job $depend_type $job_type $resize_manual_dir $script_type jobs2 steps2 jobs1 
=======
		    multi_jobs $pbs_run_loc $pbs_job_prefix $resize_mem $resize_ncpus $queue $script $depend_job $depend_type $job_type $resize_manual_dir $script_type jobs1 steps1 j
		    multi_jobs $pbs_run_loc $pbs_job_prefix $resize_mem $resize_ncpus $queue $script $depend_job $depend_type $job_type $resize_manual_dir $script_type jobs2 steps2 jobs1
>>>>>>> 18dff805
		} < $scene_list

                # Create preview PDF of images determine shape and size
		cd $resize_batch_dir
		depend_job=`sed s/.r-man2// "all_"$pbs_job_prefix"job_ids"`
		depend_type=afterok
		job_type=1
		echo ""
		echo "Plotting preview of resized Sentinel-1 SLCs ..."
		pbs_job_prefix1=plot_resized_s1
		plot_type=resize_slc
		script=plot_preview_pdfs.bash
		{
		    single_job $pbs_run_loc $pbs_job_prefix1 $nci_project $resize_batch_dir $img_walltime $img_mem $img_ncpus $exp_queue $depend_job $depend_type $job_type $plot_type $script
		}

                # Error collation
		echo ""
		echo "Preparing error collation for resizing Sentinel-1 SLCs..."
		depend_job=`sed s/.r-man2// "all_"$pbs_job_prefix"job_ids"`
		depend_type=afterany
		job_type=1
		pbs_job_prefix2=resize_err
		err_type=8
		script=collate_nci_errors.bash
		{
<<<<<<< HEAD
		    single_job $pbs_run_loc $pbs_job_prefix2 $nci_project $resize_batch_dir $err_walltime $err_mem $err_ncpus $exp_queue $depend_job $depend_type $job_type $err_type $script 
=======
		    single_job $pbs_run_loc $pbs_job_prefix2 $resize_batch_dir $err_walltime $err_mem $err_ncpus $exp_queue $depend_job $depend_type $job_type $err_type $script
>>>>>>> 18dff805
		}

                # clean up PBS job dir
		cd $resize_batch_dir
		rm -rf list* $pbs_job_prefix*"job_id"
	    else
		:
	    fi
	fi
    elif [ $do_s1_resize == no ]; then
	echo "Option to resize Sentinel-1 SLCs not selected."
	echo ""
    else
	:
    fi
else
    :
fi



##########################   SUBSET SENTINEL-1 BY BURSTS  ##########################

if [ $sensor == S1 ]; then
    if [ $do_s1_subset == yes ]; then
	s1_pbs_job_dirs
	mkdir -p $subset_batch_dir
	mkdir -p $subset_manual_dir

	cd $subset_batch_dir

	if [ -e all_subset_s1_job_ids ]; then
	    echo "Sentinel-1 data already subsetted by bursts."
	    echo ""
	else
	    echo ""
	    echo "Subsetting Sentinel-1 SLCs by bursts ..."
	    rm -f list # temp file used to collate all PBS job numbers to dependency list

	    nlines=`cat $scene_list | sed '/^\s*$/d' | wc -l`
	    echo Need to process $nlines files

            # PBS parameters
	    wt1=`echo $resize_walltime | awk -F: '{print ($1*60) + $2 + ($3/60)}'` # walltime for a single process_slc in minutes
	    pbs_job_prefix=subset_s1_
	    script=process_S1_SLC.bash
	    script_type=subset #slc for full SLCs (all sensors), subset for subset Sentinel-1 SLCs
	    if [ $do_s1_resize == yes ]; then
		depend_job=`sed s/.r-man2// $resize_batch_dir/plot_resized_s1_job_id`
	    else
		depend_job=0  # if no dependency, needs to zero
	    fi
	    depend_type=afterok
	    job_type=1 #1 for batch job, 2 for manual job

            # Work out number of jobs to run within maximum number of jobs allowed and create jobs
	    if [ $nlines -le $minjobs ]; then
		jobs1=$nlines
		steps1=1
		jobs2=0
		steps2=0
	    else
		steps2=$((nlines/minjobs))
		steps1=$((nlines%minjobs))
		jobs1=$steps1
		steps1=$((steps2+1))
		jobs2=$((minjobs-jobs1))
	    fi
	    echo Preparing to run $jobs1 jobs with $steps1 steps and $jobs2 jobs with $steps2 steps processing $((jobs1*steps1+jobs2*steps2)) files
	    j=0
	    {
<<<<<<< HEAD
		multi_jobs $pbs_run_loc $pbs_job_prefix $nci_project $resize_mem $resize_ncpus $queue $script $depend_job $depend_type $job_type $subset_batch_dir $script_type jobs1 steps1 j 
		multi_jobs $pbs_run_loc $pbs_job_prefix $nci_project $resize_mem $resize_ncpus $queue $script $depend_job $depend_type $job_type $subset_batch_dir $script_type jobs2 steps2 jobs1 
=======
		multi_jobs $pbs_run_loc $pbs_job_prefix $resize_mem $resize_ncpus $queue $script $depend_job $depend_type $job_type $subset_batch_dir $script_type jobs1 steps1 j
		multi_jobs $pbs_run_loc $pbs_job_prefix $resize_mem $resize_ncpus $queue $script $depend_job $depend_type $job_type $subset_batch_dir $script_type jobs2 steps2 jobs1
>>>>>>> 18dff805
	    } < $scene_list

            # Create manual PBS jobs
	    cd $subset_manual_dir
	    job_type=2 #1 for batch job, 2 for manual job
	    depend_job=0
	    j=0
	    {
<<<<<<< HEAD
		multi_jobs $pbs_run_loc $pbs_job_prefix $nci_project $resize_mem $resize_ncpus $queue $script $depend_job $depend_type $job_type $subset_manual_dir $script_type jobs1 steps1 j 
		multi_jobs $pbs_run_loc $pbs_job_prefix $nci_project $resize_mem $resize_ncpus $queue $script $depend_job $depend_type $job_type $subset_manual_dir $script_type jobs2 steps2 jobs1 
=======
		multi_jobs $pbs_run_loc $pbs_job_prefix $resize_mem $resize_ncpus $queue $script $depend_job $depend_type $job_type $subset_manual_dir $script_type jobs1 steps1 j
		multi_jobs $pbs_run_loc $pbs_job_prefix $resize_mem $resize_ncpus $queue $script $depend_job $depend_type $job_type $subset_manual_dir $script_type jobs2 steps2 jobs1
>>>>>>> 18dff805
	    } < $scene_list

            # Create preview PDF of images to view subsetted results
	    cd $subset_batch_dir
	    depend_job=`sed s/.r-man2// "all_"$pbs_job_prefix"job_ids"`
	    depend_type=afterok
	    job_type=1
	    echo ""
	    echo "Plotting preview of subsetted Sentinel-1 SLCs ..."
	    pbs_job_prefix1=plot_subset_s1
	    plot_type=subset_slc
	    script=plot_preview_pdfs.bash
	    {
		single_job $pbs_run_loc $pbs_job_prefix1 $nci_project $subset_batch_dir $img_walltime $img_mem $img_ncpus $exp_queue $depend_job $depend_type $job_type $plot_type $script
	    }

            # Error collation
	    echo ""
	    echo "Preparing error collation for subsetting Sentinel-1 SLCs..."
	    depend_job=`sed s/.r-man2// "all_"$pbs_job_prefix"job_ids"`
	    depend_type=afterany
	    job_type=1
	    pbs_job_prefix2=subset_err
	    err_type=9
	    script=collate_nci_errors.bash
	    {
<<<<<<< HEAD
		single_job $pbs_run_loc $pbs_job_prefix2 $nci_project $subset_batch_dir $err_walltime $err_mem $err_ncpus $exp_queue $depend_job $depend_type $job_type $err_type $script 
=======
		single_job $pbs_run_loc $pbs_job_prefix2 $subset_batch_dir $err_walltime $err_mem $err_ncpus $exp_queue $depend_job $depend_type $job_type $err_type $script
>>>>>>> 18dff805
	    }
            # clean up PBS job dir
	    cd $subset_batch_dir
	    rm -rf list* $pbs_job_prefix*"job_id"
	fi
    elif [ $do_s1_subset == no ]; then
	echo "Option to subset Sentinel-1 SLCs not selected."
	echo ""
    else
	:
    fi
else
    :
fi



##########################   COREGISTER DEM TO MASTER SCENE   ##########################

if [ $coreg_dem == yes ]; then
    cd $dem_batch_dir
    if [ -e coreg_dem_job_id ]; then
	echo "DEM coregistration already completed."
    else
	if [ $master_scene == "auto" ]; then # ref master scene not calculated
	    cd $proj_dir
	    echo "DEM reference scene not calculated yet, 'process_gamma' will auto re-run once full SLCs are created."
	    depend_job=`sed s/.r-man2// $slc_batch_dir/plot_full_slc_job_id`
	    depend_type=afterok
	    job_type=1
	    echo ""
	    echo "Restarting 'process_gamma' after calculating DEM reference scene ..."
	    pbs_job_prefix=restart
	    type=-
	    script=process_gamma
	    {
		single_job $pbs_run_loc $pbs_job_prefix $nci_project $proj_dir $err_walltime $err_mem $err_ncpus $exp_queue $depend_job $depend_type $job_type $type $script
	    }
	    exit
	elif [[ $master_scene =~ ^-?[0-9]+$ ]]; then
	    if [ $rlks == "auto" -a $alks == "auto" ]; then
		echo "Multi-lookng values not calculated yet, 'process_gamma' will auto re-run once full SLCs are created."
		depend_job=`sed s/.r-man2// $slc_batch_dir/plot_full_slc_job_id`
		depend_type=afterok
		job_type=1
		echo ""
		echo "Restarting 'process_gamma' after calculating multi-looking values ..."
		pbs_job_prefix=restart
		type=-
		script=process_gamma
		{
		    single_job $pbs_run_loc $pbs_job_prefix $nci_project $proj_dir $err_walltime $err_mem $err_ncpus $exp_queue $depend_job $depend_type $job_type $type $script
		}
		exit
	    else
		echo ""
		echo "Coregistering DEM to master SLC ..."
		cd $dem_batch_dir
		rm -f list # temp file used to collate all PBS job numbers to dependency list

                # PBS parameters
		if [ $do_slc == yes ]; then
		    if [ $proj_dir/restart ]; then
			if [ $sensor == 'S1' ]; then
			    if [ $do_s1_resize == yes ]; then
				if [ $do_s1_subset == yes ]; then
				    depend_job=`sed s/.r-man2// $subset_batch_dir/plot_subset_s1_job_id`
				else
				    depend_job=`sed s/.r-man2// $resize_batch_dir/plot_resized_s1_job_id`
				fi
			    fi
			else
			    depend_job=0  # no dependency if restarted
			fi
		    else
			depend_job=`sed s/.r-man2// $slc_batch_dir/plot_full_slc_job_id` #assumes ref scene is already identified
		    fi
		else
		    depend_job=0  # no dependency if restarted
		fi

		depend_type=afterok
		job_type=1 #1 for batch job, 2 for manual job
		pbs_job_prefix=coreg_dem
		script_type=-
		script=coregister_DEM.bash
		{
		    single_job $pbs_run_loc $pbs_job_prefix $nci_project $dem_batch_dir $dem_walltime $dem_mem $dem_ncpus $queue $depend_job $depend_type $job_type $script_type $script
		}

                # Create manual PBS jobs
		cd $dem_manual_dir
		job_type=2 #1 for batch job, 2 for manual job
		depend_job=0
		{
		    single_job $pbs_run_loc $pbs_job_prefix $nci_project $dem_manual_dir $dem_walltime $dem_mem $dem_ncpus $queue $depend_job $depend_type $job_type $script_type $script
		}

                # Error collation for DEM coregistration
		cd $dem_batch_dir
		echo ""
		echo "Preparing error collation for DEM coregistation to master SLC ..."
		depend_job=`sed s/.r-man2// $pbs_job_prefix"_job_id"`
		depend_type=afterany
		job_type=1 #1 for batch job, 2 for manual job
		pbs_job_prefix1=coreg_dem_err
		err_type=10
		script=collate_nci_errors.bash
		{
<<<<<<< HEAD
		    single_job $pbs_run_loc $pbs_job_prefix1 $nci_project $dem_batch_dir $err_walltime $err_mem $err_ncpus $exp_queue $depend_job $depend_type $job_type $err_type $script 
=======
		    single_job $pbs_run_loc $pbs_job_prefix1 $dem_batch_dir $err_walltime $err_mem $err_ncpus $exp_queue $depend_job $depend_type $job_type $err_type $script
>>>>>>> 18dff805
		}

   	        # If STAMPS post processing, calculate lat-lon for each SAR pixel
		if [ $post_method == 'stamps' ]; then
		    depend_job=`sed s/.r-man2// $pbs_job_prefix"_job_id"`
		    depend_type=afterok
		    job_type=1 #1 for batch job, 2 for manual job
		    pbs_job_prefix2=calc_lat_lon
		    echo ""
		    echo "Calculating latitude and longitude values for each pixel ..."
		    script_type=-
		    script=calc_lat_lon.bash
		    {
			single_job $pbs_run_loc $pbs_job_prefix2 $nci_project $dem_batch_dir $pix_walltime $pix_mem $pix_ncpus $queue $depend_job $depend_type $job_type $script_type $script
		    }

                    # Create manual PBS jobs
		    cd $dem_manual_dir
		    job_type=2 #1 for batch job, 2 for manual job
		    {
			single_job $pbs_run_loc $pbs_job_prefix2 $nci_project $dem_manual_dir $pix_walltime $pix_mem $pix_ncpus $queue $depend_job $depend_type $job_type $script_type $script
		    }

                    # Error collation for calculating lat-lon for each SAR pixel
		    cd $dem_batch_dir
		    echo ""
		    echo "Preparing error collation for calculating latitude and longitude values for each pixel ..."
		    depend_job=`sed s/.r-man2// $pbs_job_prefix2"_job_id"`
		    depend_type=afterany
		    job_type=1
		    pbs_job_prefix3=lat_lon_values_err
		    err_type=11
		    script=collate_nci_errors.bash
		    {
<<<<<<< HEAD
			single_job $pbs_run_loc $pbs_job_prefix3 $nci_project $dem_batch_dir $err_walltime $err_mem $err_ncpus $exp_queue $depend_job $depend_type $job_type $err_type $script 
=======
			single_job $pbs_run_loc $pbs_job_prefix3 $dem_batch_dir $err_walltime $err_mem $err_ncpus $exp_queue $depend_job $depend_type $job_type $err_type $script
>>>>>>> 18dff805
		    }
		fi
	    fi
	else
	    :
	fi
    fi
elif [ $coreg_dem == no ]; then
    echo "Option to coregister DEM to master SLC not selected."
    echo ""
else
    :
fi



##########################   COREGISTER SLAVE SCENES TO MASTER SCENE   ##########################

if [ $coregister == yes ]; then
    slave_file_names

    if [ $sensor == S1 ]; then
	script=coregister_S1_slave_SLC.bash
        # Set up coregistration results file
	echo "SENTINEL-1 SLAVE COREGISTRATION RESULTS" > $slave_check_file
	echo "" >> $slave_check_file
    else
	script=coregister_slave_SLC.bash
        # Set up coregistration results file
	echo "SLAVE COREGISTRATION RESULTS" > $slave_check_file
	echo "" >> $slave_check_file
	echo "final model fit std. dev. (samples)" >> $slave_check_file
	echo "Ref Master" > temp1
	echo "Slave" > temp2
	echo "Range" > temp3
	echo "Azimuth" > temp4
	paste temp1 temp2 temp3 temp4 >> $slave_check_file
	rm -f temp1 temp2 temp3 temp4
    fi

    cd $co_slc_batch_dir
    if [ -e all_co_slc_job_ids ]; then
	echo "Slave coregistration already completed."
    else
	rm -f list # temp file used to collate all PBS job numbers to dependency list
        if [ $coreg_dem == yes ]; then
            if [ $master_scene == "auto" ]; then # ref master scene not calculated
                echo "Waiting for 'process_gamma' to restart after calculating DEM reference scene and DEM coregistration before slave coregistration can occur."
                exit
	    elif [[ $master_scene =~ ^-?[0-9]+$ ]]; then
		if [ ! -e $slave_list ]; then
		    cd $proj_dir
		    echo "slave.list not created yet, 'process_gamma' will auto re-run once list is created and DEM coregistration is complete."
		    depend_job=`sed s/.r-man2// $dem_batch_dir/coreg_dem_job_id`
		    depend_type=afterok
		    job_type=1
		    echo ""
		    echo "Restarting 'process_gamma' after creating slave.list and DEM coregistration ..."
		    pbs_job_prefix=restart
		    type=-
		    script=process_gamma
		    {
                        single_job $pbs_run_loc $pbs_job_prefix $nci_project $proj_dir $err_walltime $err_mem $err_ncpus $exp_queue $depend_job $depend_type $job_type $type $script
		    }
		    exit
		else
		    depend_job=`sed s/.r-man2// $dem_batch_dir/coreg_dem_job_id`
		fi
	    fi
	else
	    if [ ! -e $slave_list ]; then
		cd $proj_dir
		echo "slave.list not created yet, 'process_gamma' will auto re-run once list is created and DEM coregistration is complete."
		if [ $do_slc == yes ]; then
		    if [ $sensor == 'S1' ]; then
			if [ $do_s1_resize == yes ]; then
			    if [ $do_s1_subset == yes ]; then
				depend_job=`sed s/.r-man2// $subset_batch_dir/plot_subset_s1_job_id`
			    else
				depend_job=`sed s/.r-man2// $resize_batch_dir/plot_resized_s1_job_id`
			    fi
			fi
		    else
			depend_job=`sed s/.r-man2// $slc_batch_dir/plot_full_slc_job_id`
		    fi
		fi
		depend_type=afterok
		job_type=1
		echo ""
		echo "Restarting 'process_gamma' after creating slave.list ..."
		pbs_job_prefix=restart
		type=-
		script=process_gamma
		{
                    single_job $pbs_run_loc $pbs_job_prefix $nci_project $proj_dir $err_walltime $err_mem $err_ncpus $exp_queue $depend_job $depend_type $job_type $type $script
		}
		exit
	    fi
	    depend_job=0  # if no dependency, needs to zero
	fi
	echo ""
	echo "Coregistering slave SLCs to master SLC ..."

<<<<<<< HEAD
	nlines=`cat $slave_list | sed '/^\s*$/d' | wc -l`
	echo Need to process $nlines files

        # PBS parameters
	wt1=`echo $co_slc_walltime | awk -F: '{print ($1*60) + $2 + ($3/60)}'` # walltime for a single slc in minutes
	pbs_job_prefix=co_slc_
	script_type=-
	depend_type=afterok
	job_type=1 #1 for batch job, 2 for manual job

        # Work out number of jobs to run within maximum number of jobs allowed and create jobs
	if [ $nlines -le $maxjobs ]; then
	    jobs1=$nlines
	    steps1=1
	    jobs2=0
	    steps2=0
	else
	    steps2=$((nlines/maxjobs))
	    steps1=$((nlines%maxjobs))
	    jobs1=$steps1
	    steps1=$((steps2+1))
	    jobs2=$((maxjobs-jobs1))
	fi
	echo Preparing to run $jobs1 jobs with $steps1 steps and $jobs2 jobs with $steps2 steps processing $((jobs1*steps1+jobs2*steps2)) files
	j=0
	{
	    multi_jobs $pbs_run_loc $pbs_job_prefix $nci_project $co_slc_mem $co_slc_ncpus $queue $script $depend_job $depend_type $job_type $co_slc_batch_dir $script_type jobs1 steps1 j 
	    multi_jobs $pbs_run_loc $pbs_job_prefix $nci_project $co_slc_mem $co_slc_ncpus $queue $script $depend_job $depend_type $job_type $co_slc_batch_dir $script_type jobs2 steps2 jobs1 
	} < $slave_list

        # Create manual PBS jobs
	cd $co_slc_manual_dir
	job_type=2 #1 for batch job, 2 for manual job
	depend_job=0
	j=0
	{
	    multi_jobs $pbs_run_loc $pbs_job_prefix $nci_project $co_slc_mem $co_slc_ncpus $queue $script $depend_job $depend_type $job_type $co_slc_manual_dir $script_type jobs1 steps1 j 
	    multi_jobs $pbs_run_loc $pbs_job_prefix $nci_project $co_slc_mem $co_slc_ncpus $queue $script $depend_job $depend_type $job_type $co_slc_manual_dir $script_type jobs2 steps2 jobs1 
	} < $slave_list
=======
	# TF create new slave lists containing subsets only for tree-like coregistration to scene close to slave date
	if [ $sensor == S1 ]; then
   	    # PBS parameters
	    wt1=`echo $co_slc_walltime | awk -F: '{print ($1*60) + $2 + ($3/60)}'` # walltime for a single slc in minutes
	    pbs_job_prefix=co_slc_
	    script_type=-
	    depend_type=afterok
	    job_type=1 #1 for batch job, 2 for manual job
	    j=0
	    # split slave_list using a threshold for temporal difference
            #thres_days=93 # three months, S1A/B repeats 84, 90, 96, ... (90 still ok, 96 too long)
            # -> some slaves with zero averages for azimuth offset refinement
            thres_days=63 # three months, S1A/B repeats 54, 60, 66, ... (60 still ok, 66 too long)
            # -> 63 days seems to be a good compromise between runtime and coregistration success
            #thres_days=51 # maximum 7 weeks, S1A/B repeats 42, 48, 54, ... (48 still ok, 54 too long)
            # -> longer runtime compared to 63, similar number of badly coregistered scenes
            # do slaves with time difference less than thres_days
            # rn existing split slave lists
            rm $list_dir/slaves*[0-9].list
            # first slave list
            slave_file=$list_dir/slaves1.list
            # write new slave list
            # 2-branch tree: scenes before master: lower tree , scenes after master: upper tree
            lower=0
            date_diff_min=9999
            while read slave; do
              # calculate datediff between master and slave: lower tree
              date_diff=`echo $(( ($(date --date=$master_scene +%s) - $(date --date=$slave +%s) )/(60*60*24) ))`
              if [ $date_diff -gt 0 ]; then
                if [ $date_diff -lt $thres_days ]; then
                  lower=$(($lower+1))
                  echo $slave >> $slave_file
                fi
                if [ $date_diff -lt $date_diff_min ]; then
                  # find closest slave
                  date_diff_min=$date_diff
                  closest_slave=$slave # save in case no slave is written to file
                fi
              fi
            done < $slave_list
            if [ $lower -eq 0 ]; then # no scene written to lower tree
               echo "Date difference to closest slave greater than" $date_thres "days, using closest slave only:" $closest_slave
               echo $closest_slave >> $slave_file
            fi
            upper=0
            date_diff_max=-9999
            while read slave; do
              # calculate datediff between master and slave: upper tree
              date_diff=`echo $(( ($(date --date=$master_scene +%s) - $(date --date=$slave +%s) )/(60*60*24) ))`
              if [ $date_diff -lt 0 ]; then
                if [ $date_diff -gt -$thres_days ]; then
                  upper=$(($upper+1))
                  echo $slave >> $slave_file
                fi
                if [ $date_diff -gt $date_diff_max ]; then # find closest slave
                  date_diff_max=$date_diff
                  closest_slave=$slave # save in case no slave is written to file
                fi
              fi
            done < $slave_list
            if [ $upper -eq 0 ]; then # no scene written to upper tree
               echo "Date difference to closest slave greater than" $date_thres "days, using closest slave only:" $closest_slave
               echo $closest_slave >> $slave_file
            fi

            # prepare the batch jobs
            nlines=`cat $slave_file | sed '/^\s*$/d' | wc -l`
            # PBS parameters according to slave list
            jobs1=$nlines
            steps1=1
     	    echo Preparing to run $jobs1 jobs with $steps1 steps processing $((jobs1*steps1)) files
            {
	        multi_jobs $pbs_run_loc $pbs_job_prefix $co_slc_mem $co_slc_ncpus $queue $script $depend_job $depend_type $job_type $co_slc_batch_dir $script_type jobs1 steps1 j
	    } < $slave_file

	    # Create manual PBS jobs
	    cd $co_slc_manual_dir
	    job_type=2 #1 for batch job, 2 for manual job
	    depend_job=0
	    {
	        multi_jobs $pbs_run_loc $pbs_job_prefix $co_slc_mem $co_slc_ncpus $queue $script $depend_job $depend_type $job_type $co_slc_manual_dir $script_type jobs1 steps1 j
	    } < $slave_list


            # continue to write slave lists until the slavesXY.list file is empty
            list_idx=1; # idx of slave lists
            while [ -s $list_dir/slaves$list_idx.list ]; do # check if previous list file contains values
              # first and last scenes in actual slave list are used to coregister adjacent scenes to
              coreg_slave1=`head $list_dir/slaves$list_idx.list -n1` # coregistration slave of lower tree
              coreg_slave2=`tail $list_dir/slaves$list_idx.list -n1` # coregistration slave of upper tree
              # new index and corresponding slave list file
              list_idx=$((list_idx+1))
              slave_file=$list_dir/slaves$list_idx.list
              if [ -f $slave_file ]; then
                rm $slave_file
              fi
              # 2-branch tree: scenes before coregistration slave: lower tree, scenes after coregistration slave: upper tree
              if [ $coreg_slave1 -lt $master_scene ]; then # lower tree
               lower=0
               date_diff_min=9999
               while read slave; do
                # calculate datediff between master and slave: lower tree
                date_diff=`echo $(( ($(date --date=$coreg_slave1 +%s) - $(date --date=$slave +%s) )/(60*60*24) ))`
                if [ $date_diff -gt 0 ]; then
                  if [ $date_diff -lt $thres_days ]; then
                    lower=$(($lower+1))
                    echo $slave >> $slave_file
                  fi
                  if [ $date_diff -lt $date_diff_min ]; then # find closest slave
                    date_diff_min=$date_diff
                    closest_slave=$slave # save in case no slave is written to file
                  fi
                fi
               done < $slave_list
               if [ $lower -eq 0 ]; then # no scene written to lower tree
                 if [ $date_diff_min -eq 9999 ]; then
                   echo "Lower tree: all slaves written to subfiles" # no more scenes in lower tree
                 else
                   echo "Date difference to closest slave greater than" $thres_days "days, using closest slave only:" $closest_slave
                   echo $closest_slave >> $slave_file
                 fi
               fi
              fi # end lower tree
              if [ $coreg_slave2 -gt $master_scene ]; then # upper tree
               upper=0
               date_diff_max=-9999
               while read slave; do
                # calculate datediff between master and slave: upper tree
                date_diff=`echo $(( ($(date --date=$coreg_slave2 +%s) - $(date --date=$slave +%s) )/(60*60*24) ))`
                if [ $date_diff -lt 0 ]; then
                  if [ $date_diff -gt -$thres_days ]; then
                    upper=$(($upper+1))
                    echo $slave >> $slave_file
                  fi
                  if [ $date_diff -gt $date_diff_max ]; then # find closest slave
                    date_diff_max=$date_diff
                    closest_slave=$slave # save in case no slave is written to file
                  fi
                fi
               done < $slave_list
               if [ $upper -eq 0 ]; then # no scene written to upper tree
                 if [ $date_diff_max -eq -9999 ]; then
                   echo "Upper tree: all slaves written to subfiles" # no more scenes in the upper tree
                 else
                   echo "Date difference to closest slave greater than" $thres_days "days, using closest slave only:" $closest_slave
                   echo $closest_slave >> $slave_file
                 fi
               fi
              fi # end upper tree

	      # start multi_jobs giving the list_idx as a parameter
	      if [ -s $slave_file ]; then
	        echo ""
	        echo coregistering slaves in slave list $list_idx
	        echo ""
	        script_type=$list_idx
	        nlines=`cat $slave_file | sed '/^\s*$/d' | wc -l`
	        # PBS parameters according to slave list
                j=$(($j+$jobs1)) # add number of previous jobs to index j
                jobs1=$nlines
                steps1=1
                cd $co_slc_batch_dir
	        depend_job=`sed s/.r-man2// $co_slc_batch_dir/all_co_slc_job_ids`
                job_type=1 #1 for batch job, 2 for manual job
	        echo Preparing to run $jobs1 jobs with $steps1 steps processing $((jobs1*steps1)) files
	        {
	            multi_jobs $pbs_run_loc $pbs_job_prefix $co_slc_mem $co_slc_ncpus $queue $script $depend_job $depend_type $job_type $co_slc_batch_dir $script_type jobs1 steps1 j
	        } < $slave_file

	        # Create manual PBS jobs
  	        cd $co_slc_manual_dir
  	        job_type=2 #1 for batch job, 2 for manual job
  	        depend_job=0
  	        {
  	            multi_jobs $pbs_run_loc $pbs_job_prefix $co_slc_mem $co_slc_ncpus $queue $script $depend_job $depend_type $job_type $co_slc_manual_dir $script_type jobs1 steps1 j
  	        } < $slave_list

	      fi
	    done

	else # not S1

           nlines=`cat $slave_list | sed '/^\s*$/d' | wc -l`
	   echo Need to process $nlines files

	   # PBS parameters
	   wt1=`echo $co_slc_walltime | awk -F: '{print ($1*60) + $2 + ($3/60)}'` # walltime for a single slc in minutes
	   pbs_job_prefix=co_slc_
	   script_type=-
	   depend_type=afterok
	   job_type=1 #1 for batch job, 2 for manual job

           # Work out number of jobs to run within maximum number of jobs allowed and create jobs
	   if [ $nlines -le $maxjobs ]; then
	      jobs1=$nlines
	      steps1=1
	      jobs2=0
	      steps2=0
	   else
	      steps2=$((nlines/maxjobs))
	      steps1=$((nlines%maxjobs))
	      jobs1=$steps1
	      steps1=$((steps2+1))
	      jobs2=$((maxjobs-jobs1))
	   fi
	   echo Preparing to run $jobs1 jobs with $steps1 steps and $jobs2 jobs with $steps2 steps processing $((jobs1*steps1+jobs2*steps2)) files
	   j=0
	   {
	       multi_jobs $pbs_run_loc $pbs_job_prefix $co_slc_mem $co_slc_ncpus $queue $script $depend_job $depend_type $job_type $co_slc_batch_dir $script_type jobs1 steps1 j
	       multi_jobs $pbs_run_loc $pbs_job_prefix $co_slc_mem $co_slc_ncpus $queue $script $depend_job $depend_type $job_type $co_slc_batch_dir $script_type jobs2 steps2 jobs1
	   } < $slave_list

           # Create manual PBS jobs
	   cd $co_slc_manual_dir
	   job_type=2 #1 for batch job, 2 for manual job
	   depend_job=0
	   j=0
	   {
	       multi_jobs $pbs_run_loc $pbs_job_prefix $co_slc_mem $co_slc_ncpus $queue $script $depend_job $depend_type $job_type $co_slc_manual_dir $script_type jobs1 steps1 j
	       multi_jobs $pbs_run_loc $pbs_job_prefix $co_slc_mem $co_slc_ncpus $queue $script $depend_job $depend_type $job_type $co_slc_manual_dir $script_type jobs2 steps2 jobs1
	   } < $slave_list

        fi # S1/other sensors
>>>>>>> 18dff805

        # Error collation for slave SLC coregistration
	cd $co_slc_batch_dir
	echo ""
	echo "Preparing error collation for coregistering slave SLCs to master SLC ..."
	depend_job=`sed s/.r-man2// "all_"$pbs_job_prefix"job_ids"`
	depend_type=afterany
	job_type=1
	pbs_job_prefix1=co_slc_err
	err_type=12
	script=collate_nci_errors.bash
	{
<<<<<<< HEAD
	    single_job $pbs_run_loc $pbs_job_prefix1 $nci_project $co_slc_batch_dir $err_walltime $err_mem $err_ncpus $exp_queue $depend_job $depend_type $job_type $err_type $script 
=======
	    single_job $pbs_run_loc $pbs_job_prefix1 $co_slc_batch_dir $err_walltime $err_mem $err_ncpus $exp_queue $depend_job $depend_type $job_type $err_type $script
>>>>>>> 18dff805
	}

        # clean up PBS job dir
	cd $co_slc_batch_dir
	rm -rf list* $pbs_job_prefix*"_job_id"
    fi
elif [ $coregister == no ]; then
    echo "Option to coregister slave SLCs to master SLC not selected."
    echo ""
else
    :
fi



##########################   PROCESS INTERFEROGRAMS   ##########################

if [ $do_ifgs == yes ]; then
    cd $ifg_batch_dir
    if [ -e all_ifg_job_ids ]; then
	echo "Interferogram generation already completed."
    else
        rm -f list # temp file used to collate all PBS job numbers to dependency list

        if [ $coregister == yes ]; then
  	    if [ ! -e $ifg_list ]; then
		cd $proj_dir
		echo "ifg.list not created yet, 'process_gamma' will auto re-run once list is created and SLCs are created."
		if [ $do_slc == yes ]; then
		    if [ $sensor == 'S1' ]; then
			if [ $do_s1_resize == yes ]; then
			    if [ $do_s1_subset == yes ]; then
				depend_job=`sed s/.r-man2// $subset_batch_dir/plot_subset_s1_job_id`
			    else
				depend_job=`sed s/.r-man2// $resize_batch_dir/plot_resized_s1_job_id`
			    fi
			fi
		    else
			depend_job=`sed s/.r-man2// $slc_batch_dir/plot_full_slc_job_id`
		    fi
		fi
       		depend_type=afterok
		job_type=1
		echo ""
		echo "Restarting 'process_gamma' after creating ifg.list ..."
		pbs_job_prefix=restart
		type=-
		script=process_gamma
		{
                    single_job $pbs_run_loc $pbs_job_prefix $nci_project $proj_dir $err_walltime $err_mem $err_ncpus $exp_queue $depend_job $depend_type $job_type $type $script
		}
		exit
            else
		depend_job=`sed s/.r-man2// $co_slc_batch_dir/all_co_slc_job_ids`
	    fi
	else
	    if [ ! -e $ifg_list ]; then
		cd $proj_dir
		echo "ifg.list not created yet, 'process_gamma' will auto re-run once list is created and SLCs are created."
		if [ $do_slc == yes ]; then
		    if [ $sensor == 'S1' ]; then
			if [ $do_s1_resize == yes ]; then
			    if [ $do_s1_subset == yes ]; then
				depend_job=`sed s/.r-man2// $subset_batch_dir/plot_subset_s1_job_id`
			    else
				depend_job=`sed s/.r-man2// $resize_batch_dir/plot_resized_s1_job_id`
			    fi
			fi
		    else
			depend_job=`sed s/.r-man2// $slc_batch_dir/plot_full_slc_job_id`
		    fi
		fi
       		depend_type=afterok
		job_type=1
		echo ""
		echo "Restarting 'process_gamma' after creating ifg.list ..."
		pbs_job_prefix=restart
		type=-
		script=process_gamma
		{
                    single_job $pbs_run_loc $pbs_job_prefix $nci_project $proj_dir $err_walltime $err_mem $err_ncpus $exp_queue $depend_job $depend_type $job_type $type $script
		}
		exit
	    fi
	    depend_job=0  # if no dependency, needs to zero
	fi
	echo ""
	echo "Generating interferograms ..."

	rm -f list # temp file used to collate all PBS job numbers to dependency list

	nlines=`cat $ifg_list | sed '/^\s*$/d' | wc -l`
	echo Need to process $nlines files

        # PBS parameters
	wt1=`echo $ifg_walltime | awk -F: '{print ($1*60) + $2 + ($3/60)}'` # walltime for a single process_slc in minutes
	pbs_job_prefix=ifg_
	script=process_ifg.bash
	script_type=-
	depend_type=afterok
	job_type=1 #1 for batch job, 2 for manual job

        # Work out number of jobs to run within maximum number of jobs allowed and create jobs
	if [ $nlines -le $maxjobs ]; then
	    jobs1=$nlines
	    steps1=1
	    jobs2=0
	    steps2=0
	else
	    steps2=$((nlines/maxjobs))
	    steps1=$((nlines%maxjobs))
	    jobs1=$steps1
	    steps1=$((steps2+1))
	    jobs2=$((maxjobs-jobs1))
	fi
	echo Preparing to run $jobs1 jobs with $steps1 steps and $jobs2 jobs with $steps2 steps processing $((jobs1*steps1+jobs2*steps2)) files
	j=0
	{
<<<<<<< HEAD
	    multi_jobs $pbs_run_loc $pbs_job_prefix $nci_project $ifg_mem $ifg_ncpus $queue $script $depend_job $depend_type $job_type $ifg_batch_dir $script_type jobs1 steps1 j 
	    multi_jobs $pbs_run_loc $pbs_job_prefix $nci_project $ifg_mem $ifg_ncpus $queue $script $depend_job $depend_type $job_type $ifg_batch_dir $script_type jobs2 steps2 jobs1 
=======
	    multi_jobs $pbs_run_loc $pbs_job_prefix $ifg_mem $ifg_ncpus $queue $script $depend_job $depend_type $job_type $ifg_batch_dir $script_type jobs1 steps1 j
	    multi_jobs $pbs_run_loc $pbs_job_prefix $ifg_mem $ifg_ncpus $queue $script $depend_job $depend_type $job_type $ifg_batch_dir $script_type jobs2 steps2 jobs1
>>>>>>> 18dff805
	} < $ifg_list

        # Create manual PBS jobs
	cd $ifg_manual_dir
	job_type=2 #1 for batch job, 2 for manual job
	depend_job=0
	j=0
	{
<<<<<<< HEAD
	    multi_jobs $pbs_run_loc $pbs_job_prefix $nci_project $ifg_mem $ifg_ncpus $queue $script $depend_job $depend_type $job_type $ifg_manual_dir $script_type jobs1 steps1 j 
	    multi_jobs $pbs_run_loc $pbs_job_prefix $nci_project $ifg_mem $ifg_ncpus $queue $script $depend_job $depend_type $job_type $ifg_manual_dir $script_type jobs2 steps2 jobs1 
=======
	    multi_jobs $pbs_run_loc $pbs_job_prefix $ifg_mem $ifg_ncpus $queue $script $depend_job $depend_type $job_type $ifg_manual_dir $script_type jobs1 steps1 j
	    multi_jobs $pbs_run_loc $pbs_job_prefix $ifg_mem $ifg_ncpus $queue $script $depend_job $depend_type $job_type $ifg_manual_dir $script_type jobs2 steps2 jobs1
>>>>>>> 18dff805
	} < $ifg_list

        # Create preview PDF of interferograms
	cd $ifg_batch_dir
	depend_job=`sed s/.r-man2// "all_"$pbs_job_prefix"job_ids"`
	depend_type=afterok
	job_type=1
	echo ""
	echo "Plotting preview of interferograms ..."
	pbs_job_prefix1=plot_ifg
	plot_type=ifg
	script=plot_preview_pdfs.bash
	{
	    single_job $pbs_run_loc $pbs_job_prefix1 $nci_project $ifg_batch_dir $img_walltime $img_mem $img_ncpus $exp_queue $depend_job $depend_type $job_type $plot_type $script
	}

        # Error collation for interferogram generation
	cd $ifg_batch_dir
	echo ""
	echo "Preparing error collation for interferogram generation ..."
	depend_job=`sed s/.r-man2// "all_"$pbs_job_prefix"job_ids"`
	depend_type=afterany
	job_type=1
	pbs_job_prefix2=ifg_err
	err_type=13
	script=collate_nci_errors.bash
	{
<<<<<<< HEAD
	    single_job $pbs_run_loc $pbs_job_prefix2 $nci_project $ifg_batch_dir $err_walltime $err_mem $err_ncpus $exp_queue $depend_job $depend_type $job_type $err_type $script 
=======
	    single_job $pbs_run_loc $pbs_job_prefix2 $ifg_batch_dir $err_walltime $err_mem $err_ncpus $exp_queue $depend_job $depend_type $job_type $err_type $script
>>>>>>> 18dff805
	}

        # clean up PBS job dir
	cd $ifg_batch_dir
	rm -rf list* $pbs_job_prefix*"_job_id"


	# Calculate precision baselines
	cd $base_batch_dir
	if [ -e prec_base_job_id ]; then
	    echo "Precision baselines already calculated ."
	    echo ""
	else
	    depend_job=`sed s/.r-man2// $ifg_batch_dir/"all_"$pbs_job_prefix"job_ids"`
	    depend_type=afterok
	    job_type=1 #1 for batch job, 2 for manual job
	    pbs_job_prefix3=prec_base
	    echo ""
	    echo "Calculating precision baselines ..."
	    script_type=precision
	    script=calc_baselines.py
	    {
		single_job $pbs_run_loc $pbs_job_prefix3 $nci_project $base_batch_dir $base_walltime $base_mem $base_ncpus $exp_queue $depend_job $depend_type $job_type $script_type $script
	    }

            # Create manual PBS jobs
	    cd $base_manual_dir
	    job_type=2 #1 for batch job, 2 for manual job
	    depend_job=0
	    {
		single_job $pbs_run_loc $pbs_job_prefix3 $nci_project $base_manual_dir $base_walltime $base_mem $base_ncpus $exp_queue $depend_job $depend_type $job_type $script_type $script
	    }

            # Error collation for calculating precision baselines
	    cd $base_batch_dir
	    echo ""
	    echo "Preparing error collation for calculating precision baselines ..."
	    depend_job=`sed s/.r-man2// $pbs_job_prefix3"_job_id"`
	    depend_type=afterany
	    job_type=1
	    pbs_job_prefix4=prec_base_err
	    err_type=14
	    script=collate_nci_errors.bash
	    {
<<<<<<< HEAD
		single_job $pbs_run_loc $pbs_job_prefix4 $nci_project $base_batch_dir $err_walltime $err_mem $err_ncpus $exp_queue $depend_job $depend_type $job_type $err_type $script 
=======
		single_job $pbs_run_loc $pbs_job_prefix4 $base_batch_dir $err_walltime $err_mem $err_ncpus $exp_queue $depend_job $depend_type $job_type $err_type $script
>>>>>>> 18dff805
	    }
	fi

	# Post interferogram processing
	cd $ifg_batch_dir
	depend_job=`sed s/.r-man2// "all_"$pbs_job_prefix"job_ids"`
	depend_type=afterok
	job_type=1 #1 for batch job, 2 for manual job
	pbs_job_prefix5=post_ifg
	echo ""
	echo "Collating files for post processing ..."
	script_type=-
	script=post_ifg_processing.bash
	{
	    single_job $pbs_run_loc $pbs_job_prefix5 $nci_project $ifg_batch_dir $post_walltime $post_mem $post_ncpus $exp_queue $depend_job $depend_type $job_type $script_type $script
	}

        # Create manual PBS jobs
	cd $ifg_manual_dir
	job_type=2 #1 for batch job, 2 for manual job
	depend_job=0
	{
	    single_job $pbs_run_loc $pbs_job_prefix5 $nci_project $ifg_manual_dir $post_walltime $post_mem $post_ncpus $exp_queue $depend_job $depend_type $job_type $script_type $script
	}

        # Error collation for post processing
	cd $ifg_batch_dir
	echo ""
	echo "Preparing error collation for collating files for post processing ..."
	depend_job=`sed s/.r-man2// $pbs_job_prefix5"_job_id"`
	depend_type=afterany
	job_type=1
	pbs_job_prefix6=post_ifg_err
	err_type=15
	script=collate_nci_errors.bash
	{
<<<<<<< HEAD
	    single_job $pbs_run_loc $pbs_job_prefix6 $nci_project $ifg_batch_dir $err_walltime $err_mem $err_ncpus $exp_queue $depend_job $depend_type $job_type $err_type $script 
=======
	    single_job $pbs_run_loc $pbs_job_prefix6 $ifg_batch_dir $err_walltime $err_mem $err_ncpus $exp_queue $depend_job $depend_type $job_type $err_type $script
>>>>>>> 18dff805
	}
    fi
elif [ $do_ifgs == no ]; then
    echo "Option to generate interferograms not selected."
    echo ""
else
    :
fi


# script end
####################<|MERGE_RESOLUTION|>--- conflicted
+++ resolved
@@ -261,13 +261,8 @@
 	echo Preparing to run $jobs1 jobs with $steps1 steps and $jobs2 jobs with $steps2 steps processing $((jobs1*steps1+jobs2*steps2)) files
 	j=0
 	{
-<<<<<<< HEAD
 	    multi_jobs $pbs_run_loc $pbs_job_prefix $nci_project $raw_mem $raw_ncpus $queue1 $script $depend_job $depend_type $job_type $extract_raw_batch_dir $script_type jobs1 steps1 j 
 	    multi_jobs $pbs_run_loc $pbs_job_prefix $nci_project $raw_mem $raw_ncpus $queue1 $script $depend_job $depend_type $job_type $extract_raw_batch_dir $script_type jobs2 steps2 jobs1 
-=======
-	    multi_jobs $pbs_run_loc $pbs_job_prefix $raw_mem $raw_ncpus $queue1 $script $depend_job $depend_type $job_type $extract_raw_batch_dir $script_type jobs1 steps1 j
-	    multi_jobs $pbs_run_loc $pbs_job_prefix $raw_mem $raw_ncpus $queue1 $script $depend_job $depend_type $job_type $extract_raw_batch_dir $script_type jobs2 steps2 jobs1
->>>>>>> 18dff805
 	} < $list
 
         # Create manual PBS jobs
@@ -276,13 +271,8 @@
 	depend_job=0
 	j=0
 	{
-<<<<<<< HEAD
 	    multi_jobs $pbs_run_loc $pbs_job_prefix $nci_project $raw_mem $raw_ncpus $queue1 $script $depend_job $depend_type $job_type $extract_raw_manual_dir $script_type jobs1 steps1 j 
 	    multi_jobs $pbs_run_loc $pbs_job_prefix $nci_project $raw_mem $raw_ncpus $queue1 $script $depend_job $depend_type $job_type $extract_raw_manual_dir $script_type jobs2 steps2 jobs1 
-=======
-	    multi_jobs $pbs_run_loc $pbs_job_prefix $raw_mem $raw_ncpus $queue1 $script $depend_job $depend_type $job_type $extract_raw_manual_dir $script_type jobs1 steps1 j
-	    multi_jobs $pbs_run_loc $pbs_job_prefix $raw_mem $raw_ncpus $queue1 $script $depend_job $depend_type $job_type $extract_raw_manual_dir $script_type jobs2 steps2 jobs1
->>>>>>> 18dff805
 	} < $list
 
         # Error collation
@@ -296,14 +286,10 @@
 	err_type=1
 	script=collate_nci_errors.bash
 	{
-<<<<<<< HEAD
 	    single_job $pbs_run_loc $pbs_job_prefix1 $nci_project $extract_raw_batch_dir $err_walltime $err_mem $err_ncpus $exp_queue $depend_job $depend_type $job_type $err_type $script 
-=======
-	    single_job $pbs_run_loc $pbs_job_prefix1 $extract_raw_batch_dir $err_walltime $err_mem $err_ncpus $exp_queue $depend_job $depend_type $job_type $err_type $script
->>>>>>> 18dff805
 	}
         # Create GAMMA DEM
-	if [ ! -d $gamma_dem_dir ]; then
+	if [ ! -f $gamma_dem_dir/$dem_name.dem ]; then
 	    if [ $sensor == 'S1' ] && [ $dem_area == 'aust' ]; then
 		cd $dem_batch_dir
 		depend_job=`sed s/.r-man2// $extract_raw_batch_dir/"all_raw_job_ids"`
@@ -315,14 +301,14 @@
 		script_type=-
 		script=make_GAMMA_DEM_auto.bash
 		{
-		    single_job $pbs_run_loc $pbs_job_prefix2 $dem_batch_dir $create_dem_walltime $create_dem_mem $create_dem_ncpus $exp_queue $depend_job $depend_type $job_type $script_type $script
+		    single_job $pbs_run_loc $pbs_job_prefix2 $nci_project $dem_batch_dir $create_dem_walltime $create_dem_mem $create_dem_ncpus $exp_queue $depend_job $depend_type $job_type $script_type $script
 		}
                 # Create manual PBS jobs
 		cd $dem_manual_dir
 		job_type=2 #1 for batch job, 2 for manual job
 		depend_job=0
 		{
-		    single_job $pbs_run_loc $pbs_job_prefix2 $dem_manual_dir $create_dem_walltime $create_dem_mem $create_dem_ncpus $exp_queue $depend_job $depend_type $job_type $script_type $script
+		    single_job $pbs_run_loc $pbs_job_prefix2 $nci_project $dem_manual_dir $create_dem_walltime $create_dem_mem $create_dem_ncpus $exp_queue $depend_job $depend_type $job_type $script_type $script
 		}
                 # Error collation for creating GAMMA DEM
 		cd $dem_batch_dir
@@ -335,7 +321,7 @@
 		err_type=2
 		script=collate_nci_errors.bash
 		{
-		    single_job $pbs_run_loc $pbs_job_prefix3 $dem_batch_dir $err_walltime $err_mem $err_ncpus $exp_queue $depend_job $depend_type $job_type $err_type $script 
+		    single_job $pbs_run_loc $pbs_job_prefix3 $nci_project $dem_batch_dir $err_walltime $err_mem $err_ncpus $exp_queue $depend_job $depend_type $job_type $err_type $script 
 		}
 	    fi
 	fi
@@ -404,13 +390,8 @@
 	echo Preparing to run $jobs1 jobs with $steps1 steps and $jobs2 jobs with $steps2 steps processing $((jobs1*steps1+jobs2*steps2)) files
 	j=0
 	{
-<<<<<<< HEAD
 	    multi_jobs $pbs_run_loc $pbs_job_prefix $nci_project $slc_mem $slc_ncpus $queue $script $depend_job $depend_type $job_type $slc_batch_dir $script_type jobs1 steps1 j 
 	    multi_jobs $pbs_run_loc $pbs_job_prefix $nci_project $slc_mem $slc_ncpus $queue $script $depend_job $depend_type $job_type $slc_batch_dir $script_type jobs2 steps2 jobs1 
-=======
-	    multi_jobs $pbs_run_loc $pbs_job_prefix $slc_mem $slc_ncpus $queue $script $depend_job $depend_type $job_type $slc_batch_dir $script_type jobs1 steps1 j
-	    multi_jobs $pbs_run_loc $pbs_job_prefix $slc_mem $slc_ncpus $queue $script $depend_job $depend_type $job_type $slc_batch_dir $script_type jobs2 steps2 jobs1
->>>>>>> 18dff805
 	} < $scene_list
 
         # Create manual PBS jobs
@@ -419,13 +400,8 @@
 	depend_job=0
 	j=0
 	{
-<<<<<<< HEAD
 	    multi_jobs $pbs_run_loc $pbs_job_prefix $nci_project $slc_mem $slc_ncpus $queue $script $depend_job $depend_type $job_type $slc_manual_dir $script_type jobs1 steps1 j 
 	    multi_jobs $pbs_run_loc $pbs_job_prefix $nci_project $slc_mem $slc_ncpus $queue $script $depend_job $depend_type $job_type $slc_manual_dir $script_type jobs2 steps2 jobs1 
-=======
-	    multi_jobs $pbs_run_loc $pbs_job_prefix $slc_mem $slc_ncpus $queue $script $depend_job $depend_type $job_type $slc_manual_dir $script_type jobs1 steps1 j
-	    multi_jobs $pbs_run_loc $pbs_job_prefix $slc_mem $slc_ncpus $queue $script $depend_job $depend_type $job_type $slc_manual_dir $script_type jobs2 steps2 jobs1
->>>>>>> 18dff805
 	} < $scene_list
 
         # Create preview PDF of SLCs
@@ -452,11 +428,7 @@
 	err_type=3
 	script=collate_nci_errors.bash
 	{
-<<<<<<< HEAD
 	    single_job $pbs_run_loc $pbs_job_prefix2 $nci_project $slc_batch_dir $err_walltime $err_mem $err_ncpus $exp_queue $depend_job $depend_type $job_type $err_type $script 
-=======
-	    single_job $pbs_run_loc $pbs_job_prefix2 $slc_batch_dir $err_walltime $err_mem $err_ncpus $exp_queue $depend_job $depend_type $job_type $err_type $script
->>>>>>> 18dff805
 	}
 
         # Calculate multi-looking values
@@ -492,11 +464,7 @@
 	    err_type=4
 	    script=collate_nci_errors.bash
 	    {
-<<<<<<< HEAD
 		single_job $pbs_run_loc $pbs_job_prefix4 $nci_project $slc_batch_dir $err_walltime $err_mem $err_ncpus $exp_queue $depend_job $depend_type $job_type $err_type $script 
-=======
-		single_job $pbs_run_loc $pbs_job_prefix4 $slc_batch_dir $err_walltime $err_mem $err_ncpus $exp_queue $depend_job $depend_type $job_type $err_type $script
->>>>>>> 18dff805
 	    }
 
 	elif [[ $rlks =~ ^-?[0-9]+$ ]] && [[ $alks =~ ^-?[0-9]+$ ]]; then
@@ -551,13 +519,8 @@
 	    echo Preparing to run $jobs1 jobs with $steps1 steps and $jobs2 jobs with $steps2 steps processing $((jobs1*steps1+jobs2*steps2)) files
 	    j=0
 	    {
-<<<<<<< HEAD
 		multi_jobs $pbs_run_loc $pbs_job_prefix5 $nci_project $ml_mem $ml_ncpus $queue $script $depend_job $depend_type $job_type $ml_batch_dir $script_type jobs1 steps1 j 
 		multi_jobs $pbs_run_loc $pbs_job_prefix5 $nci_project $ml_mem $ml_ncpus $queue $script $depend_job $depend_type $job_type $ml_batch_dir $script_type jobs2 steps2 jobs1 
-=======
-		multi_jobs $pbs_run_loc $pbs_job_prefix5 $ml_mem $ml_ncpus $queue $script $depend_job $depend_type $job_type $ml_batch_dir $script_type jobs1 steps1 j
-		multi_jobs $pbs_run_loc $pbs_job_prefix5 $ml_mem $ml_ncpus $queue $script $depend_job $depend_type $job_type $ml_batch_dir $script_type jobs2 steps2 jobs1
->>>>>>> 18dff805
 	    } < $scene_list
 
             # Create manual PBS jobs
@@ -566,13 +529,8 @@
 	    depend_job=0
 	    j=0
 	    {
-<<<<<<< HEAD
 		multi_jobs $pbs_run_loc $pbs_job_prefix5 $nci_project $ml_mem $ml_ncpus $queue $script $depend_job $depend_type $job_type $ml_manual_dir $script_type jobs1 steps1 j 
 		multi_jobs $pbs_run_loc $pbs_job_prefix5 $nci_project $ml_mem $ml_ncpus $queue $script $depend_job $depend_type $job_type $ml_manual_dir $script_type jobs2 steps2 jobs1 
-=======
-		multi_jobs $pbs_run_loc $pbs_job_prefix5 $ml_mem $ml_ncpus $queue $script $depend_job $depend_type $job_type $ml_manual_dir $script_type jobs1 steps1 j
-		multi_jobs $pbs_run_loc $pbs_job_prefix5 $ml_mem $ml_ncpus $queue $script $depend_job $depend_type $job_type $ml_manual_dir $script_type jobs2 steps2 jobs1
->>>>>>> 18dff805
 	    } < $scene_list
 
             # Error collation
@@ -586,11 +544,7 @@
 	    err_type=5
 	    script=collate_nci_errors.bash
 	    {
-<<<<<<< HEAD
 		single_job $pbs_run_loc $pbs_job_prefix6 $nci_project $ml_batch_dir $err_walltime $err_mem $err_ncpus $exp_queue $depend_job $depend_type $job_type $err_type $script 
-=======
-		single_job $pbs_run_loc $pbs_job_prefix6 $ml_batch_dir $err_walltime $err_mem $err_ncpus $exp_queue $depend_job $depend_type $job_type $err_type $script
->>>>>>> 18dff805
 	    }
                 # clean up PBS job dir
 	    cd $ml_batch_dir
@@ -634,11 +588,7 @@
 	    err_type=6
 	    script=collate_nci_errors.bash
 	    {
-<<<<<<< HEAD
 		single_job $pbs_run_loc $pbs_job_prefix8 $nci_project $base_batch_dir $err_walltime $err_mem $err_ncpus $exp_queue $depend_job $depend_type $job_type $err_type $script 
-=======
-		single_job $pbs_run_loc $pbs_job_prefix8 $base_batch_dir $err_walltime $err_mem $err_ncpus $exp_queue $depend_job $depend_type $job_type $err_type $script
->>>>>>> 18dff805
 	    }
 	fi
 
@@ -677,11 +627,7 @@
 		err_type=7
 		script=collate_nci_errors.bash
 		{
-<<<<<<< HEAD
 		    single_job $pbs_run_loc $pbs_job_prefix5 $nci_project $slc_batch_dir $err_walltime $err_mem $err_ncpus $exp_queue $depend_job $depend_type $job_type $err_type $script 
-=======
-		    single_job $pbs_run_loc $pbs_job_prefix5 $slc_batch_dir $err_walltime $err_mem $err_ncpus $exp_queue $depend_job $depend_type $job_type $err_type $script
->>>>>>> 18dff805
 		}
 
 	    elif [[ $s1_resize_ref =~ ^-?[0-9]+$ ]]; then
@@ -729,7 +675,7 @@
 		job_type=1
 		echo ""
 		echo "Restarting 'process_gamma' after calculating Sentinel-1 resizing reference scene ..."
-		pbs_job_prefix=restart
+		pbs_job_prefix=restart"_"$track
 		type=-
 		script=process_gamma
 		{
@@ -739,7 +685,7 @@
 	    elif [[ $s1_resize_ref =~ ^-?[0-9]+$ ]]; then
 		echo ""
 		echo "Resizing Sentinel-1 SLCs ..."
-		if [ -e $proj_dir/restart ]; then # file only produced if 'process_gamma' has been restarted
+		if [ -e $proj_dir/restart"_"$track ]; then # file only produced if 'process_gamma' has been restarted
 		    depend_job=0  # no dependency if restarted
 		else
 		    depend_job=`sed s/.r-man2// $slc_batch_dir/plot_full_slc_job_id` #assumes resize ref scene is already identified
@@ -775,13 +721,8 @@
 		echo Preparing to run $jobs1 jobs with $steps1 steps and $jobs2 jobs with $steps2 steps processing $((jobs1*steps1+jobs2*steps2)) files
 		j=0
 		{
-<<<<<<< HEAD
 		    multi_jobs $pbs_run_loc $pbs_job_prefix $nci_project $resize_mem $resize_ncpus $queue $script $depend_job $depend_type $job_type $resize_batch_dir $script_type jobs1 steps1 j 
 		    multi_jobs $pbs_run_loc $pbs_job_prefix $nci_project $resize_mem $resize_ncpus $queue $script $depend_job $depend_type $job_type $resize_batch_dir $script_type jobs2 steps2 jobs1 
-=======
-		    multi_jobs $pbs_run_loc $pbs_job_prefix $resize_mem $resize_ncpus $queue $script $depend_job $depend_type $job_type $resize_batch_dir $script_type jobs1 steps1 j
-		    multi_jobs $pbs_run_loc $pbs_job_prefix $resize_mem $resize_ncpus $queue $script $depend_job $depend_type $job_type $resize_batch_dir $script_type jobs2 steps2 jobs1
->>>>>>> 18dff805
 		} < $scene_list
 
                 # Create manual PBS jobs
@@ -790,13 +731,8 @@
 		depend_job=0
 		j=0
 		{
-<<<<<<< HEAD
 		    multi_jobs $pbs_run_loc $pbs_job_prefix $nci_project $resize_mem $resize_ncpus $queue $script $depend_job $depend_type $job_type $resize_manual_dir $script_type jobs1 steps1 j 
 		    multi_jobs $pbs_run_loc $pbs_job_prefix $nci_project $resize_mem $resize_ncpus $queue $script $depend_job $depend_type $job_type $resize_manual_dir $script_type jobs2 steps2 jobs1 
-=======
-		    multi_jobs $pbs_run_loc $pbs_job_prefix $resize_mem $resize_ncpus $queue $script $depend_job $depend_type $job_type $resize_manual_dir $script_type jobs1 steps1 j
-		    multi_jobs $pbs_run_loc $pbs_job_prefix $resize_mem $resize_ncpus $queue $script $depend_job $depend_type $job_type $resize_manual_dir $script_type jobs2 steps2 jobs1
->>>>>>> 18dff805
 		} < $scene_list
 
                 # Create preview PDF of images determine shape and size
@@ -823,11 +759,7 @@
 		err_type=8
 		script=collate_nci_errors.bash
 		{
-<<<<<<< HEAD
 		    single_job $pbs_run_loc $pbs_job_prefix2 $nci_project $resize_batch_dir $err_walltime $err_mem $err_ncpus $exp_queue $depend_job $depend_type $job_type $err_type $script 
-=======
-		    single_job $pbs_run_loc $pbs_job_prefix2 $resize_batch_dir $err_walltime $err_mem $err_ncpus $exp_queue $depend_job $depend_type $job_type $err_type $script
->>>>>>> 18dff805
 		}
 
                 # clean up PBS job dir
@@ -899,13 +831,8 @@
 	    echo Preparing to run $jobs1 jobs with $steps1 steps and $jobs2 jobs with $steps2 steps processing $((jobs1*steps1+jobs2*steps2)) files
 	    j=0
 	    {
-<<<<<<< HEAD
 		multi_jobs $pbs_run_loc $pbs_job_prefix $nci_project $resize_mem $resize_ncpus $queue $script $depend_job $depend_type $job_type $subset_batch_dir $script_type jobs1 steps1 j 
 		multi_jobs $pbs_run_loc $pbs_job_prefix $nci_project $resize_mem $resize_ncpus $queue $script $depend_job $depend_type $job_type $subset_batch_dir $script_type jobs2 steps2 jobs1 
-=======
-		multi_jobs $pbs_run_loc $pbs_job_prefix $resize_mem $resize_ncpus $queue $script $depend_job $depend_type $job_type $subset_batch_dir $script_type jobs1 steps1 j
-		multi_jobs $pbs_run_loc $pbs_job_prefix $resize_mem $resize_ncpus $queue $script $depend_job $depend_type $job_type $subset_batch_dir $script_type jobs2 steps2 jobs1
->>>>>>> 18dff805
 	    } < $scene_list
 
             # Create manual PBS jobs
@@ -914,13 +841,8 @@
 	    depend_job=0
 	    j=0
 	    {
-<<<<<<< HEAD
 		multi_jobs $pbs_run_loc $pbs_job_prefix $nci_project $resize_mem $resize_ncpus $queue $script $depend_job $depend_type $job_type $subset_manual_dir $script_type jobs1 steps1 j 
 		multi_jobs $pbs_run_loc $pbs_job_prefix $nci_project $resize_mem $resize_ncpus $queue $script $depend_job $depend_type $job_type $subset_manual_dir $script_type jobs2 steps2 jobs1 
-=======
-		multi_jobs $pbs_run_loc $pbs_job_prefix $resize_mem $resize_ncpus $queue $script $depend_job $depend_type $job_type $subset_manual_dir $script_type jobs1 steps1 j
-		multi_jobs $pbs_run_loc $pbs_job_prefix $resize_mem $resize_ncpus $queue $script $depend_job $depend_type $job_type $subset_manual_dir $script_type jobs2 steps2 jobs1
->>>>>>> 18dff805
 	    } < $scene_list
 
             # Create preview PDF of images to view subsetted results
@@ -947,11 +869,7 @@
 	    err_type=9
 	    script=collate_nci_errors.bash
 	    {
-<<<<<<< HEAD
 		single_job $pbs_run_loc $pbs_job_prefix2 $nci_project $subset_batch_dir $err_walltime $err_mem $err_ncpus $exp_queue $depend_job $depend_type $job_type $err_type $script 
-=======
-		single_job $pbs_run_loc $pbs_job_prefix2 $subset_batch_dir $err_walltime $err_mem $err_ncpus $exp_queue $depend_job $depend_type $job_type $err_type $script
->>>>>>> 18dff805
 	    }
             # clean up PBS job dir
 	    cd $subset_batch_dir
@@ -984,7 +902,7 @@
 	    job_type=1
 	    echo ""
 	    echo "Restarting 'process_gamma' after calculating DEM reference scene ..."
-	    pbs_job_prefix=restart
+	    pbs_job_prefix=restart"_"$track
 	    type=-
 	    script=process_gamma
 	    {
@@ -999,7 +917,7 @@
 		job_type=1
 		echo ""
 		echo "Restarting 'process_gamma' after calculating multi-looking values ..."
-		pbs_job_prefix=restart
+		pbs_job_prefix=restart"_"$track
 		type=-
 		script=process_gamma
 		{
@@ -1014,7 +932,7 @@
 
                 # PBS parameters
 		if [ $do_slc == yes ]; then
-		    if [ $proj_dir/restart ]; then
+		    if [ $proj_dir/restart"_"$track ]; then
 			if [ $sensor == 'S1' ]; then
 			    if [ $do_s1_resize == yes ]; then
 				if [ $do_s1_subset == yes ]; then
@@ -1061,11 +979,7 @@
 		err_type=10
 		script=collate_nci_errors.bash
 		{
-<<<<<<< HEAD
 		    single_job $pbs_run_loc $pbs_job_prefix1 $nci_project $dem_batch_dir $err_walltime $err_mem $err_ncpus $exp_queue $depend_job $depend_type $job_type $err_type $script 
-=======
-		    single_job $pbs_run_loc $pbs_job_prefix1 $dem_batch_dir $err_walltime $err_mem $err_ncpus $exp_queue $depend_job $depend_type $job_type $err_type $script
->>>>>>> 18dff805
 		}
 
    	        # If STAMPS post processing, calculate lat-lon for each SAR pixel
@@ -1100,11 +1014,7 @@
 		    err_type=11
 		    script=collate_nci_errors.bash
 		    {
-<<<<<<< HEAD
 			single_job $pbs_run_loc $pbs_job_prefix3 $nci_project $dem_batch_dir $err_walltime $err_mem $err_ncpus $exp_queue $depend_job $depend_type $job_type $err_type $script 
-=======
-			single_job $pbs_run_loc $pbs_job_prefix3 $dem_batch_dir $err_walltime $err_mem $err_ncpus $exp_queue $depend_job $depend_type $job_type $err_type $script
->>>>>>> 18dff805
 		    }
 		fi
 	    fi
@@ -1163,7 +1073,7 @@
 		    job_type=1
 		    echo ""
 		    echo "Restarting 'process_gamma' after creating slave.list and DEM coregistration ..."
-		    pbs_job_prefix=restart
+		    pbs_job_prefix=restart"_"$track
 		    type=-
 		    script=process_gamma
 		    {
@@ -1195,7 +1105,7 @@
 		job_type=1
 		echo ""
 		echo "Restarting 'process_gamma' after creating slave.list ..."
-		pbs_job_prefix=restart
+		pbs_job_prefix=restart"_"$track
 		type=-
 		script=process_gamma
 		{
@@ -1208,47 +1118,6 @@
 	echo ""
 	echo "Coregistering slave SLCs to master SLC ..."
 
-<<<<<<< HEAD
-	nlines=`cat $slave_list | sed '/^\s*$/d' | wc -l`
-	echo Need to process $nlines files
-
-        # PBS parameters
-	wt1=`echo $co_slc_walltime | awk -F: '{print ($1*60) + $2 + ($3/60)}'` # walltime for a single slc in minutes
-	pbs_job_prefix=co_slc_
-	script_type=-
-	depend_type=afterok
-	job_type=1 #1 for batch job, 2 for manual job
-
-        # Work out number of jobs to run within maximum number of jobs allowed and create jobs
-	if [ $nlines -le $maxjobs ]; then
-	    jobs1=$nlines
-	    steps1=1
-	    jobs2=0
-	    steps2=0
-	else
-	    steps2=$((nlines/maxjobs))
-	    steps1=$((nlines%maxjobs))
-	    jobs1=$steps1
-	    steps1=$((steps2+1))
-	    jobs2=$((maxjobs-jobs1))
-	fi
-	echo Preparing to run $jobs1 jobs with $steps1 steps and $jobs2 jobs with $steps2 steps processing $((jobs1*steps1+jobs2*steps2)) files
-	j=0
-	{
-	    multi_jobs $pbs_run_loc $pbs_job_prefix $nci_project $co_slc_mem $co_slc_ncpus $queue $script $depend_job $depend_type $job_type $co_slc_batch_dir $script_type jobs1 steps1 j 
-	    multi_jobs $pbs_run_loc $pbs_job_prefix $nci_project $co_slc_mem $co_slc_ncpus $queue $script $depend_job $depend_type $job_type $co_slc_batch_dir $script_type jobs2 steps2 jobs1 
-	} < $slave_list
-
-        # Create manual PBS jobs
-	cd $co_slc_manual_dir
-	job_type=2 #1 for batch job, 2 for manual job
-	depend_job=0
-	j=0
-	{
-	    multi_jobs $pbs_run_loc $pbs_job_prefix $nci_project $co_slc_mem $co_slc_ncpus $queue $script $depend_job $depend_type $job_type $co_slc_manual_dir $script_type jobs1 steps1 j 
-	    multi_jobs $pbs_run_loc $pbs_job_prefix $nci_project $co_slc_mem $co_slc_ncpus $queue $script $depend_job $depend_type $job_type $co_slc_manual_dir $script_type jobs2 steps2 jobs1 
-	} < $slave_list
-=======
 	# TF create new slave lists containing subsets only for tree-like coregistration to scene close to slave date
 	if [ $sensor == S1 ]; then
    	    # PBS parameters
@@ -1267,52 +1136,78 @@
             # -> longer runtime compared to 63, similar number of badly coregistered scenes
             # do slaves with time difference less than thres_days
             # rn existing split slave lists
-            rm $list_dir/slaves*[0-9].list
+            rm -rf $list_dir/slaves*[0-9].list
             # first slave list
             slave_file=$list_dir/slaves1.list
             # write new slave list
-            # 2-branch tree: scenes before master: lower tree , scenes after master: upper tree
-            lower=0
-            date_diff_min=9999
-            while read slave; do
-              # calculate datediff between master and slave: lower tree
-              date_diff=`echo $(( ($(date --date=$master_scene +%s) - $(date --date=$slave +%s) )/(60*60*24) ))`
-              if [ $date_diff -gt 0 ]; then
-                if [ $date_diff -lt $thres_days ]; then
-                  lower=$(($lower+1))
-                  echo $slave >> $slave_file
-                fi
-                if [ $date_diff -lt $date_diff_min ]; then
-                  # find closest slave
-                  date_diff_min=$date_diff
-                  closest_slave=$slave # save in case no slave is written to file
-                fi
-              fi
-            done < $slave_list
-            if [ $lower -eq 0 ]; then # no scene written to lower tree
-               echo "Date difference to closest slave greater than" $date_thres "days, using closest slave only:" $closest_slave
-               echo $closest_slave >> $slave_file
-            fi
-            upper=0
-            date_diff_max=-9999
-            while read slave; do
-              # calculate datediff between master and slave: upper tree
-              date_diff=`echo $(( ($(date --date=$master_scene +%s) - $(date --date=$slave +%s) )/(60*60*24) ))`
-              if [ $date_diff -lt 0 ]; then
-                if [ $date_diff -gt -$thres_days ]; then
-                  upper=$(($upper+1))
-                  echo $slave >> $slave_file
-                fi
-                if [ $date_diff -gt $date_diff_max ]; then # find closest slave
-                  date_diff_max=$date_diff
-                  closest_slave=$slave # save in case no slave is written to file
-                fi
-              fi
-            done < $slave_list
-            if [ $upper -eq 0 ]; then # no scene written to upper tree
-               echo "Date difference to closest slave greater than" $date_thres "days, using closest slave only:" $closest_slave
-               echo $closest_slave >> $slave_file
-            fi
+	    first_slave=`head $slave_list -n1`
+	    last_slave=`tail $slave_list -n1`
+	    # 2-branch tree: scenes before master: lower tree , scenes after master: upper tree
+	    if [ $first_slave -lt $master_scene ] && [ $last_slave -gt $master_scene ]; then 
+ 		lower=0
+		date_diff_min=9999
+		while read slave; do
+                # calculate datediff between master and slave: lower tree
+		    date_diff=`echo $(( ($(date --date=$master_scene +%s) - $(date --date=$slave +%s) )/(60*60*24) ))`
+		    if [ $date_diff -gt 0 ]; then
+			if [ $date_diff -lt $thres_days ]; then
+			    lower=$(($lower+1))
+			    echo $slave >> $slave_file
+			fi
+			if [ $date_diff -lt $date_diff_min ]; then
+                        # find closest slave
+			    date_diff_min=$date_diff
+			    closest_slave=$slave # save in case no slave is written to file
+			fi
+		    fi
+		done < $slave_list
+		if [ $lower -eq 0 ]; then # no scene written to lower tree
+		    echo "Date difference to closest slave greater than" $date_thres "days, using closest slave only:" $closest_slave
+		    echo $closest_slave >> $slave_file
+		fi
+		upper=0
+		date_diff_max=-9999
+		while read slave; do
+                # calculate datediff between master and slave: upper tree
+		    date_diff=`echo $(( ($(date --date=$master_scene +%s) - $(date --date=$slave +%s) )/(60*60*24) ))`
+		    if [ $date_diff -lt 0 ]; then
+			if [ $date_diff -gt -$thres_days ]; then
+			    upper=$(($upper+1))
+			    echo $slave >> $slave_file
+			fi
+			if [ $date_diff -gt $date_diff_max ]; then # find closest slave
+			    date_diff_max=$date_diff
+			    closest_slave=$slave # save in case no slave is written to file
+			fi
+		    fi
+		done < $slave_list
+		if [ $upper -eq 0 ]; then # no scene written to upper tree
+		    echo "Date difference to closest slave greater than" $date_thres "days, using closest slave only:" $closest_slave
+		    echo $closest_slave >> $slave_file
+		fi
+            # if master_scene is the first date in the stack, only do upper tree
+	    elif [ $first_slave -gt $master_scene ] && [ $last_slave -gt $master_scene ]; then 
+		upper=0
+		date_diff_max=-9999
+		while read slave; do
+                # calculate datediff between master and slave: upper tree
+		    date_diff=`echo $(( ($(date --date=$master_scene +%s) - $(date --date=$slave +%s) )/(60*60*24) ))`
+		    if [ $date_diff -lt 0 ]; then
+			if [ $date_diff -gt -$thres_days ]; then
+			    upper=$(($upper+1))
+			    echo $slave >> $slave_file
+			fi
+			if [ $date_diff -gt $date_diff_max ]; then # find closest slave
+			    date_diff_max=$date_diff
+			    closest_slave=$slave # save in case no slave is written to file
+			fi
+		    fi
+		done < $slave_list
+		if [ $upper -eq 0 ]; then # no scene written to upper tree
+		    echo "Date difference to closest slave greater than" $date_thres "days, using closest slave only:" $closest_slave
+		    echo $closest_slave >> $slave_file
+		fi
+	    fi
 
             # prepare the batch jobs
             nlines=`cat $slave_file | sed '/^\s*$/d' | wc -l`
@@ -1321,7 +1216,7 @@
             steps1=1
      	    echo Preparing to run $jobs1 jobs with $steps1 steps processing $((jobs1*steps1)) files
             {
-	        multi_jobs $pbs_run_loc $pbs_job_prefix $co_slc_mem $co_slc_ncpus $queue $script $depend_job $depend_type $job_type $co_slc_batch_dir $script_type jobs1 steps1 j
+	        multi_jobs $pbs_run_loc $pbs_job_prefix $nci_project $co_slc_mem $co_slc_ncpus $queue $script $depend_job $depend_type $job_type $co_slc_batch_dir $script_type jobs1 steps1 j
 	    } < $slave_file
 
 	    # Create manual PBS jobs
@@ -1329,150 +1224,150 @@
 	    job_type=2 #1 for batch job, 2 for manual job
 	    depend_job=0
 	    {
-	        multi_jobs $pbs_run_loc $pbs_job_prefix $co_slc_mem $co_slc_ncpus $queue $script $depend_job $depend_type $job_type $co_slc_manual_dir $script_type jobs1 steps1 j
+	        multi_jobs $pbs_run_loc $pbs_job_prefix $nci_project $co_slc_mem $co_slc_ncpus $queue $script $depend_job $depend_type $job_type $co_slc_manual_dir $script_type jobs1 steps1 j
 	    } < $slave_list
 
 
             # continue to write slave lists until the slavesXY.list file is empty
             list_idx=1; # idx of slave lists
             while [ -s $list_dir/slaves$list_idx.list ]; do # check if previous list file contains values
-              # first and last scenes in actual slave list are used to coregister adjacent scenes to
-              coreg_slave1=`head $list_dir/slaves$list_idx.list -n1` # coregistration slave of lower tree
-              coreg_slave2=`tail $list_dir/slaves$list_idx.list -n1` # coregistration slave of upper tree
-              # new index and corresponding slave list file
-              list_idx=$((list_idx+1))
-              slave_file=$list_dir/slaves$list_idx.list
-              if [ -f $slave_file ]; then
-                rm $slave_file
-              fi
-              # 2-branch tree: scenes before coregistration slave: lower tree, scenes after coregistration slave: upper tree
-              if [ $coreg_slave1 -lt $master_scene ]; then # lower tree
-               lower=0
-               date_diff_min=9999
-               while read slave; do
-                # calculate datediff between master and slave: lower tree
-                date_diff=`echo $(( ($(date --date=$coreg_slave1 +%s) - $(date --date=$slave +%s) )/(60*60*24) ))`
-                if [ $date_diff -gt 0 ]; then
-                  if [ $date_diff -lt $thres_days ]; then
-                    lower=$(($lower+1))
-                    echo $slave >> $slave_file
-                  fi
-                  if [ $date_diff -lt $date_diff_min ]; then # find closest slave
-                    date_diff_min=$date_diff
-                    closest_slave=$slave # save in case no slave is written to file
-                  fi
-                fi
-               done < $slave_list
-               if [ $lower -eq 0 ]; then # no scene written to lower tree
-                 if [ $date_diff_min -eq 9999 ]; then
-                   echo "Lower tree: all slaves written to subfiles" # no more scenes in lower tree
-                 else
-                   echo "Date difference to closest slave greater than" $thres_days "days, using closest slave only:" $closest_slave
-                   echo $closest_slave >> $slave_file
-                 fi
-               fi
-              fi # end lower tree
-              if [ $coreg_slave2 -gt $master_scene ]; then # upper tree
-               upper=0
-               date_diff_max=-9999
-               while read slave; do
-                # calculate datediff between master and slave: upper tree
-                date_diff=`echo $(( ($(date --date=$coreg_slave2 +%s) - $(date --date=$slave +%s) )/(60*60*24) ))`
-                if [ $date_diff -lt 0 ]; then
-                  if [ $date_diff -gt -$thres_days ]; then
-                    upper=$(($upper+1))
-                    echo $slave >> $slave_file
-                  fi
-                  if [ $date_diff -gt $date_diff_max ]; then # find closest slave
-                    date_diff_max=$date_diff
-                    closest_slave=$slave # save in case no slave is written to file
-                  fi
-                fi
-               done < $slave_list
-               if [ $upper -eq 0 ]; then # no scene written to upper tree
-                 if [ $date_diff_max -eq -9999 ]; then
-                   echo "Upper tree: all slaves written to subfiles" # no more scenes in the upper tree
-                 else
-                   echo "Date difference to closest slave greater than" $thres_days "days, using closest slave only:" $closest_slave
-                   echo $closest_slave >> $slave_file
-                 fi
-               fi
-              fi # end upper tree
-
-	      # start multi_jobs giving the list_idx as a parameter
-	      if [ -s $slave_file ]; then
-	        echo ""
-	        echo coregistering slaves in slave list $list_idx
-	        echo ""
-	        script_type=$list_idx
-	        nlines=`cat $slave_file | sed '/^\s*$/d' | wc -l`
-	        # PBS parameters according to slave list
-                j=$(($j+$jobs1)) # add number of previous jobs to index j
-                jobs1=$nlines
-                steps1=1
-                cd $co_slc_batch_dir
-	        depend_job=`sed s/.r-man2// $co_slc_batch_dir/all_co_slc_job_ids`
-                job_type=1 #1 for batch job, 2 for manual job
-	        echo Preparing to run $jobs1 jobs with $steps1 steps processing $((jobs1*steps1)) files
-	        {
-	            multi_jobs $pbs_run_loc $pbs_job_prefix $co_slc_mem $co_slc_ncpus $queue $script $depend_job $depend_type $job_type $co_slc_batch_dir $script_type jobs1 steps1 j
-	        } < $slave_file
-
-	        # Create manual PBS jobs
-  	        cd $co_slc_manual_dir
-  	        job_type=2 #1 for batch job, 2 for manual job
-  	        depend_job=0
-  	        {
-  	            multi_jobs $pbs_run_loc $pbs_job_prefix $co_slc_mem $co_slc_ncpus $queue $script $depend_job $depend_type $job_type $co_slc_manual_dir $script_type jobs1 steps1 j
-  	        } < $slave_list
-
-	      fi
+		sed -i '/^$/d' $list_dir/slaves$list_idx.list # remove any blank lines in file for head & tail to work properly
+                # first and last scenes in actual slave list are used to coregister adjacent scenes to
+		coreg_slave1=`head $list_dir/slaves$list_idx.list -n1` # coregistration slave of lower tree
+		coreg_slave2=`tail $list_dir/slaves$list_idx.list -n1` # coregistration slave of upper tree
+                # new index and corresponding slave list file
+		list_idx=$((list_idx+1))
+		slave_file=$list_dir/slaves$list_idx.list
+		if [ -f $slave_file ]; then
+                    rm $slave_file
+		fi
+                # 2-branch tree: scenes before coregistration slave: lower tree, scenes after coregistration slave: upper tree
+		if [ $coreg_slave1 -lt $master_scene ]; then # lower tree
+		    lower=0
+		    date_diff_min=9999
+		    while read slave; do
+                        # calculate datediff between master and slave: lower tree
+			date_diff=`echo $(( ($(date --date=$coreg_slave1 +%s) - $(date --date=$slave +%s) )/(60*60*24) ))`
+			if [ $date_diff -gt 0 ]; then
+			    if [ $date_diff -lt $thres_days ]; then
+				lower=$(($lower+1))
+				echo $slave >> $slave_file
+			    fi
+			    if [ $date_diff -lt $date_diff_min ]; then # find closest slave
+				date_diff_min=$date_diff
+				closest_slave=$slave # save in case no slave is written to file
+			    fi
+			fi
+		    done < $slave_list
+		    if [ $lower -eq 0 ]; then # no scene written to lower tree
+			if [ $date_diff_min -eq 9999 ]; then
+			    echo "Lower tree: all slaves written to subfiles" # no more scenes in lower tree
+			else
+			    echo "Date difference to closest slave greater than" $thres_days "days, using closest slave only:" $closest_slave
+			    echo $closest_slave >> $slave_file
+			fi
+		    fi
+		fi # end lower tree
+		if [ $coreg_slave2 -gt $master_scene ]; then # upper tree
+		    upper=0
+		    date_diff_max=-9999
+		    while read slave; do
+                        # calculate datediff between master and slave: upper tree
+			date_diff=`echo $(( ($(date --date=$coreg_slave2 +%s) - $(date --date=$slave +%s) )/(60*60*24) ))`
+			if [ $date_diff -lt 0 ]; then
+			    if [ $date_diff -gt -$thres_days ]; then
+				upper=$(($upper+1))
+				echo $slave >> $slave_file
+			    fi
+			    if [ $date_diff -gt $date_diff_max ]; then # find closest slave
+				date_diff_max=$date_diff
+				closest_slave=$slave # save in case no slave is written to file
+			    fi
+			fi
+		    done < $slave_list
+		    if [ $upper -eq 0 ]; then # no scene written to upper tree
+			if [ $date_diff_max -eq -9999 ]; then
+			    echo "Upper tree: all slaves written to subfiles" # no more scenes in the upper tree
+			else
+			    echo "Date difference to closest slave greater than" $thres_days "days, using closest slave only:" $closest_slave
+			    echo $closest_slave >> $slave_file
+			fi
+		    fi
+		fi # end upper tree
+
+                # start multi_jobs giving the list_idx as a parameter
+		if [ -s $slave_file ]; then
+	            echo ""
+	            echo coregistering slaves in slave list $list_idx
+	            echo ""
+	            script_type=$list_idx
+	            nlines=`cat $slave_file | sed '/^\s*$/d' | wc -l`
+  	            # PBS parameters according to slave list
+                    j=$(($j+$jobs1)) # add number of previous jobs to index j
+                    jobs1=$nlines
+                    steps1=1
+                    cd $co_slc_batch_dir
+	            depend_job=`sed s/.r-man2// $co_slc_batch_dir/all_co_slc_job_ids`
+                    job_type=1 #1 for batch job, 2 for manual job
+	            echo Preparing to run $jobs1 jobs with $steps1 steps processing $((jobs1*steps1)) files
+	            {
+			multi_jobs $pbs_run_loc $pbs_job_prefix $nci_project $co_slc_mem $co_slc_ncpus $queue $script $depend_job $depend_type $job_type $co_slc_batch_dir $script_type jobs1 steps1 j
+	            } < $slave_file
+
+	            # Create manual PBS jobs
+  	            cd $co_slc_manual_dir
+  	            job_type=2 #1 for batch job, 2 for manual job
+  	            depend_job=0
+  	            {
+  			multi_jobs $pbs_run_loc $pbs_job_prefix $nci_project $co_slc_mem $co_slc_ncpus $queue $script $depend_job $depend_type $job_type $co_slc_manual_dir $script_type jobs1 steps1 j
+  	            } < $slave_list
+
+		fi
 	    done
 
 	else # not S1
 
-           nlines=`cat $slave_list | sed '/^\s*$/d' | wc -l`
-	   echo Need to process $nlines files
-
-	   # PBS parameters
-	   wt1=`echo $co_slc_walltime | awk -F: '{print ($1*60) + $2 + ($3/60)}'` # walltime for a single slc in minutes
-	   pbs_job_prefix=co_slc_
-	   script_type=-
-	   depend_type=afterok
-	   job_type=1 #1 for batch job, 2 for manual job
-
-           # Work out number of jobs to run within maximum number of jobs allowed and create jobs
-	   if [ $nlines -le $maxjobs ]; then
-	      jobs1=$nlines
-	      steps1=1
-	      jobs2=0
-	      steps2=0
-	   else
-	      steps2=$((nlines/maxjobs))
-	      steps1=$((nlines%maxjobs))
-	      jobs1=$steps1
-	      steps1=$((steps2+1))
-	      jobs2=$((maxjobs-jobs1))
-	   fi
-	   echo Preparing to run $jobs1 jobs with $steps1 steps and $jobs2 jobs with $steps2 steps processing $((jobs1*steps1+jobs2*steps2)) files
-	   j=0
-	   {
-	       multi_jobs $pbs_run_loc $pbs_job_prefix $co_slc_mem $co_slc_ncpus $queue $script $depend_job $depend_type $job_type $co_slc_batch_dir $script_type jobs1 steps1 j
-	       multi_jobs $pbs_run_loc $pbs_job_prefix $co_slc_mem $co_slc_ncpus $queue $script $depend_job $depend_type $job_type $co_slc_batch_dir $script_type jobs2 steps2 jobs1
-	   } < $slave_list
+            nlines=`cat $slave_list | sed '/^\s*$/d' | wc -l`
+	    echo Need to process $nlines files
+
+ 	   # PBS parameters
+	    wt1=`echo $co_slc_walltime | awk -F: '{print ($1*60) + $2 + ($3/60)}'` # walltime for a single slc in minutes
+	    pbs_job_prefix=co_slc_
+	    script_type=-
+	    depend_type=afterok
+	    job_type=1 #1 for batch job, 2 for manual job
+
+            # Work out number of jobs to run within maximum number of jobs allowed and create jobs
+	    if [ $nlines -le $maxjobs ]; then
+		jobs1=$nlines
+		steps1=1
+		jobs2=0
+		steps2=0
+	    else
+		steps2=$((nlines/maxjobs))
+		steps1=$((nlines%maxjobs))
+		jobs1=$steps1
+		steps1=$((steps2+1))
+		jobs2=$((maxjobs-jobs1))
+	    fi
+	    echo Preparing to run $jobs1 jobs with $steps1 steps and $jobs2 jobs with $steps2 steps processing $((jobs1*steps1+jobs2*steps2)) files
+	    j=0
+	    {
+		multi_jobs $pbs_run_loc $pbs_job_prefix $nci_project $co_slc_mem $co_slc_ncpus $queue $script $depend_job $depend_type $job_type $co_slc_batch_dir $script_type jobs1 steps1 j
+		multi_jobs $pbs_run_loc $pbs_job_prefix $nci_project $co_slc_mem $co_slc_ncpus $queue $script $depend_job $depend_type $job_type $co_slc_batch_dir $script_type jobs2 steps2 jobs1
+	    } < $slave_list
 
            # Create manual PBS jobs
-	   cd $co_slc_manual_dir
-	   job_type=2 #1 for batch job, 2 for manual job
-	   depend_job=0
-	   j=0
-	   {
-	       multi_jobs $pbs_run_loc $pbs_job_prefix $co_slc_mem $co_slc_ncpus $queue $script $depend_job $depend_type $job_type $co_slc_manual_dir $script_type jobs1 steps1 j
-	       multi_jobs $pbs_run_loc $pbs_job_prefix $co_slc_mem $co_slc_ncpus $queue $script $depend_job $depend_type $job_type $co_slc_manual_dir $script_type jobs2 steps2 jobs1
-	   } < $slave_list
+	    cd $co_slc_manual_dir
+	    job_type=2 #1 for batch job, 2 for manual job
+	    depend_job=0
+	    j=0
+	    {
+		multi_jobs $pbs_run_loc $pbs_job_prefix $nci_project $co_slc_mem $co_slc_ncpus $queue $script $depend_job $depend_type $job_type $co_slc_manual_dir $script_type jobs1 steps1 j
+		multi_jobs $pbs_run_loc $pbs_job_prefix $nci_project $co_slc_mem $co_slc_ncpus $queue $script $depend_job $depend_type $job_type $co_slc_manual_dir $script_type jobs2 steps2 jobs1
+	    } < $slave_list
 
         fi # S1/other sensors
->>>>>>> 18dff805
 
         # Error collation for slave SLC coregistration
 	cd $co_slc_batch_dir
@@ -1485,11 +1380,7 @@
 	err_type=12
 	script=collate_nci_errors.bash
 	{
-<<<<<<< HEAD
 	    single_job $pbs_run_loc $pbs_job_prefix1 $nci_project $co_slc_batch_dir $err_walltime $err_mem $err_ncpus $exp_queue $depend_job $depend_type $job_type $err_type $script 
-=======
-	    single_job $pbs_run_loc $pbs_job_prefix1 $co_slc_batch_dir $err_walltime $err_mem $err_ncpus $exp_queue $depend_job $depend_type $job_type $err_type $script
->>>>>>> 18dff805
 	}
 
         # clean up PBS job dir
@@ -1535,7 +1426,7 @@
 		job_type=1
 		echo ""
 		echo "Restarting 'process_gamma' after creating ifg.list ..."
-		pbs_job_prefix=restart
+		pbs_job_prefix=restart"_"$track
 		type=-
 		script=process_gamma
 		{
@@ -1566,7 +1457,7 @@
 		job_type=1
 		echo ""
 		echo "Restarting 'process_gamma' after creating ifg.list ..."
-		pbs_job_prefix=restart
+		pbs_job_prefix=restart"_"$track
 		type=-
 		script=process_gamma
 		{
@@ -1608,13 +1499,8 @@
 	echo Preparing to run $jobs1 jobs with $steps1 steps and $jobs2 jobs with $steps2 steps processing $((jobs1*steps1+jobs2*steps2)) files
 	j=0
 	{
-<<<<<<< HEAD
 	    multi_jobs $pbs_run_loc $pbs_job_prefix $nci_project $ifg_mem $ifg_ncpus $queue $script $depend_job $depend_type $job_type $ifg_batch_dir $script_type jobs1 steps1 j 
 	    multi_jobs $pbs_run_loc $pbs_job_prefix $nci_project $ifg_mem $ifg_ncpus $queue $script $depend_job $depend_type $job_type $ifg_batch_dir $script_type jobs2 steps2 jobs1 
-=======
-	    multi_jobs $pbs_run_loc $pbs_job_prefix $ifg_mem $ifg_ncpus $queue $script $depend_job $depend_type $job_type $ifg_batch_dir $script_type jobs1 steps1 j
-	    multi_jobs $pbs_run_loc $pbs_job_prefix $ifg_mem $ifg_ncpus $queue $script $depend_job $depend_type $job_type $ifg_batch_dir $script_type jobs2 steps2 jobs1
->>>>>>> 18dff805
 	} < $ifg_list
 
         # Create manual PBS jobs
@@ -1623,13 +1509,8 @@
 	depend_job=0
 	j=0
 	{
-<<<<<<< HEAD
 	    multi_jobs $pbs_run_loc $pbs_job_prefix $nci_project $ifg_mem $ifg_ncpus $queue $script $depend_job $depend_type $job_type $ifg_manual_dir $script_type jobs1 steps1 j 
 	    multi_jobs $pbs_run_loc $pbs_job_prefix $nci_project $ifg_mem $ifg_ncpus $queue $script $depend_job $depend_type $job_type $ifg_manual_dir $script_type jobs2 steps2 jobs1 
-=======
-	    multi_jobs $pbs_run_loc $pbs_job_prefix $ifg_mem $ifg_ncpus $queue $script $depend_job $depend_type $job_type $ifg_manual_dir $script_type jobs1 steps1 j
-	    multi_jobs $pbs_run_loc $pbs_job_prefix $ifg_mem $ifg_ncpus $queue $script $depend_job $depend_type $job_type $ifg_manual_dir $script_type jobs2 steps2 jobs1
->>>>>>> 18dff805
 	} < $ifg_list
 
         # Create preview PDF of interferograms
@@ -1657,11 +1538,7 @@
 	err_type=13
 	script=collate_nci_errors.bash
 	{
-<<<<<<< HEAD
 	    single_job $pbs_run_loc $pbs_job_prefix2 $nci_project $ifg_batch_dir $err_walltime $err_mem $err_ncpus $exp_queue $depend_job $depend_type $job_type $err_type $script 
-=======
-	    single_job $pbs_run_loc $pbs_job_prefix2 $ifg_batch_dir $err_walltime $err_mem $err_ncpus $exp_queue $depend_job $depend_type $job_type $err_type $script
->>>>>>> 18dff805
 	}
 
         # clean up PBS job dir
@@ -1706,11 +1583,7 @@
 	    err_type=14
 	    script=collate_nci_errors.bash
 	    {
-<<<<<<< HEAD
 		single_job $pbs_run_loc $pbs_job_prefix4 $nci_project $base_batch_dir $err_walltime $err_mem $err_ncpus $exp_queue $depend_job $depend_type $job_type $err_type $script 
-=======
-		single_job $pbs_run_loc $pbs_job_prefix4 $base_batch_dir $err_walltime $err_mem $err_ncpus $exp_queue $depend_job $depend_type $job_type $err_type $script
->>>>>>> 18dff805
 	    }
 	fi
 
@@ -1747,11 +1620,7 @@
 	err_type=15
 	script=collate_nci_errors.bash
 	{
-<<<<<<< HEAD
 	    single_job $pbs_run_loc $pbs_job_prefix6 $nci_project $ifg_batch_dir $err_walltime $err_mem $err_ncpus $exp_queue $depend_job $depend_type $job_type $err_type $script 
-=======
-	    single_job $pbs_run_loc $pbs_job_prefix6 $ifg_batch_dir $err_walltime $err_mem $err_ncpus $exp_queue $depend_job $depend_type $job_type $err_type $script
->>>>>>> 18dff805
 	}
     fi
 elif [ $do_ifgs == no ]; then
